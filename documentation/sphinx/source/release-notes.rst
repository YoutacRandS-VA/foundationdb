#############
Release Notes
#############

6.2.12
======

Fixes
-----

<<<<<<< HEAD
* The ``--traceclock`` parameter to fdbserver incorrectly had no effect. `(PR #2420) <https://github.com/apple/foundationdb/pull/2420>`_.
=======
* Clients could throw an internal error during ``commit`` if client buggification was enabled. `(PR #2427) <https://github.com/apple/foundationdb/pull/2427>`_.
>>>>>>> c6c993b4

6.2.11
======

Fixes
-----

* Clients could hang indefinitely on reads if all storage servers holding a keyrange were removed from a cluster since the last time the client read a key in the range. `(PR #2377) <https://github.com/apple/foundationdb/pull/2377>`_.
* In rare scenarios, status could falsely report no replicas remain of some data. `(PR #2380) <https://github.com/apple/foundationdb/pull/2380>`_.
* Latency band tracking could fail to configure correctly after a recovery or upon process startup. `(PR #2371) <https://github.com/apple/foundationdb/pull/2371>`_.

6.2.10
======

Fixes
-----

* ``backup_agent`` crashed on startup. `(PR #2356) <https://github.com/apple/foundationdb/pull/2356>`_.

6.2.9
=====

Fixes
-----

* Small clusters using specific sets of process classes could cause the data distributor to be continuously killed and re-recruited. `(PR #2344) <https://github.com/apple/foundationdb/pull/2344>`_.
* The data distributor and ratekeeper could be recruited on non-optimal processes. `(PR #2344) <https://github.com/apple/foundationdb/pull/2344>`_.
* A ``kill`` command from ``fdbcli`` could take a long time before being executed by a busy process. `(PR #2339) <https://github.com/apple/foundationdb/pull/2339>`_.
* Committing transactions larger than 1 MB could cause the proxy to stall for up to a second. `(PR #2350) <https://github.com/apple/foundationdb/pull/2350>`_.
* Transaction timeouts would use memory for the entire duration of the timeout, regardless of whether the transaction had been destroyed. `(PR #2353) <https://github.com/apple/foundationdb/pull/2353>`_.

6.2.8
=====

Fixes
-----

* Significantly improved the rate at which the transaction logs in a remote region can pull data from the primary region. `(PR #2307) <https://github.com/apple/foundationdb/pull/2307>`_ `(PR #2323) <https://github.com/apple/foundationdb/pull/2323>`_.
* The ``system_kv_size_bytes`` status field could report a size much larger than the actual size of the system keyspace. `(PR #2305) <https://github.com/apple/foundationdb/pull/2305>`_.

6.2.7
=====

Performance
-----------

* A new transaction log spilling implementation is now the default.  Write bandwidth and latency will no longer degrade during storage server or remote region failures. `(PR #1731) <https://github.com/apple/foundationdb/pull/1731>`_.
* Storage servers will locally throttle incoming read traffic when they are falling behind. `(PR #1447) <https://github.com/apple/foundationdb/pull/1477>`_.
* Use CRC32 checksum for SQLite pages. `(PR #1582) <https://github.com/apple/foundationdb/pull/1582>`_.
* Added a 96-byte fast allocator, so storage queue nodes use less memory. `(PR #1336) <https://github.com/apple/foundationdb/pull/1336>`_.
* Improved network performance when sending large packets. `(PR #1684) <https://github.com/apple/foundationdb/pull/1684>`_.
* Spilled data can be consumed from transaction logs more quickly and with less overhead. `(PR #1584) <https://github.com/apple/foundationdb/pull/1584>`_.
* Clients no longer talk to the cluster controller for failure monitoring information.  `(PR #1640) <https://github.com/apple/foundationdb/pull/1640>`_.
* Reduced the number of connection monitoring messages between clients and servers. `(PR #1768) <https://github.com/apple/foundationdb/pull/1768>`_.
* Close connections which have been idle for a long period of time. `(PR #1768) <https://github.com/apple/foundationdb/pull/1768>`_.
* Each client connects to exactly one coordinator, and at most five proxies. `(PR #1909) <https://github.com/apple/foundationdb/pull/1909>`_.
* Ratekeeper will throttle traffic when too many storage servers are not making versions durable fast enough. `(PR #1784) <https://github.com/apple/foundationdb/pull/1784>`_.
* Storage servers recovering a memory storage engine will abort recovery if the cluster is already healthy.  `(PR #1713) <https://github.com/apple/foundationdb/pull/1713>`_.
* Improved how the data distribution algorithm balances data across teams of storage servers. `(PR #1785) <https://github.com/apple/foundationdb/pull/1785>`_.
* Lowered the priority for data distribution team removal, to avoid prioritizing team removal work over splitting shards. `(PR #1853) <https://github.com/apple/foundationdb/pull/1853>`_.
* Made the storage cache eviction policy configurable, and added an LRU policy. `(PR #1506) <https://github.com/apple/foundationdb/pull/1506>`_.
* Improved the speed of recoveries on large clusters at ``log_version >= 4``. `(PR #1729) <https://github.com/apple/foundationdb/pull/1729>`_.
* Log routers will prefer to peek from satellites at ``log_version >= 4``. `(PR #1795) <https://github.com/apple/foundationdb/pull/1795>`_.
* In clusters using a region configuration, clients will read from the remote region if all of the servers in the primary region are overloaded. [6.2.3] `(PR #2019) <https://github.com/apple/foundationdb/pull/2019>`_.
* Significantly improved the rate at which the transaction logs in a remote region can pull data from the primary region. [6.2.4] `(PR #2101) <https://github.com/apple/foundationdb/pull/2101>`_.
* Raised the data distribution priority of splitting shards because delaying splits can cause hot write shards. [6.2.6] `(PR #2234) <https://github.com/apple/foundationdb/pull/2234>`_.

Fixes
-----

* During an upgrade, the multi-version client now persists database default options and transaction options that aren't reset on retry (e.g. transaction timeout). In order for these options to function correctly during an upgrade, a 6.2 or later client should be used as the primary client. `(PR #1767) <https://github.com/apple/foundationdb/pull/1767>`_.
* If a cluster is upgraded during an ``onError`` call, the cluster could return a ``cluster_version_changed`` error. `(PR #1734) <https://github.com/apple/foundationdb/pull/1734>`_.
* Data distribution will now pick a random destination when merging shards in the ``\xff`` keyspace. This avoids an issue with backup where the write-heavy mutation log shards could concentrate on a single process that has less data than everybody else. `(PR #1916) <https://github.com/apple/foundationdb/pull/1916>`_.
* Setting ``--machine_id`` (or ``-i``) for an ``fdbserver`` process now sets ``locality_machineid`` in addition to ``locality_zoneid``. `(PR #1928) <https://github.com/apple/foundationdb/pull/1928>`_.
* File descriptors opened by clients and servers set close-on-exec, if available on the platform. `(PR #1581) <https://github.com/apple/foundationdb/pull/1581>`_.
* ``fdbrestore`` commands other than ``start`` required a default cluster file to be found but did not actually use it. `(PR #1912) <https://github.com/apple/foundationdb/pull/1912>`_.
* Unneeded network connections were not being closed because peer reference counts were handled improperly. `(PR #1768) <https://github.com/apple/foundationdb/pull/1768>`_.
* In very rare scenarios, master recovery would restart because system metadata was loaded incorrectly. `(PR #1919) <https://github.com/apple/foundationdb/pull/1919>`_.
* Ratekeeper will aggressively throttle when unable to fetch the list of storage servers for a considerable period of time. `(PR #1858) <https://github.com/apple/foundationdb/pull/1858>`_.
* Proxies could become overloaded when all storage servers on a team fail. [6.2.1] `(PR #1976) <https://github.com/apple/foundationdb/pull/1976>`_.
* Proxies could start too few transactions if they didn't receive get read version requests frequently enough. [6.2.3] `(PR #1999) <https://github.com/apple/foundationdb/pull/1999>`_.
* The ``fileconfigure`` command in ``fdbcli`` could fail with an unknown error if the file did not contain a valid JSON object. `(PR #2017) <https://github.com/apple/foundationdb/pull/2017>`_.
* Configuring regions would fail with an internal error if the cluster contained storage servers that didn't set a datacenter ID. `(PR #2017) <https://github.com/apple/foundationdb/pull/2017>`_.
* Clients no longer prefer reading from servers with the same zone ID, because it could create hot shards. [6.2.3] `(PR #2019) <https://github.com/apple/foundationdb/pull/2019>`_.
* Data distribution could fail to start if any storage servers had misconfigured locality information. This problem could persist even after the offending storage servers were removed or fixed. [6.2.5] `(PR #2110) <https://github.com/apple/foundationdb/pull/2110>`_.
* Data distribution was running at too high of a priority, which sometimes caused other roles on the same process to stall. [6.2.5] `(PR #2170) <https://github.com/apple/foundationdb/pull/2170>`_.
* Loading a 6.1 or newer ``fdb_c`` library as a secondary client using the multi-version client could lead to an infinite recursion when run with API versions older than 610. [6.2.5] `(PR #2169) <https://github.com/apple/foundationdb/pull/2169>`_
* Using C API functions that were removed in 6.1 when using API version 610 or above now results in a compilation error. [6.2.5] `(PR #2169) <https://github.com/apple/foundationdb/pull/2169>`_
* Coordinator changes could fail to complete if the database wasn't allowing any transactions to start. [6.2.6] `(PR #2191) <https://github.com/apple/foundationdb/pull/2191>`_
* Status would report incorrect fault tolerance metrics when a remote region was configured and the primary region lost a storage replica. [6.2.6] `(PR #2230) <https://github.com/apple/foundationdb/pull/2230>`_
* The cluster would not change to a new set of satellite transaction logs when they become available in a better satellite location. [6.2.6] `(PR #2241) <https://github.com/apple/foundationdb/pull/2241>`_.
* The existence of ``proxy`` or ``resolver`` class processes prevented ``stateless`` class processes from being recruited as proxies or resolvers. [6.2.6] `(PR #2241) <https://github.com/apple/foundationdb/pull/2241>`_.
* The cluster controller could become saturated in clusters with large numbers of connected clients using TLS. [6.2.6] `(PR #2252) <https://github.com/apple/foundationdb/pull/2252>`_.
* Backup and DR would not share a mutation stream if they were started on different versions of FoundationDB. Either backup or DR must be restarted to resolve this issue. [6.2.6] `(PR #2202) <https://github.com/apple/foundationdb/pull/2202>`_.
* Don't track batch priority GRV requests in latency bands. [6.2.7] `(PR #2279) <https://github.com/apple/foundationdb/pull/2279>`_.
* Transaction log processes used twice their normal memory when switching spill types. [6.2.7] `(PR #2256) <https://github.com/apple/foundationdb/pull/2256>`_.
* Under certain conditions, cross region replication could stall for 10 minute periods. [6.2.7] `(PR #1818) <https://github.com/apple/foundationdb/pull/1818>`_ `(PR #2276) <https://github.com/apple/foundationdb/pull/2276>`_.
* When dropping a remote region from the configuration after processes in the region have failed, data distribution would create teams from the dead servers for one minute. [6.2.7] `(PR #2286) <https://github.com/apple/foundationdb/pull/1818>`_.

Status
------

* Added ``run_loop_busy`` to the ``processes`` section to record the fraction of time the run loop is busy. `(PR #1760) <https://github.com/apple/foundationdb/pull/1760>`_.
* Added ``cluster.page_cache`` section to status. In this section, added two new statistics ``storage_hit_rate`` and ``log_hit_rate`` that indicate the fraction of recent page reads that were served by cache. `(PR #1823) <https://github.com/apple/foundationdb/pull/1823>`_.
* Added transaction start counts by priority to ``cluster.workload.transactions``. The new counters are named ``started_immediate_priority``, ``started_default_priority``, and ``started_batch_priority``. `(PR #1836) <https://github.com/apple/foundationdb/pull/1836>`_.
* Remove ``cluster.datacenter_version_difference`` and replace it with ``cluster.datacenter_lag`` that has subfields ``versions`` and ``seconds``. `(PR #1800) <https://github.com/apple/foundationdb/pull/1800>`_.
* Added ``local_rate`` to the ``roles`` section to record the throttling rate of the local ratekeeper `(PR #1712) <http://github.com/apple/foundationdb/pull/1712>`_.
* Renamed ``cluster.fault_tolerance`` fields ``max_machines_without_losing_availability`` and ``max_machines_without_losing_data`` to ``max_zones_without_losing_availability`` and ``max_zones_without_losing_data`` `(PR #1925) <https://github.com/apple/foundationdb/pull/1925>`_.
* ``fdbcli`` status now reports the configured zone count. The fault tolerance is now reported in terms of the number of zones unless machine IDs are being used as zone IDs. `(PR #1924) <https://github.com/apple/foundationdb/pull/1924>`_.
* ``connected_clients`` is now only a sample of the connected clients, rather than a complete list. `(PR #1902) <https://github.com/apple/foundationdb/pull/1902>`_.
* Added ``max_protocol_clients`` to the ``supported_versions`` section, which provides a sample of connected clients which cannot connect to any higher protocol version. `(PR #1902) <https://github.com/apple/foundationdb/pull/1902>`_.
* Clients which connect without specifying their supported versions are tracked as an ``Unknown`` version in the ``supported_versions`` section. [6.2.2] `(PR #1990) <https://github.com/apple/foundationdb/pull/1990>`_.
* Add ``coordinator`` to the list of roles that can be reported for a process. [6.2.3] `(PR #2006) <https://github.com/apple/foundationdb/pull/2006>`_.
* Added ``worst_durability_lag_storage_server`` and ``limiting_durability_lag_storage_server`` to  the ``cluster.qos`` section, each with subfields ``versions`` and ``seconds``. These report the durability lag values being used by ratekeeper to potentially limit the transaction rate. [6.2.3] `(PR #2003) <https://github.com/apple/foundationdb/pull/2003>`_.
* Added ``worst_data_lag_storage_server`` and ``limiting_data_lag_storage_server`` to  the ``cluster.qos`` section, each with subfields ``versions`` and ``seconds``. These are meant to replace ``worst_version_lag_storage_server`` and ``limiting_version_lag_storage_server``, which are now deprecated. [6.2.3] `(PR #2003) <https://github.com/apple/foundationdb/pull/2003>`_.
* Added ``system_kv_size_bytes`` to the ``cluster.data`` section to record the size of the system keyspace. [6.2.5] `(PR #2170) <https://github.com/apple/foundationdb/pull/2170>`_.

Bindings
--------

* Add a transaction size limit as both a database option and a transaction option. `(PR #1725) <https://github.com/apple/foundationdb/pull/1725>`_.
* Added a new API to get the approximated transaction size before commit, e.g., ``fdb_transaction_get_approximate_size`` in the C binding. `(PR #1756) <https://github.com/apple/foundationdb/pull/1756>`_.
* C: ``fdb_future_get_version`` has been renamed to ``fdb_future_get_int64``. `(PR #1756) <https://github.com/apple/foundationdb/pull/1756>`_.
* C: Applications linking to ``libfdb_c`` can now use ``pkg-config foundationdb-client`` or ``find_package(FoundationDB-Client ...)`` (for cmake) to get the proper flags for compiling and linking. `(PR #1636) <https://github.com/apple/foundationdb/pull/1636>`_.
* Go: The Go bindings now require Go version 1.11 or later.
* Go: Finalizers could run too early leading to undefined behavior. `(PR #1451) <https://github.com/apple/foundationdb/pull/1451>`_.
* Added a transaction option to control the field length of keys and values in debug transaction logging in order to avoid truncation. `(PR #1844) <https://github.com/apple/foundationdb/pull/1844>`_.
* Added a transaction option to control the whether ``get_addresses_for_key`` includes a port in the address. This will be deprecated in api version 700, and addresses will include ports by default. [6.2.4] `(PR #2060) <https://github.com/apple/foundationdb/pull/2060>`_.
* Python: ``Versionstamp`` comparisons didn't work in Python 3. [6.2.4] `(PR #2089) <https://github.com/apple/foundationdb/pull/2089>`_.

Features
--------

* Added the ``cleanup`` command to ``fdbbackup`` which can be used to remove orphaned backups or DRs. [6.2.5] `(PR #2170) <https://github.com/apple/foundationdb/pull/2170>`_.
* Added the ability to configure ``satellite_logs`` by satellite location. This will overwrite the region configure of ``satellite_logs`` if both are present. [6.2.6] `(PR #2241) <https://github.com/apple/foundationdb/pull/2241>`_.

Other Changes
-------------

* Added the primitives for FDB backups based on disk snapshots. This provides an ability to take a cluster level backup based on disk level snapshots of the storage, tlogs and coordinators. `(PR #1733) <https://github.com/apple/foundationdb/pull/1733>`_.
* Foundationdb now uses the flatbuffers serialization format for all network messages. `(PR 1090) <https://github.com/apple/foundationdb/pull/1090>`_.
* Clients will throw ``transaction_too_old`` when attempting to read if ``setVersion`` was called with a version smaller than the smallest read version obtained from the cluster. This is a protection against reading from the wrong cluster in multi-cluster scenarios. `(PR #1413) <https://github.com/apple/foundationdb/pull/1413>`_.
* Trace files are now ordered lexicographically. This means that the filename format for trace files has changed. `(PR #1828) <https://github.com/apple/foundationdb/pull/1828>`_.
* Improved ``TransactionMetrics`` log events by adding a random UID to distinguish multiple open connections, a flag to identify internal vs. client connections, and logging of rates and roughness in addition to total count for several metrics. `(PR #1808) <https://github.com/apple/foundationdb/pull/1808>`_.
* FoundationDB can now be built with clang and libc++ on Linux. `(PR #1666) <https://github.com/apple/foundationdb/pull/1666>`_.
* Added experimental framework to run C and Java clients in simulator. `(PR #1678) <https://github.com/apple/foundationdb/pull/1678>`_.
* Added new network options for client buggify which will randomly throw expected exceptions in the client. This is intended to be used for client testing. `(PR #1417) <https://github.com/apple/foundationdb/pull/1417>`_.
* Added ``--cache_memory`` parameter for ``fdbserver`` processes to control the amount of memory dedicated to caching pages read from disk. `(PR #1889) <https://github.com/apple/foundationdb/pull/1889>`_.
* Added ``MakoWorkload``, used as a benchmark to do performance testing of FDB. `(PR #1586) <https://github.com/apple/foundationdb/pull/1586>`_.
* ``fdbserver`` now accepts a comma separated list of public and listen addresses. `(PR #1721) <https://github.com/apple/foundationdb/pull/1721>`_.
* ``CAUSAL_READ_RISKY`` has been enhanced to further reduce the chance of causally inconsistent reads. Existing users of ``CAUSAL_READ_RISKY`` may see increased GRV latency if proxies are distantly located from logs. `(PR #1841) <https://github.com/apple/foundationdb/pull/1841>`_.
* ``CAUSAL_READ_RISKY`` can be turned on for all transactions using a database option. `(PR #1841) <https://github.com/apple/foundationdb/pull/1841>`_.
* Added a ``no_wait`` option to the ``fdbcli`` exclude command to avoid blocking. `(PR #1852) <https://github.com/apple/foundationdb/pull/1852>`_.
* Idle clusters will fsync much less frequently. `(PR #1697) <https://github.com/apple/foundationdb/pull/1697>`_.
* CMake is now the official build system. The Makefile based build system is deprecated.
* The incompatible client list in status (``cluster.incompatible_connections``) may now spuriously include clients that use the multi-version API to try connecting to the cluster at multiple versions.

Fixes only impacting 6.2.0+
---------------------------

* Clients could crash when closing connections with incompatible servers. [6.2.1] `(PR #1976) <https://github.com/apple/foundationdb/pull/1976>`_.
* Do not close idle network connections with incompatible servers. [6.2.1] `(PR #1976) <https://github.com/apple/foundationdb/pull/1976>`_.
* In status, ``max_protocol_clients`` were incorrectly added to the ``connected_clients`` list. [6.2.2] `(PR #1990) <https://github.com/apple/foundationdb/pull/1990>`_.
* Ratekeeper ignores the (default 5 second) MVCC window when controlling on durability lag. [6.2.3] `(PR #2012) <https://github.com/apple/foundationdb/pull/2012>`_.
* The macOS client was not compatible with a Linux server. [6.2.3] `(PR #2045) <https://github.com/apple/foundationdb/pull/2045>`_.
* Incompatible clients would continually reconnect with coordinators. [6.2.3] `(PR #2048) <https://github.com/apple/foundationdb/pull/2048>`_.
* Connections were being closed as idle when there were still unreliable requests waiting for a response. [6.2.3] `(PR #2048) <https://github.com/apple/foundationdb/pull/2048>`_.
* The cluster controller would saturate its CPU for a few seconds when sending configuration information to all of the worker processes. [6.2.4] `(PR #2086) <https://github.com/apple/foundationdb/pull/2086>`_.
* The data distributor would build all possible team combinations if it was tracking an unhealthy server with less than 10 teams. [6.2.4] `(PR #2099) <https://github.com/apple/foundationdb/pull/2099>`_.
* The cluster controller could crash if a coordinator was unreachable when compiling cluster status. [6.2.4] `(PR #2065) <https://github.com/apple/foundationdb/pull/2065>`_.
* A storage server could crash if it took longer than 10 minutes to fetch a key range from another server. [6.2.5] `(PR #2170) <https://github.com/apple/foundationdb/pull/2170>`_.
* Excluding or including servers would restart the data distributor. [6.2.5] `(PR #2170) <https://github.com/apple/foundationdb/pull/2170>`_.
* The data distributor could read invalid memory when estimating database size. [6.2.6] `(PR #2225) <https://github.com/apple/foundationdb/pull/2225>`_.
* Status could incorrectly report that backup and DR were not sharing a mutation stream. [6.2.7] `(PR #2274) <https://github.com/apple/foundationdb/pull/2274>`_.

Earlier release notes
---------------------
* :doc:`6.1 (API Version 610) </old-release-notes/release-notes-610>`
* :doc:`6.0 (API Version 600) </old-release-notes/release-notes-600>`
* :doc:`5.2 (API Version 520) </old-release-notes/release-notes-520>`
* :doc:`5.1 (API Version 510) </old-release-notes/release-notes-510>`
* :doc:`5.0 (API Version 500) </old-release-notes/release-notes-500>`
* :doc:`4.6 (API Version 460) </old-release-notes/release-notes-460>`
* :doc:`4.5 (API Version 450) </old-release-notes/release-notes-450>`
* :doc:`4.4 (API Version 440) </old-release-notes/release-notes-440>`
* :doc:`4.3 (API Version 430) </old-release-notes/release-notes-430>`
* :doc:`4.2 (API Version 420) </old-release-notes/release-notes-420>`
* :doc:`4.1 (API Version 410) </old-release-notes/release-notes-410>`
* :doc:`4.0 (API Version 400) </old-release-notes/release-notes-400>`
* :doc:`3.0 (API Version 300) </old-release-notes/release-notes-300>`
* :doc:`2.0 (API Version 200) </old-release-notes/release-notes-200>`
* :doc:`1.0 (API Version 100) </old-release-notes/release-notes-100>`
* :doc:`Beta 3 (API Version 23) </old-release-notes/release-notes-023>`
* :doc:`Beta 2 (API Version 22) </old-release-notes/release-notes-022>`
* :doc:`Beta 1 (API Version 21) </old-release-notes/release-notes-021>`
* :doc:`Alpha 6 (API Version 16) </old-release-notes/release-notes-016>`
* :doc:`Alpha 5 (API Version 14) </old-release-notes/release-notes-014>`<|MERGE_RESOLUTION|>--- conflicted
+++ resolved
@@ -8,11 +8,8 @@
 Fixes
 -----
 
-<<<<<<< HEAD
 * The ``--traceclock`` parameter to fdbserver incorrectly had no effect. `(PR #2420) <https://github.com/apple/foundationdb/pull/2420>`_.
-=======
 * Clients could throw an internal error during ``commit`` if client buggification was enabled. `(PR #2427) <https://github.com/apple/foundationdb/pull/2427>`_.
->>>>>>> c6c993b4
 
 6.2.11
 ======
