--- conflicted
+++ resolved
@@ -421,7 +421,6 @@
             --process-number ${T_PROCESS_NUMBER}
             --
             ${T_COMMAND})
-<<<<<<< HEAD
   else()
     message(STATUS "Use one process cluster for testing")
     add_test(NAME "${T_NAME}"
@@ -431,8 +430,6 @@
             ${T_COMMAND})
   endif()
   
-  set_tests_properties("${T_NAME}" PROPERTIES TIMEOUT 60) 
-=======
   set_tests_properties("${T_NAME}" PROPERTIES TIMEOUT 60)
   set_tests_properties("${T_NAME}" PROPERTIES ENVIRONMENT UBSAN_OPTIONS=print_stacktrace=1:halt_on_error=1)
 endfunction()
@@ -465,7 +462,6 @@
             --
             ${T_COMMAND})
   set_tests_properties("${T_NAME}" PROPERTIES TIMEOUT 60)
->>>>>>> a6f57d18
 endfunction()
 
 function(add_java_test)
