--- conflicted
+++ resolved
@@ -3277,7 +3277,6 @@
 	}
 }
 
-<<<<<<< HEAD
 ACTOR Future<Void> getRangeStreamFragment(ParallelStream<RangeResult>::Fragment* results,
                                           Database cx,
                                           Reference<TransactionLogInfo> trLogInfo,
@@ -3577,7 +3576,7 @@
 	return Void();
 }
 
-Future<Standalone<RangeResultRef>> getRange(Database const& cx,
+Future<RangeResult> getRange(Database const& cx,
                                             Future<Version> const& fVersion,
                                             KeySelector const& begin,
                                             KeySelector const& end,
@@ -3585,16 +3584,6 @@
                                             bool const& reverse,
                                             TransactionInfo const& info,
                                             TagSet const& tags) {
-=======
-Future<RangeResult> getRange(Database const& cx,
-                             Future<Version> const& fVersion,
-                             KeySelector const& begin,
-                             KeySelector const& end,
-                             GetRangeLimits const& limits,
-                             bool const& reverse,
-                             TransactionInfo const& info,
-                             TagSet const& tags) {
->>>>>>> 3917c407
 	return getRange(cx,
 	                Reference<TransactionLogInfo>(),
 	                fVersion,
@@ -3942,7 +3931,7 @@
 	return getRange(begin, end, GetRangeLimits(limit), snapshot, reverse);
 }
 
-Future<Void> Transaction::getRangeStream(const PromiseStream<Standalone<RangeResultRef>>& results,
+Future<Void> Transaction::getRangeStream(const PromiseStream<RangeResult>& results,
                                          const KeySelector& begin,
                                          const KeySelector& end,
                                          GetRangeLimits limits,
@@ -4001,7 +3990,7 @@
 	                     results);
 }
 
-Future<Void> Transaction::getRangeStream(const PromiseStream<Standalone<RangeResultRef>>& results,
+Future<Void> Transaction::getRangeStream(const PromiseStream<RangeResult>& results,
                                          const KeySelector& begin,
                                          const KeySelector& end,
                                          int limit,
