--- conflicted
+++ resolved
@@ -53,22 +53,14 @@
 #include "flow/Arena.h"
 #include "flow/ActorCollection.h"
 #include "flow/DeterministicRandom.h"
-<<<<<<< HEAD
-#include "flow/IRandom.h"
-=======
 #include "flow/Error.h"
 #include "flow/flow.h"
 #include "flow/genericactors.actor.h"
->>>>>>> 097261b7
 #include "flow/Knobs.h"
 #include "flow/Platform.h"
 #include "flow/SystemMonitor.h"
 #include "flow/TLSConfig.actor.h"
-<<<<<<< HEAD
 #include "flow/Tracing.h"
-=======
-#include "flow/Trace.h"
->>>>>>> 097261b7
 #include "flow/UnitTest.h"
 #include "flow/serialize.h"
 
@@ -1737,19 +1729,12 @@
 				}
 				choose {
 					when(wait(cx->connectionFileChanged())) { throw transaction_too_old(); }
-<<<<<<< HEAD
 					when(GetValueReply _reply = wait(
-					         loadBalance(ssi.second, &StorageServerInterface::getValue,
-					                     GetValueRequest(span->context, key, ver, cx->sampleReadTags() ? tags : Optional<TagSet>(),
-					                                     getValueID),
+					         loadBalance(cx.getPtr(), ssi.second, &StorageServerInterface::getValue,
+					                     GetValueRequest(span->context, key, ver,
+					                                     cx->sampleReadTags() ? tags : Optional<TagSet>(), getValueID),
 					                     TaskPriority::DefaultPromiseEndpoint, false,
 					                     cx->enableLocalityLoadBalance ? &cx->queueModel : nullptr))) {
-=======
-					when(GetValueReply _reply =
-							wait(loadBalance(cx.getPtr(), ssi.second, &StorageServerInterface::getValue,
-											GetValueRequest(key, ver, cx->sampleReadTags() ? tags : Optional<TagSet>(), getValueID), TaskPriority::DefaultPromiseEndpoint, false,
-											cx->enableLocalityLoadBalance ? &cx->queueModel : nullptr))) {
->>>>>>> 097261b7
 						reply = _reply;
 					}
 				}
@@ -1836,17 +1821,11 @@
 				choose {
 					when(wait(cx->connectionFileChanged())) { throw transaction_too_old(); }
 					when(GetKeyReply _reply =
-<<<<<<< HEAD
-					         wait(loadBalance(ssi.second, &StorageServerInterface::getKey,
+					         wait(loadBalance(cx.getPtr(), ssi.second, &StorageServerInterface::getKey,
 					                          GetKeyRequest(span->context, k, version.get(),
 					                                        cx->sampleReadTags() ? tags : Optional<TagSet>(), getKeyID),
 					                          TaskPriority::DefaultPromiseEndpoint, false,
 					                          cx->enableLocalityLoadBalance ? &cx->queueModel : nullptr))) {
-=======
-							wait(loadBalance(cx.getPtr(), ssi.second, &StorageServerInterface::getKey, GetKeyRequest(k, version.get(), cx->sampleReadTags() ? tags : Optional<TagSet>(), getKeyID),
-											TaskPriority::DefaultPromiseEndpoint, false,
-											cx->enableLocalityLoadBalance ? &cx->queueModel : nullptr))) {
->>>>>>> 097261b7
 						reply = _reply;
 					}
 				}
@@ -1941,17 +1920,11 @@
 			}
 			state WatchValueReply resp;
 			choose {
-<<<<<<< HEAD
 				when(WatchValueReply r = wait(
-				         loadBalance(ssi.second, &StorageServerInterface::watchValue,
-				                     WatchValueRequest(info.span->context, key, value, ver,
+				         loadBalance(cx.getPtr(), ssi.second, &StorageServerInterface::watchValue,
+				                     WatchValueRequest(span->context, key, value, ver,
 				                                       cx->sampleReadTags() ? tags : Optional<TagSet>(), watchValueID),
 				                     TaskPriority::DefaultPromiseEndpoint))) {
-=======
-				when(WatchValueReply r = wait(loadBalance(cx.getPtr(), ssi.second, &StorageServerInterface::watchValue,
-				                                          WatchValueRequest(key, value, ver, cx->sampleReadTags() ? tags : Optional<TagSet>(), watchValueID),
-				                                          TaskPriority::DefaultPromiseEndpoint))) {
->>>>>>> 097261b7
 					resp = r;
 				}
 				when(wait(cx->connectionFile ? cx->connectionFile->onChange() : Never())) { wait(Never()); }
