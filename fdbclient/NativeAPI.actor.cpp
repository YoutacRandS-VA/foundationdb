/*
 * NativeAPI.actor.cpp
 *
 * This source file is part of the FoundationDB open source project
 *
 * Copyright 2013-2018 Apple Inc. and the FoundationDB project authors
 * 
 * Licensed under the Apache License, Version 2.0 (the "License");
 * you may not use this file except in compliance with the License.
 * You may obtain a copy of the License at
 * 
 *     http://www.apache.org/licenses/LICENSE-2.0
 * 
 * Unless required by applicable law or agreed to in writing, software
 * distributed under the License is distributed on an "AS IS" BASIS,
 * WITHOUT WARRANTIES OR CONDITIONS OF ANY KIND, either express or implied.
 * See the License for the specific language governing permissions and
 * limitations under the License.
 */

#include "DatabaseContext.h"
#include "NativeAPI.h"
#include "Atomic.h"
#include "flow/Platform.h"
#include "flow/actorcompiler.h"
#include "flow/ActorCollection.h"
#include "SystemData.h"
#include "fdbrpc/LoadBalance.h"
#include "StorageServerInterface.h"
#include "MasterProxyInterface.h"
#include "ClusterInterface.h"
#include "FailureMonitorClient.h"
#include "flow/DeterministicRandom.h"
#include "KeyRangeMap.h"
#include "flow/SystemMonitor.h"
#include "MutationList.h"
#include "CoordinationInterface.h"
#include "MonitorLeader.h"
#include "fdbrpc/TLSConnection.h"
#include "flow/Knobs.h"
#include "fdbclient/Knobs.h"
#include "fdbrpc/Net2FileSystem.h"

#include <iterator>

#ifdef WIN32
#define WIN32_LEAN_AND_MEAN
#include <Windows.h>
#undef min
#undef max
#else
#include <time.h>
#include "versions.h"
#endif

extern IRandom* trace_random;
extern const char* getHGVersion();

using std::min;
using std::max;
using std::make_pair;

NetworkOptions networkOptions;
Reference<TLSOptions> tlsOptions = Reference<TLSOptions>( new TLSOptions );

static const Key CLIENT_LATENCY_INFO_PREFIX = LiteralStringRef("client_latency/");
static const Key CLIENT_LATENCY_INFO_CTR_PREFIX = LiteralStringRef("client_latency_counter/");

Reference<LocationInfo> LocationInfo::getInterface( DatabaseContext *cx, std::vector<StorageServerInterface> const& alternatives, LocalityData const& clientLocality ) {
	std::vector<UID> handles;
	for( auto const& alternative : alternatives )
		handles.push_back( alternative.getVersion.getEndpoint().token ); // getVersion here was a random choice
	std::sort( handles.begin(), handles.end() );
	ASSERT( handles.size() );

	auto it = cx->ssid_locationInfo.find( handles );
	if( it != cx->ssid_locationInfo.end() ) {
		return Reference<LocationInfo>::addRef( it->second );
	}

	Reference<LocationInfo> loc( new LocationInfo(cx, alternatives, clientLocality) );
	cx->ssid_locationInfo[ handles ] = loc.getPtr();
	return loc;
}

void LocationInfo::notifyContextDestroyed() {
	cx = NULL;
}

LocationInfo::~LocationInfo() {
	if( cx ) {
		std::vector<UID> handles;
		for( auto const& alternative : getAlternatives() )
			handles.push_back( alternative.v.getVersion.getEndpoint().token ); // must match above choice of UID
		std::sort( handles.begin(), handles.end() );
		ASSERT( handles.size() );

		auto it = cx->ssid_locationInfo.find( handles );
		if( it != cx->ssid_locationInfo.end() )
			cx->ssid_locationInfo.erase( it );
		cx = NULL;
	}
}

std::string printable( const VectorRef<KeyValueRef>& val ) {
	std::string s;
	for(int i=0; i<val.size(); i++)
		s = s + printable(val[i].key) + format(":%d ",val[i].value.size());
	return s;
}

std::string printable( const KeyValueRef& val ) {
	return printable(val.key) + format(":%d ",val.value.size());
}

std::string printable( const VectorRef<StringRef>& val ) {
	std::string s;
	for(int i=0; i<val.size(); i++)
		s = s + printable(val[i]) + " ";
	return s;
}

std::string printable( const StringRef& val ) {
	return val.printable();
}

std::string printable( const Optional<StringRef>& val ) {
	if( val.present() )
		return printable( val.get() );
	return "[not set]";
}

std::string printable( const Optional<Standalone<StringRef>>& val ) {
	if( val.present() )
		return printable( val.get() );
	return "[not set]";
}

std::string printable( const KeyRangeRef& range ) {
	return printable(range.begin) + " - " + printable(range.end);
}

int unhex( char c ) {
	if (c >= '0' && c <= '9')
		return c-'0';
	if (c >= 'a' && c <= 'f')
		return c-'a'+10;
	if (c >= 'A' && c <= 'F')
		return c-'A'+10;
	UNREACHABLE();
}

std::string unprintable( std::string const& val ) {
	std::string s;
	for(int i=0; i<val.size(); i++) {
		char c = val[i];
		if ( c == '\\' ) {
			if (++i == val.size()) ASSERT(false);
			if (val[i] == '\\') {
				s += '\\';
			} else if (val[i] == 'x') {
				if (i+2 >= val.size()) ASSERT(false);
				s += char((unhex(val[i+1])<<4) + unhex(val[i+2]));
				i += 2;
			} else
				ASSERT(false);
		} else
			s += c;
	}
	return s;
}

void validateVersion(Version version) {
	// Version could be 0 if the INITIALIZE_NEW_DATABASE option is set. In that case, it is illegal to perform any reads.
	// We throw client_invalid_operation because the caller didn't directly set the version, so the version_invalid error
	// might be confusing.
	if(version == 0) {
		throw client_invalid_operation();
	}

	ASSERT(version > 0 || version == latestVersion);
}

void validateOptionValue(Optional<StringRef> value, bool shouldBePresent) {
	if(shouldBePresent && !value.present())
		throw invalid_option_value();
	if(!shouldBePresent && value.present() && value.get().size() > 0)
		throw invalid_option_value();
}

void dumpMutations( const MutationListRef& mutations ) {
	for(auto m=mutations.begin(); m; ++m) {
		switch (m->type) {
			case MutationRef::SetValue: printf("  '%s' := '%s'\n", printable(m->param1).c_str(), printable(m->param2).c_str()); break;
			case MutationRef::AddValue: printf("  '%s' += '%s'", printable(m->param1).c_str(), printable(m->param2).c_str()); break;
			case MutationRef::ClearRange: printf("  Clear ['%s','%s')\n", printable(m->param1).c_str(), printable(m->param2).c_str()); break;
			default: printf("  Unknown mutation %d('%s','%s')\n", m->type, printable(m->param1).c_str(), printable(m->param2).c_str()); break;
		}
	}
}

template <> void addref( DatabaseContext* ptr ) { ptr->addref(); }
template <> void delref( DatabaseContext* ptr ) { ptr->delref(); }

ACTOR Future<Void> databaseLogger( DatabaseContext *cx ) {
	loop {
		Void _ = wait( delay( CLIENT_KNOBS->SYSTEM_MONITOR_INTERVAL, cx->taskID ) );
		TraceEvent("TransactionMetrics")
			.detail("ReadVersions", cx->transactionsReadVersions)
			.detail("CommitStarted", cx->transactionsCommitStarted)
			.detail("CommitCompleted", cx->transactionsCommitCompleted)
			.detail("PastVersions", cx->transactionsPastVersions)
			.detail("FutureVersions", cx->transactionsFutureVersions)
			.detail("NotCommitted", cx->transactionsNotCommitted)
			.detail("MaybeCommitted", cx->transactionsMaybeCommitted)
			.detail("MeanLatency", 1000 * cx->latencies.mean())
			.detail("MedianLatency", 1000 * cx->latencies.median())
			.detail("Latency90", 1000 * cx->latencies.percentile(0.90))
			.detail("Latency98", 1000 * cx->latencies.percentile(0.98))
			.detail("MaxLatency", 1000 * cx->latencies.max())
			.detail("MeanRowReadLatency", 1000 * cx->readLatencies.mean())
			.detail("MedianRowReadLatency", 1000 * cx->readLatencies.median())
			.detail("MaxRowReadLatency", 1000 * cx->readLatencies.max())
			.detail("MeanGRVLatency", 1000 * cx->GRVLatencies.mean())
			.detail("MedianGRVLatency", 1000 * cx->GRVLatencies.median())
			.detail("MaxGRVLatency", 1000 * cx->GRVLatencies.max())
			.detail("MeanCommitLatency", 1000 * cx->commitLatencies.mean())
			.detail("MedianCommitLatency", 1000 * cx->commitLatencies.median())
			.detail("MaxCommitLatency", 1000 * cx->commitLatencies.max())
			.detail("MeanMutationsPerCommit", cx->mutationsPerCommit.mean())
			.detail("MedianMutationsPerCommit", cx->mutationsPerCommit.median())
			.detail("MaxMutationsPerCommit", cx->mutationsPerCommit.max())
			.detail("MeanBytesPerCommit", cx->bytesPerCommit.mean())
			.detail("MedianBytesPerCommit", cx->bytesPerCommit.median())
			.detail("MaxBytesPerCommit", cx->bytesPerCommit.max());
		cx->latencies.clear();
		cx->readLatencies.clear();
		cx->GRVLatencies.clear();
		cx->commitLatencies.clear();
		cx->mutationsPerCommit.clear();
		cx->bytesPerCommit.clear();
	}
}

ACTOR static Future<Standalone<StringRef> > getSampleVersionStamp(Transaction *tr) {
	loop{
		try {
			tr->reset();
			tr->setOption(FDBTransactionOptions::PRIORITY_SYSTEM_IMMEDIATE);
			Optional<Value> _ = wait(tr->get(LiteralStringRef("\xff/StatusJsonTestKey62793")));
			state Future<Standalone<StringRef> > vstamp = tr->getVersionstamp();
			tr->makeSelfConflicting();
			Void _ = wait(tr->commit());
			Standalone<StringRef> val = wait(vstamp);
			return val;
		}
		catch (Error& e) {
			Void _ = wait(tr->onError(e));
		}
	}
}

struct TrInfoChunk {
	ValueRef value;
	Key key;
};

ACTOR static Future<Void> transactionInfoCommitActor(Transaction *tr, std::vector<TrInfoChunk> *chunks) {
	state const Key clientLatencyAtomicCtr = CLIENT_LATENCY_INFO_CTR_PREFIX.withPrefix(fdbClientInfoPrefixRange.begin);
	state int retryCount = 0;
	loop{
		try {
			tr->reset();
			tr->setOption(FDBTransactionOptions::ACCESS_SYSTEM_KEYS);
			tr->setOption(FDBTransactionOptions::LOCK_AWARE);
			state Future<Standalone<StringRef> > vstamp = tr->getVersionstamp();
			int64_t numCommitBytes = 0;
			for (auto &chunk : *chunks) {
				tr->atomicOp(chunk.key, chunk.value, MutationRef::SetVersionstampedKey);
				numCommitBytes += chunk.key.size() + chunk.value.size() - 2; // subtract last 2 bytes of key that denotes verstion stamp index 
			}
			tr->atomicOp(clientLatencyAtomicCtr, StringRef((uint8_t*)&numCommitBytes, 8), MutationRef::AddValue);
			Void _ = wait(tr->commit());
			return Void();
		}
		catch (Error& e) {
			retryCount++;
			if (retryCount == 10)
				throw;
			Void _ = wait(tr->onError(e));
		}
	}
}


ACTOR static Future<Void> delExcessClntTxnEntriesActor(Transaction *tr, int64_t clientTxInfoSizeLimit) {
	state const Key clientLatencyName = CLIENT_LATENCY_INFO_PREFIX.withPrefix(fdbClientInfoPrefixRange.begin);
	state const Key clientLatencyAtomicCtr = CLIENT_LATENCY_INFO_CTR_PREFIX.withPrefix(fdbClientInfoPrefixRange.begin);
	TraceEvent(SevInfo, "DelExcessClntTxnEntriesCalled");
	loop{
		try {
			tr->reset();
			tr->setOption(FDBTransactionOptions::ACCESS_SYSTEM_KEYS);
			tr->setOption(FDBTransactionOptions::LOCK_AWARE);
			Optional<Value> ctrValue = wait(tr->get(KeyRef(clientLatencyAtomicCtr), true));
			if (!ctrValue.present()) {
				TraceEvent(SevInfo, "NumClntTxnEntriesNotFound");
				return Void();
			}
			state int64_t txInfoSize = 0;
			ASSERT(ctrValue.get().size() == sizeof(int64_t));
			memcpy(&txInfoSize, ctrValue.get().begin(), ctrValue.get().size());
			if (txInfoSize < clientTxInfoSizeLimit)
				return Void();
			int getRangeByteLimit = (txInfoSize - clientTxInfoSizeLimit) < CLIENT_KNOBS->TRANSACTION_SIZE_LIMIT ? (txInfoSize - clientTxInfoSizeLimit) : CLIENT_KNOBS->TRANSACTION_SIZE_LIMIT;
			GetRangeLimits limit(CLIENT_KNOBS->ROW_LIMIT_UNLIMITED, getRangeByteLimit);
			Standalone<RangeResultRef> txEntries = wait(tr->getRange(KeyRangeRef(clientLatencyName, strinc(clientLatencyName)), limit));
			state int64_t numBytesToDel = 0;
			KeyRef endKey;
			for (auto &kv : txEntries) {
				endKey = kv.key;
				numBytesToDel += kv.key.size() + kv.value.size();
				if (txInfoSize - numBytesToDel <= clientTxInfoSizeLimit)
					break;
			}
			if (numBytesToDel) {
				tr->clear(KeyRangeRef(txEntries[0].key, strinc(endKey)));
				TraceEvent(SevInfo, "DeletingExcessCntTxnEntries").detail("BytesToBeDeleted", numBytesToDel);
				int64_t bytesDel = -numBytesToDel;
				tr->atomicOp(clientLatencyAtomicCtr, StringRef((uint8_t*)&bytesDel, 8), MutationRef::AddValue);
				Void _ = wait(tr->commit());
			}
			if (txInfoSize - numBytesToDel <= clientTxInfoSizeLimit)
				return Void();
		}
		catch (Error& e) {
			Void _ = wait(tr->onError(e));
		}
	}
}

// The reason for getting a pointer to DatabaseContext instead of a reference counted object is because reference counting will increment reference count for
// DatabaseContext which holds the future of this actor. This creates a cyclic reference and hence this actor and Database object will not be destroyed at all.
ACTOR static Future<Void> clientStatusUpdateActor(DatabaseContext *cx) {
	state const std::string clientLatencyName = CLIENT_LATENCY_INFO_PREFIX.withPrefix(fdbClientInfoPrefixRange.begin).toString();
	state Transaction tr;
	state std::vector<TrInfoChunk> commitQ;
	state int txBytes = 0;

	loop {
		try {
			ASSERT(cx->clientStatusUpdater.outStatusQ.empty());
			cx->clientStatusUpdater.inStatusQ.swap(cx->clientStatusUpdater.outStatusQ);
			// Split Transaction Info into chunks
			state std::vector<TrInfoChunk> trChunksQ;
			for (auto &bw : cx->clientStatusUpdater.outStatusQ) {
				int64_t value_size_limit = BUGGIFY ? g_random->randomInt(1e3, CLIENT_KNOBS->VALUE_SIZE_LIMIT) : CLIENT_KNOBS->VALUE_SIZE_LIMIT;
				int num_chunks = (bw.getLength() + value_size_limit - 1) / value_size_limit;
				std::string random_id = g_random->randomAlphaNumeric(16);
				for (int i = 0; i < num_chunks; i++) {
					TrInfoChunk chunk;
					BinaryWriter chunkBW(Unversioned());
					chunkBW << i+1 << num_chunks;
					chunk.key = KeyRef(clientLatencyName + std::string(10, '\x00') + "/" + random_id + "/" + chunkBW.toStringRef().toString() + "/" + std::string(2, '\x00'));
					int16_t pos = littleEndian16(clientLatencyName.size());
					memcpy(mutateString(chunk.key) + chunk.key.size() - sizeof(int16_t), &pos, sizeof(int16_t));
					if (i == num_chunks - 1) {
						chunk.value = ValueRef(static_cast<uint8_t *>(bw.getData()) + (i * value_size_limit), bw.getLength() - (i * value_size_limit));
					}
					else {
						chunk.value = ValueRef(static_cast<uint8_t *>(bw.getData()) + (i * value_size_limit), value_size_limit);
					}
					trChunksQ.push_back(std::move(chunk));
				}
			}

			// Commit the chunks splitting into different transactions if needed
			state int64_t dataSizeLimit = BUGGIFY ? g_random->randomInt(200e3, 1.5 * CLIENT_KNOBS->TRANSACTION_SIZE_LIMIT) : 0.8 * CLIENT_KNOBS->TRANSACTION_SIZE_LIMIT;
			state std::vector<TrInfoChunk>::iterator tracking_iter = trChunksQ.begin();
			tr = Transaction(Database(Reference<DatabaseContext>::addRef(cx)));
			ASSERT(commitQ.empty() && (txBytes == 0));
			loop {
				state std::vector<TrInfoChunk>::iterator iter = tracking_iter;
				txBytes = 0;
				commitQ.clear();
				try {
					while (iter != trChunksQ.end()) {
						if (iter->value.size() + iter->key.size() + txBytes > dataSizeLimit) {
							Void _ = wait(transactionInfoCommitActor(&tr, &commitQ));
							tracking_iter = iter;
							commitQ.clear();
							txBytes = 0;
						}
						commitQ.push_back(*iter);
						txBytes += iter->value.size() + iter->key.size();
						++iter;
					}
					if (!commitQ.empty()) {
						Void _ = wait(transactionInfoCommitActor(&tr, &commitQ));
						commitQ.clear();
						txBytes = 0;
					}
					break;
				}
				catch (Error &e) {
					if (e.code() == error_code_transaction_too_large) {
						dataSizeLimit /= 2;
						ASSERT(dataSizeLimit >= CLIENT_KNOBS->VALUE_SIZE_LIMIT + CLIENT_KNOBS->KEY_SIZE_LIMIT);
					}
					else {
						TraceEvent(SevWarnAlways, "ClientTrInfoErrorCommit")
							.error(e)
							.detail("TxBytes", txBytes);
						commitQ.clear();
						txBytes = 0;
						throw;
					}
				}
			}
			cx->clientStatusUpdater.outStatusQ.clear();
			double clientSamplingProbability = std::isinf(cx->clientInfo->get().clientTxnInfoSampleRate) ? CLIENT_KNOBS->CSI_SAMPLING_PROBABILITY : cx->clientInfo->get().clientTxnInfoSampleRate;
			int64_t clientTxnInfoSizeLimit = cx->clientInfo->get().clientTxnInfoSizeLimit == -1 ? CLIENT_KNOBS->CSI_SIZE_LIMIT : cx->clientInfo->get().clientTxnInfoSizeLimit;
			if (!trChunksQ.empty() && g_random->random01() < clientSamplingProbability)
				Void _ = wait(delExcessClntTxnEntriesActor(&tr, clientTxnInfoSizeLimit));

			// tr is destructed because it hold a reference to DatabaseContext which creates a cycle mentioned above.
			// Hence destroy the transacation before sleeping to give a chance for the actor to be cleanedup if the Database is destroyed by the user.
			tr = Transaction();
			Void _ = wait(delay(CLIENT_KNOBS->CSI_STATUS_DELAY));
		}
		catch (Error& e) {
			if (e.code() == error_code_actor_cancelled) {
				throw;
			}
			cx->clientStatusUpdater.outStatusQ.clear();
			TraceEvent(SevWarnAlways, "UnableToWriteClientStatus").error(e);
			// tr is destructed because it hold a reference to DatabaseContext which creates a cycle mentioned above.
			// Hence destroy the transacation before sleeping to give a chance for the actor to be cleanedup if the Database is destroyed by the user.
			tr = Transaction();
			Void _ = wait(delay(10.0));
		}
	}
}

ACTOR static Future<Void> monitorMasterProxiesChange(Reference<AsyncVar<ClientDBInfo>> clientDBInfo, AsyncTrigger *triggerVar) {
	state vector< MasterProxyInterface > curProxies;
	curProxies = clientDBInfo->get().proxies;
	
	loop{
		Void _ = wait(clientDBInfo->onChange());
		if (clientDBInfo->get().proxies != curProxies) {
			curProxies = clientDBInfo->get().proxies;
			triggerVar->trigger();
		}
	}
}

DatabaseContext::DatabaseContext(
	Reference<AsyncVar<ClientDBInfo>> clientInfo,
	Reference<Cluster> cluster, Future<Void> clientInfoMonitor,
	Standalone<StringRef> dbName, Standalone<StringRef> dbId,
	int taskID, LocalityData clientLocality, bool enableLocalityLoadBalance, bool lockAware )
  : clientInfo(clientInfo), masterProxiesChangeTrigger(), cluster(cluster), clientInfoMonitor(clientInfoMonitor), dbName(dbName), dbId(dbId),
	transactionsReadVersions(0), transactionsCommitStarted(0), transactionsCommitCompleted(0), transactionsPastVersions(0),
	transactionsFutureVersions(0), transactionsNotCommitted(0), transactionsMaybeCommitted(0), taskID(taskID),
	outstandingWatches(0), maxOutstandingWatches(CLIENT_KNOBS->DEFAULT_MAX_OUTSTANDING_WATCHES), clientLocality(clientLocality), enableLocalityLoadBalance(enableLocalityLoadBalance), lockAware(lockAware),
	latencies(1000), readLatencies(1000), commitLatencies(1000), GRVLatencies(1000), mutationsPerCommit(1000), bytesPerCommit(1000) {
		logger = databaseLogger( this );
	locationCacheSize = g_network->isSimulated() ?
			CLIENT_KNOBS->LOCATION_CACHE_EVICTION_SIZE_SIM :
			CLIENT_KNOBS->LOCATION_CACHE_EVICTION_SIZE;

	getValueSubmitted.init(LiteralStringRef("NativeAPI.GetValueSubmitted"));
	getValueCompleted.init(LiteralStringRef("NativeAPI.GetValueCompleted"));

	monitorMasterProxiesInfoChange = monitorMasterProxiesChange(clientInfo, &masterProxiesChangeTrigger);
	clientStatusUpdater.actor = clientStatusUpdateActor(this);
}

ACTOR static Future<Void> monitorClientInfo( Reference<AsyncVar<Optional<ClusterInterface>>> clusterInterface, Standalone<StringRef> dbName,
	Reference<ClusterConnectionFile> ccf, Reference<AsyncVar<ClientDBInfo>> outInfo ) 
{
	try {
		loop {
			OpenDatabaseRequest req;
			req.knownClientInfoID = outInfo->get().id;
			req.dbName = dbName;
			req.supportedVersions = VectorRef<ClientVersionRef>(req.arena, networkOptions.supportedVersions);
			req.traceLogGroup = StringRef(req.arena, networkOptions.traceLogGroup);

			ClusterConnectionString fileConnectionString;
			if (ccf && !ccf->fileContentsUpToDate(fileConnectionString)) {
				req.issues = LiteralStringRef("unable_to_write_cluster_file");
				if(ccf->canGetFilename()) {
					TraceEvent(SevWarnAlways, "IncorrectClusterFileContents").detail("Filename", ccf->getFilename())
						.detail("ConnectionStringFromFile", fileConnectionString.toString())
						.detail("CurrentConnectionString", ccf->getConnectionString().toString());
				}
			}

			choose {
				when( ClientDBInfo ni = wait( clusterInterface->get().present() ? brokenPromiseToNever( clusterInterface->get().get().openDatabase.getReply( req ) ) : Never() ) ) {
					TraceEvent("ClientInfoChange").detail("ChangeID", ni.id);
					outInfo->set(ni);
				}
				when( Void _ = wait( clusterInterface->onChange() ) ) {
					if(clusterInterface->get().present())
						TraceEvent("ClientInfo_CCInterfaceChange").detail("CCID", clusterInterface->get().get().id());
				}
			}
		}
	} catch( Error& e ) {
		TraceEvent(SevError, "MonitorClientInfoError")
			.detail("DBName", printable(dbName))
			.detail("ConnectionFile", ccf && ccf->canGetFilename() ? ccf->getFilename() : "")
			.detail("ConnectionString", ccf ? ccf->getConnectionString().toString() : "")
			.error(e);

		throw;
	}
}

Future< Database > DatabaseContext::createDatabase( Reference<AsyncVar<Optional<ClusterInterface>>> clusterInterface, Reference<Cluster> cluster, Standalone<StringRef> dbName, LocalityData const& clientLocality ) {
	if (dbName != LiteralStringRef("DB")) {
		return invalid_database_name(); // we no longer offer multi-database support, so all databases *must* be named this
	}
	else {
		Reference<AsyncVar<ClientDBInfo>> info( new AsyncVar<ClientDBInfo> );
		Future<Void> monitor = monitorClientInfo( clusterInterface, dbName, cluster ? cluster->getConnectionFile() : Reference<ClusterConnectionFile>(), info );

		return std::move( Database( new DatabaseContext( info, cluster, monitor, dbName, LiteralStringRef(""), TaskDefaultEndpoint, clientLocality, true, false ) ) );
	}
}

Database DatabaseContext::create( Reference<AsyncVar<ClientDBInfo>> info, Future<Void> dependency, LocalityData clientLocality, bool enableLocalityLoadBalance, int taskID, bool lockAware ) {
	return Database( new DatabaseContext( info, Reference<Cluster>(), dependency, LiteralStringRef("DB"), LiteralStringRef(""), taskID, clientLocality, enableLocalityLoadBalance, lockAware ) );
}

DatabaseContext::~DatabaseContext() {
	monitorMasterProxiesInfoChange.cancel();
	for(auto it = ssid_locationInfo.begin(); it != ssid_locationInfo.end(); it = ssid_locationInfo.erase(it))
		it->second->notifyContextDestroyed();
	ASSERT( ssid_locationInfo.empty() );
	locationCache.insert( allKeys, Reference<LocationInfo>() );
}

pair<KeyRange,Reference<LocationInfo>> DatabaseContext::getCachedLocation( const KeyRef& key, bool isBackward ) {
	if( isBackward ) {
		auto range = locationCache.rangeContainingKeyBefore(key);
		return std::make_pair(range->range(), range->value());
	}
	else {
		auto range = locationCache.rangeContaining(key);
		return std::make_pair(range->range(), range->value());
	}
}

bool DatabaseContext::getCachedLocations( const KeyRangeRef& range, vector<std::pair<KeyRange,Reference<LocationInfo>>>& result, int limit, bool reverse ) {
	result.clear();
	auto locRanges = locationCache.intersectingRanges(range);

	auto begin = locationCache.rangeContaining(range.begin);
	auto end = locationCache.rangeContainingKeyBefore(range.end);

	loop {
		auto r = reverse ? end : begin;
		if (!r->value()){
			TEST(result.size()); // had some but not all cached locations
			result.clear();
			return false;
		}
		result.push_back( make_pair(r->range() & range, r->value()) );
		if(result.size() == limit)
			break;

		if(begin == end)
			break;

		if(reverse)
			--end;
		else
			++begin;
	}

	return true;
}

Reference<LocationInfo> DatabaseContext::setCachedLocation( const KeyRangeRef& keys, const vector<StorageServerInterface>& servers ) {
	int maxEvictionAttempts = 100, attempts = 0;
	Reference<LocationInfo> loc = LocationInfo::getInterface( this, servers, clientLocality);
	while( locationCache.size() > locationCacheSize && attempts < maxEvictionAttempts) {
		TEST( true ); // NativeAPI storage server locationCache entry evicted
		attempts++;
		auto r = locationCache.randomRange();
		Key begin = r.begin(), end = r.end();  // insert invalidates r, so can't be passed a mere reference into it
		locationCache.insert( KeyRangeRef(begin, end), Reference<LocationInfo>() );
	}
	locationCache.insert( keys, loc );
	return std::move(loc);
}

void DatabaseContext::invalidateCache( const KeyRef& key, bool isBackward ) {
	if( isBackward )
		locationCache.rangeContainingKeyBefore(key)->value() = Reference<LocationInfo>();
	else
		locationCache.rangeContaining(key)->value() = Reference<LocationInfo>();
}

void DatabaseContext::invalidateCache( const KeyRangeRef& keys ) {
	auto rs = locationCache.intersectingRanges(keys);
	Key begin = rs.begin().begin(), end = rs.end().begin();  // insert invalidates rs, so can't be passed a mere reference into it
	locationCache.insert( KeyRangeRef(begin, end), Reference<LocationInfo>() );
}

Future<Void> DatabaseContext::onMasterProxiesChanged() {
	return this->masterProxiesChangeTrigger.onTrigger();
}

int64_t extractIntOption( Optional<StringRef> value, int64_t minValue, int64_t maxValue ) {
	validateOptionValue(value, true);
	if( value.get().size() != 8 ) {
		throw invalid_option_value();
	}

	int64_t passed = *((int64_t*)(value.get().begin()));
	if( passed > maxValue || passed < minValue ) {
		throw invalid_option_value();
	}

	return passed;
}

uint64_t extractHexOption( StringRef value ) {
	char* end;
	uint64_t id = strtoull( value.toString().c_str(), &end, 16 );
	if (*end)
		throw invalid_option_value();
	return id;
}

void DatabaseContext::setOption( FDBDatabaseOptions::Option option, Optional<StringRef> value) {
	switch(option) {
		case FDBDatabaseOptions::LOCATION_CACHE_SIZE:
			locationCacheSize = (int)extractIntOption(value, 0, std::numeric_limits<int>::max());
			break;
		case FDBDatabaseOptions::MACHINE_ID:
			clientLocality = LocalityData( clientLocality.processId(), value.present() ? Standalone<StringRef>(value.get()) : Optional<Standalone<StringRef>>(), clientLocality.machineId(), clientLocality.dcId() );
			if( clientInfo->get().proxies.size() )
				masterProxies = Reference<ProxyInfo>( new ProxyInfo( clientInfo->get().proxies, clientLocality ));
			ssid_locationInfo.clear();
			locationCache.insert( allKeys, Reference<LocationInfo>() );
			break;
		case FDBDatabaseOptions::MAX_WATCHES:
			maxOutstandingWatches = (int)extractIntOption(value, 0, CLIENT_KNOBS->ABSOLUTE_MAX_WATCHES);
			break;
		case FDBDatabaseOptions::DATACENTER_ID:
			clientLocality = LocalityData(clientLocality.processId(), clientLocality.zoneId(), clientLocality.machineId(), value.present() ? Standalone<StringRef>(value.get()) : Optional<Standalone<StringRef>>());
			if( clientInfo->get().proxies.size() )
				masterProxies = Reference<ProxyInfo>( new ProxyInfo( clientInfo->get().proxies, clientLocality ));
			ssid_locationInfo.clear();
			locationCache.insert( allKeys, Reference<LocationInfo>() );
			break;
	}
}

void DatabaseContext::addWatch() {
	if(outstandingWatches >= maxOutstandingWatches)
		throw too_many_watches();

	++outstandingWatches;
}

void DatabaseContext::removeWatch() {
	--outstandingWatches;
	ASSERT(outstandingWatches >= 0);
}

extern uint32_t determinePublicIPAutomatically( ClusterConnectionString const& ccs );

Cluster::Cluster( Reference<ClusterConnectionFile> connFile, int apiVersion )
	: clusterInterface( new AsyncVar<Optional<ClusterInterface>> ), apiVersion(apiVersion), connectionFile( connFile )
{
	if(!g_network)
		throw network_not_setup();

	if(networkOptions.traceDirectory.present() && !traceFileIsOpen()) {
		g_network->initMetrics();
		FlowTransport::transport().initMetrics();
		initTraceEventMetrics();

		auto publicIP = determinePublicIPAutomatically( connFile->getConnectionString() );
		openTraceFile(NetworkAddress(publicIP, ::getpid()), networkOptions.traceRollSize, networkOptions.traceMaxLogsSize, networkOptions.traceDirectory.get(), "trace", networkOptions.traceLogGroup);

		TraceEvent("ClientStart")
			.detail("SourceVersion", getHGVersion())
			.detail("Version", FDB_VT_VERSION)
			.detail("PackageName", FDB_VT_PACKAGE_NAME)
			.detail("ClusterFile", connFile->getFilename().c_str())
			.detail("ConnectionString", connFile->getConnectionString().toString())
			.detailf("ActualTime", "%lld", DEBUG_DETERMINISM ? 0 : time(NULL))
			.detail("ApiVersion", apiVersion)
			.detailf("ImageOffset", "%p", platform::getImageOffset())
			.trackLatest("ClientStart");

		initializeSystemMonitorMachineState(SystemMonitorMachineState(publicIP));

		systemMonitor();
		uncancellable( recurring( &systemMonitor, CLIENT_KNOBS->SYSTEM_MONITOR_INTERVAL, TaskFlushTrace ) );
	}

	leaderMon = monitorLeader( connectionFile, clusterInterface );
	failMon = failureMonitorClient( clusterInterface, false );
	connected = clusterInterface->onChange(); // SOMEDAY: This is a hack
}

Cluster::~Cluster() {}

Reference<Cluster> Cluster::createCluster( Reference<ClusterConnectionFile> connFile, int apiVersion ) {
	return Reference<Cluster>( new Cluster( connFile, apiVersion ) );
}

Reference<Cluster> Cluster::createCluster(std::string connFileName, int apiVersion) {
	Reference<ClusterConnectionFile> rccf = Reference<ClusterConnectionFile>(new ClusterConnectionFile(ClusterConnectionFile::lookupClusterFileName(connFileName).first));
	return Reference<Cluster>(new Cluster( rccf, apiVersion));
}

Future<Database> Cluster::createDatabase( Standalone<StringRef> dbName, LocalityData locality ) {
	return DatabaseContext::createDatabase( clusterInterface, Reference<Cluster>::addRef( this ), dbName, locality );
}

Future<Void> Cluster::onConnected() {
	return connected;
}

void Cluster::setOption(FDBClusterOptions::Option option, Optional<StringRef> value) { }

void setNetworkOption(FDBNetworkOptions::Option option, Optional<StringRef> value) {
	switch(option) {
		// SOMEDAY: If the network is already started, should these three throw an error?
		case FDBNetworkOptions::TRACE_ENABLE:
			networkOptions.traceDirectory = value.present() ? value.get().toString() : "";
			break;
		case FDBNetworkOptions::TRACE_ROLL_SIZE:
			validateOptionValue(value, true);
			networkOptions.traceRollSize = extractIntOption(value, 0, std::numeric_limits<int64_t>::max());
			break;
		case FDBNetworkOptions::TRACE_MAX_LOGS_SIZE:
			validateOptionValue(value, true);
			networkOptions.traceMaxLogsSize = extractIntOption(value, 0, std::numeric_limits<int64_t>::max());
			break;
		case FDBNetworkOptions::TRACE_LOG_GROUP:
			if(value.present())
				networkOptions.traceLogGroup = value.get().toString();
			break;
		case FDBNetworkOptions::KNOB: {
			validateOptionValue(value, true);

			std::string optionValue = value.get().toString();
			size_t eq = optionValue.find_first_of('=');
			if(eq == optionValue.npos) {
				throw invalid_option_value();
			}

			std::string knob_name = optionValue.substr(0, eq);
			std::string knob_value = optionValue.substr(eq+1);
			if (!const_cast<FlowKnobs*>(FLOW_KNOBS)->setKnob( knob_name, knob_value ) &&
				!const_cast<ClientKnobs*>(CLIENT_KNOBS)->setKnob( knob_name, knob_value ))
			{
				fprintf(stderr, "FoundationDB client ignoring unrecognized knob option '%s'\n", knob_name.c_str());
			}
			break;
		}
		case FDBNetworkOptions::TLS_PLUGIN:
			validateOptionValue(value, true);
			tlsOptions->set_plugin_name_or_path( value.get().toString() );
			break;
		case FDBNetworkOptions::TLS_CERT_PATH:
			validateOptionValue(value, true);
			tlsOptions->set_cert_file( value.get().toString() );
			break;
		case FDBNetworkOptions::TLS_CERT_BYTES:
			tlsOptions->set_cert_data( value.get().toString() );
			break;
		case FDBNetworkOptions::TLS_KEY_PATH:
			validateOptionValue(value, true);
			tlsOptions->set_key_file( value.get().toString() );
			break;
		case FDBNetworkOptions::TLS_KEY_BYTES:
			validateOptionValue(value, true);
			tlsOptions->set_key_data( value.get().toString() );
			break;
		case FDBNetworkOptions::TLS_VERIFY_PEERS:
			validateOptionValue(value, true);
			try {
				tlsOptions->set_verify_peers( value.get().toString() );
			} catch( Error& e ) {
				TraceEvent(SevWarnAlways, "TLSValidationSetError")
					.detail("Input", value.get().toString() )
					.error( e );
				throw invalid_option_value();
			}
			break;
		case FDBNetworkOptions::DISABLE_CLIENT_STATISTICS_LOGGING:
			validateOptionValue(value, false);
			networkOptions.logClientInfo = false;
			break;
		case FDBNetworkOptions::SUPPORTED_CLIENT_VERSIONS:
		{
			// The multi-version API should be providing us these guarantees
			ASSERT(g_network);
			ASSERT(value.present());

			networkOptions.supportedVersions.resize(networkOptions.supportedVersions.arena(), 0);
			std::string versionString = value.get().toString();

			size_t index = 0;
			size_t nextIndex = 0;
			while(nextIndex != versionString.npos) {
				nextIndex = versionString.find(';', index);
				networkOptions.supportedVersions.push_back_deep(networkOptions.supportedVersions.arena(), ClientVersionRef(versionString.substr(index, nextIndex-index)));
				index = nextIndex + 1;
			}

			ASSERT(networkOptions.supportedVersions.size() > 0);

			break;
		}
		case FDBNetworkOptions::ENABLE_SLOW_TASK_PROFILING:
			validateOptionValue(value, false);
			networkOptions.slowTaskProfilingEnabled = true;
			break;
		default:
			break;
	}
}

void setupNetwork(uint64_t transportId, bool useMetrics) {
	if( g_network )
		throw network_already_setup();

	g_random = new DeterministicRandom( platform::getRandomSeed() );
	trace_random = new DeterministicRandom( platform::getRandomSeed() );
	g_nondeterministic_random = trace_random;
	g_debug_random = trace_random;
	if (!networkOptions.logClientInfo.present())
		networkOptions.logClientInfo = true;

	g_network = newNet2(NetworkAddress(), false, useMetrics || networkOptions.traceDirectory.present());
	FlowTransport::createInstance(transportId);
	Net2FileSystem::newFileSystem();

	tlsOptions->register_network();
}

void runNetwork() {
	if(!g_network)
		throw network_not_setup();

	if(networkOptions.traceDirectory.present() && networkOptions.slowTaskProfilingEnabled) {
		setupSlowTaskProfiler();
	}

	g_network->run();

	if(networkOptions.traceDirectory.present())
		systemMonitor();
}

void stopNetwork() {
	if(!g_network)
		throw network_not_setup();

	g_network->stop();
	closeTraceFile();
}

Reference<ProxyInfo> DatabaseContext::getMasterProxies() {
	if (masterProxiesLastChange != clientInfo->get().id) {
		masterProxiesLastChange = clientInfo->get().id;
		masterProxies.clear();
		if( clientInfo->get().proxies.size() )
			masterProxies = Reference<ProxyInfo>( new ProxyInfo( clientInfo->get().proxies, clientLocality ));
	}
	return masterProxies;
}

//Gets the master proxies if available.  If the ProxyInfo Reference is NULL, then return Never
Future<Reference<ProxyInfo>> DatabaseContext::getMasterProxiesOrNever() {
	Reference<ProxyInfo> info = getMasterProxies();
	if (!info)
		return Never();
	else
		return info;
}

//Actor which will wait until the ProxyInfo returned by the DatabaseContext cx is not NULL
ACTOR Future<Reference<ProxyInfo>> getMasterProxiesFuture(DatabaseContext *cx) {
	state Reference<ProxyInfo> proxyInfo;
	loop {
		choose {
			when(Void _ = wait(cx->onMasterProxiesChanged())) { }
			when(Reference<ProxyInfo> info = wait(cx->getMasterProxiesOrNever())) {
				return info;
			}
		}
	}
}

//Returns a future which will not be set until the ProxyInfo of this DatabaseContext is not NULL
Future<Reference<ProxyInfo>> DatabaseContext::getMasterProxiesFuture() {
	return ::getMasterProxiesFuture(this);
}

void GetRangeLimits::decrement( VectorRef<KeyValueRef> const& data ) {
	if( rows != CLIENT_KNOBS->ROW_LIMIT_UNLIMITED ) {
		ASSERT(data.size() <= rows);
		rows -= data.size();
	}

	minRows = std::max(0, minRows - data.size());

	if( bytes != CLIENT_KNOBS->BYTE_LIMIT_UNLIMITED )
		bytes = std::max( 0, bytes - (int)data.expectedSize() - (8-(int)sizeof(KeyValueRef))*data.size() );
}

void GetRangeLimits::decrement( KeyValueRef const& data ) {
	minRows = std::max(0, minRows - 1);
	if( rows != CLIENT_KNOBS->ROW_LIMIT_UNLIMITED )
		rows--;
	if( bytes != CLIENT_KNOBS->BYTE_LIMIT_UNLIMITED )
		bytes = std::max( 0, bytes - (int)8 - (int)data.expectedSize() );
}

// True if either the row or byte limit has been reached
bool GetRangeLimits::isReached() {
	return rows == 0 || (bytes == 0 && minRows == 0);
}

// True if data would cause the row or byte limit to be reached
bool GetRangeLimits::reachedBy( VectorRef<KeyValueRef> const& data ) {
	return ( rows != CLIENT_KNOBS->ROW_LIMIT_UNLIMITED && data.size() >= rows )
		|| ( bytes != CLIENT_KNOBS->BYTE_LIMIT_UNLIMITED && (int)data.expectedSize() + (8-(int)sizeof(KeyValueRef))*data.size() >= bytes && data.size() >= minRows );
}

bool GetRangeLimits::hasByteLimit() {
	return bytes != CLIENT_KNOBS->BYTE_LIMIT_UNLIMITED;
}

bool GetRangeLimits::hasRowLimit() {
	return rows != CLIENT_KNOBS->ROW_LIMIT_UNLIMITED;
}

bool GetRangeLimits::hasSatisfiedMinRows() {
	return hasByteLimit() && minRows == 0;
}


AddressExclusion AddressExclusion::parse( StringRef const& key ) {
	//Must not change: serialized to the database!
	std::string s = key.toString();
	int a,b,c,d,port,count=-1;
	if (sscanf(s.c_str(), "%d.%d.%d.%d%n", &a,&b,&c,&d, &count)<4) {
		TraceEvent(SevWarnAlways, "AddressExclusionParseError").detail("s", printable(key));
		return AddressExclusion();
	}
	s = s.substr(count);
	uint32_t ip = (a<<24)+(b<<16)+(c<<8)+d;
	if (!s.size())
		return AddressExclusion( ip );
	if (sscanf( s.c_str(), ":%d%n", &port, &count ) < 1 || count != s.size()) {
		TraceEvent(SevWarnAlways, "AddressExclusionParseError").detail("s", printable(key));
		return AddressExclusion();
	}
	return AddressExclusion( ip, port );
}

Future<Standalone<RangeResultRef>> getRange(
	Database const& cx,
	Future<Version> const& fVersion,
	KeySelector const& begin,
	KeySelector const& end,
	GetRangeLimits const& limits,
	bool const& reverse,
	TransactionInfo const& info);

Future<Optional<Value>> getValue( Future<Version> const& version, Key const& key, Database const& cx, TransactionInfo const& info, Reference<TransactionLogInfo> const& trLogInfo ) ;

ACTOR Future<Optional<StorageServerInterface>> fetchServerInterface( Database cx, TransactionInfo info, UID id, Future<Version> ver = latestVersion ) {
	Optional<Value> val = wait( getValue(ver, serverListKeyFor(id), cx, info, Reference<TransactionLogInfo>()) );
	if( !val.present() ) {
		// A storage server has been removed from serverList since we read keyServers
		return Optional<StorageServerInterface>();
	}

	return decodeServerListValue(val.get());
}

<<<<<<< HEAD
Future<Optional<StorageServerInterface>> _getServerInterfaceImpl( Database cx, TransactionInfo info, UID id ) {
	// check the cache
	SpinLockHolder hold( cx->SSInterfaceCacheLock );
	auto it = cx->SSInterfaceCache.find( id );
	if( it != cx->SSInterfaceCache.end() ) {
		return it->second;
	}

	auto fetcher = fetchServerInterface(cx, info, id);
	if( BUGGIFY) {
		fetcher = Optional<StorageServerInterface>();
	}
	cx->SSInterfaceCache[ id ] = fetcher;
	return fetcher;
}

ACTOR Future<Optional<StorageServerInterface>> getServerInterface( Database cx, TransactionInfo info, UID id ) {
	try {
		Optional<StorageServerInterface> result = wait( _getServerInterfaceImpl(cx, info, id) );
		return result;
	} catch( Error& ) {
		SpinLockHolder hold( cx->SSInterfaceCacheLock );
		cx->SSInterfaceCache.erase( id );
		throw;
	}
}

ACTOR Future<Optional<vector<StorageServerInterface>>> getServerInterfaces(
		Database cx, TransactionInfo info, vector<UID> ids ) {
	state vector< Future< Optional<StorageServerInterface> > > serverListEntries;
	for( int s = 0; s < ids.size(); s++ ) {
		serverListEntries.push_back( getServerInterface( cx, info, ids[s] ) );
	}

	vector<Optional<StorageServerInterface>> serverListValues = wait( getAll(serverListEntries) );
	vector<StorageServerInterface> serverInterfaces;
	for( int s = 0; s < serverListValues.size(); s++ ) {
		if( !serverListValues[s].present() ) {
			// A storage server has been removed from ServerList since we read keyServers
			return Optional<vector<StorageServerInterface>>();
		}
		serverInterfaces.push_back( serverListValues[s].get() );
	}
	return serverInterfaces;
}

//FIXME: we are now using a version for getting server interfaces instead of latest version, because latest version is wrong if the storage server we are talking to is behind. 
// A better solution would be for latest version to be a flag, and the storage server gives you data at the latest version if that is greater than the supplied read verison.
=======
>>>>>>> e11f461c
ACTOR Future<Optional<vector<StorageServerInterface>>> transactionalGetServerInterfaces( Future<Version> ver, Database cx, TransactionInfo info, vector<UID> ids ) {
	state vector< Future< Optional<StorageServerInterface> > > serverListEntries;
	for( int s = 0; s < ids.size(); s++ ) {
		serverListEntries.push_back( fetchServerInterface( cx, info, ids[s], ver ) );
	}

	vector<Optional<StorageServerInterface>> serverListValues = wait( getAll(serverListEntries) );
	vector<StorageServerInterface> serverInterfaces;
	for( int s = 0; s < serverListValues.size(); s++ ) {
		if( !serverListValues[s].present() ) {
			// A storage server has been removed from ServerList since we read keyServers
			return Optional<vector<StorageServerInterface>>();
		}
		serverInterfaces.push_back( serverListValues[s].get() );
	}
	return serverInterfaces;
}

//If isBackward == true, returns the shard containing the key before 'key' (an infinitely long, inexpressible key). Otherwise returns the shard containing key
<<<<<<< HEAD
ACTOR Future< pair<KeyRange,Reference<LocationInfo>> > getKeyLocation( Database cx, Key key, TransactionInfo info, Version version, bool isBackward = false ) {
	if (isBackward)
=======
ACTOR Future< pair<KeyRange,Reference<LocationInfo>> > getKeyLocation( Database cx, Key key, TransactionInfo info, bool isBackward = false ) {
	if (isBackward) {
>>>>>>> e11f461c
		ASSERT( key != allKeys.begin && key <= allKeys.end );
	} else {
		ASSERT( key < allKeys.end );
	}

	auto loc = cx->getCachedLocation( key, isBackward );
	if (loc.second)
		return loc;

	if( info.debugID.present() )
		g_traceBatch.addEvent("TransactionDebug", info.debugID.get().first(), "NativeAPI.getKeyLocation.Before");
	
<<<<<<< HEAD
	// We assume that not only /FF/keyServers but /FF/serverList is present on the keyServersLocations since we now need both of them to terminate our search. Currently this is guaranteed because nothing after /FF/keyServers is split.
	if ( ( key.startsWith( serverListPrefix) && (!isBackward || key.size() > serverListPrefix.size()) ) ||
		( key.startsWith( keyServersPrefix ) && (!isBackward || key.size() > keyServersPrefix.size()) )) {
		if( info.debugID.present() )
			g_traceBatch.addEvent("TransactionDebug", info.debugID.get().first(), "NativeAPI.getKeyLocation.Before");	
		loop {
			choose {
				when ( Void _ = wait( cx->onMasterProxiesChanged() ) ) {}
				when ( vector<pair<KeyRangeRef, vector<StorageServerInterface>>> keyServersShards = wait( loadBalance( cx->getMasterProxies(), &MasterProxyInterface::getKeyServersLocations, ReplyPromise<vector<pair<KeyRangeRef, vector<StorageServerInterface>>>>(), info.taskID ) ) ) {
					if( info.debugID.present() )
						g_traceBatch.addEvent("TransactionDebug", info.debugID.get().first(), "NativeAPI.getKeyLocation.After");
					ASSERT( keyServersShards.size() );  // There should always be storage servers, except on version 0 which should not get to this function

					Reference<LocationInfo> cachedLocation;
					for (pair<KeyRangeRef, vector<StorageServerInterface>> keyServersShard : keyServersShards) {
						auto locationInfo = cx->setCachedLocation(keyServersShard.first, keyServersShard.second);

						if (isBackward ? (keyServersShard.first.begin < key && keyServersShard.first.end >= key) : keyServersShard.first.contains(key)) {
							range = keyServersShard.first;
							cachedLocation = locationInfo;
						}
					}

					ASSERT(isBackward ? (range.begin < key && range.end >= key) : range.contains(key));

					return make_pair(range, cachedLocation);
				}
			}
		}
	} else {
		loop {
			auto keyServersK = keyServersKey(key);
			state Standalone<RangeResultRef> results;
			if( isBackward ) {
				Standalone<RangeResultRef> _results = wait(
						getRange( cx, version,
							lastLessThan( keyServersK ),
							firstGreaterOrEqual( keyServersK ) + 1,
							GetRangeLimits( 2 ), false, info ) );
				results = _results;
			} else {
				Standalone<RangeResultRef> _results = wait(
						getRange( cx, version,
							lastLessOrEqual( keyServersK ),
							firstGreaterThan( keyServersK ) + 1,
							GetRangeLimits( 2 ), false, info ) );
				results = _results;
			}

			ASSERT( results.size() == 2 );
			ASSERT( results[0].key.startsWith( keyServersPrefix ) );
			ASSERT( results[1].key.startsWith( keyServersPrefix ) );

			range = KeyRangeRef(
				results[0].key.removePrefix( keyServersPrefix ),
				results[1].key.removePrefix( keyServersPrefix ));

			state vector<UID> src;
			vector<UID> dest;
			decodeKeyServersValue( results[0].value, src, dest );

			if (!src.size()) {
				vector<UID> src1;
				if (results[1].value.size())
					decodeKeyServersValue( results[1].value, src1, dest );
				TraceEvent(SevError, "getKeyLocation_ZeroShardServers")
					.detail("Key", printable(key))
					.detail("r0Key", printable(results[0].key))
					.detail("r0SrcCount", (int)src.size())
					.detail("r1Key", printable(results[1].key))
					.detail("r1SrcCount", (int)src1.size());
				ASSERT(false);
			}

			Optional<vector<StorageServerInterface>> interfs = wait( transactionalGetServerInterfaces(version, cx, info, src) );
			if( interfs.present() ) {
				if( info.debugID.present() )
					g_traceBatch.addEvent("TransactionDebug", info.debugID.get().first(), "NativeAPI.getKeyLocation.Interfs.present");
				serverInterfaces = interfs.get();
				break;
			} else {
=======
	loop {
		choose {
			when ( Void _ = wait( cx->onMasterProxiesChanged() ) ) {}
			when ( GetKeyServerLocationsReply rep = wait( loadBalance( cx->getMasterProxies(), &MasterProxyInterface::getKeyServersLocations, GetKeyServerLocationsRequest(key, Optional<KeyRef>(), 1000, isBackward, key.arena()), TaskDefaultPromiseEndpoint ) ) ) {
>>>>>>> e11f461c
				if( info.debugID.present() )
					g_traceBatch.addEvent("TransactionDebug", info.debugID.get().first(), "NativeAPI.getKeyLocation.After");
				ASSERT( rep.results.size() == 1 );

				auto locationInfo = cx->setCachedLocation(rep.results[0].first, rep.results[0].second);
				return std::make_pair(KeyRange(rep.results[0].first, rep.arena), locationInfo);
			}
		}
	}
}

<<<<<<< HEAD
ACTOR Future< vector< pair<KeyRange,Reference<LocationInfo>> > > getKeyRangeLocations_internal( Database cx, KeyRange keys, int limit, bool reverse, TransactionInfo info, Version version = latestVersion ) {
	//printf("getKeyRangeLocations: getting '%s'-'%s'\n", keyServersKey(keys.begin).toString().c_str(), keyServersKey(keys.end).toString().c_str());
	loop {
		state vector< pair<KeyRange,Reference<LocationInfo>> > result;
		state vector< pair< KeyRangeRef, Future< Optional< vector<StorageServerInterface> > > > > serverListReads;
		state vector< vector< UID > > serverListServers;
		state bool ok = true;
		state Standalone<RangeResultRef> keyServersEntries  =
			wait(
				getRange( cx, version,
					lastLessOrEqual( keyServersKey(keys.begin) ),
					firstGreaterOrEqual( keyServersKey(keys.end) ) + 1,
					GetRangeLimits( limit + 1 ), reverse, info ) );

		//printf("getKeyRangeLocations: got %d\n", keyServersEntries.size());

		int startOffset = reverse ? 1 : 0;
		int endOffset = 1 - startOffset;
		state int shard;

		KeyRangeRef range;

		for(shard=0; shard < keyServersEntries.size() - 1; shard++) {
			range = KeyRangeRef(
				keyServersEntries[shard + startOffset].key.substr(keyServersPrefix.size()),
				keyServersEntries[shard + endOffset].key.substr(keyServersPrefix.size()) );

			vector<UID> servers;
			vector<UID> destServers;
			decodeKeyServersValue( keyServersEntries[shard + startOffset].value, servers, destServers );

			ASSERT( servers.size() );

			serverListReads.push_back( make_pair( range, transactionalGetServerInterfaces(version, cx, info, servers) ) );
			serverListServers.push_back( servers );
		}
=======
ACTOR Future< vector< pair<KeyRange,Reference<LocationInfo>> > > getKeyRangeLocations_internal( Database cx, KeyRange keys, int limit, bool reverse, TransactionInfo info ) {
	if( info.debugID.present() )
		g_traceBatch.addEvent("TransactionDebug", info.debugID.get().first(), "NativeAPI.getKeyLocations.Before");
>>>>>>> e11f461c

	loop {
		choose {
			when ( Void _ = wait( cx->onMasterProxiesChanged() ) ) {}
			when ( GetKeyServerLocationsReply _rep = wait( loadBalance( cx->getMasterProxies(), &MasterProxyInterface::getKeyServersLocations, GetKeyServerLocationsRequest(keys.begin, keys.end, limit, reverse, keys.arena()), TaskDefaultPromiseEndpoint ) ) ) {
				state GetKeyServerLocationsReply rep = _rep;
				if( info.debugID.present() )
					g_traceBatch.addEvent("TransactionDebug", info.debugID.get().first(), "NativeAPI.getKeyLocations.After");
				ASSERT( rep.results.size() );

				state vector< pair<KeyRange,Reference<LocationInfo>> > results;
				state int shard = 0;
				for (; shard < rep.results.size(); shard++) {
					//FIXME: these shards are being inserted into the map sequentially, it would be much more CPU efficient to save the map pairs and insert them all at once.
					results.push_back( make_pair(rep.results[shard].first & keys, cx->setCachedLocation(rep.results[shard].first, rep.results[shard].second)) );
					Void _ = wait(yield());
				}

				return results;
			}
		}
	}
}

Future< vector< pair<KeyRange,Reference<LocationInfo>> > > getKeyRangeLocations( Database cx, KeyRange keys, int limit, bool reverse, TransactionInfo info, Version version = latestVersion ) {
	ASSERT (!keys.empty());

	vector< pair<KeyRange,Reference<LocationInfo>> > result;
	if (cx->getCachedLocations(keys, result, limit, reverse))
		return result;

	return getKeyRangeLocations_internal( cx, keys, limit, reverse, info, version );
}

ACTOR Future<Void> warmRange_impl( Transaction *self, Database cx, KeyRange keys ) {
	state int totalRanges = 0;
	loop {
		vector<pair<KeyRange, Reference<LocationInfo>>> locations = wait(getKeyRangeLocations_internal(cx, keys, CLIENT_KNOBS->WARM_RANGE_SHARD_LIMIT, false, self->info));
		totalRanges += CLIENT_KNOBS->WARM_RANGE_SHARD_LIMIT;
		if(locations.size() == 0 || totalRanges >= cx->locationCacheSize || locations[locations.size()-1].first.end >= keys.end)
			break;

		keys = KeyRangeRef(locations[locations.size()-1].first.end, keys.end);
	}

	return Void();
}

Future<Void> Transaction::warmRange(Database cx, KeyRange keys) {
	return warmRange_impl(this, cx, keys);
}

ACTOR Future<Optional<Value>> getValue( Future<Version> version, Key key, Database cx, TransactionInfo info, Reference<TransactionLogInfo> trLogInfo )
{
	state Version ver = wait( version );
	validateVersion(ver);

	state pair<KeyRange, Reference<LocationInfo>> ssi;
	loop {
		ssi = cx->getCachedLocation( key );
		if (!ssi.second) {
			pair<KeyRange, Reference<LocationInfo>> ssi2 = wait( getKeyLocation( cx, key, info, ver ) );
			ssi = std::move(ssi2);
		} else {
			bool onlyEndpointFailed = false;
			for(int i = 0; i < ssi.second->size(); i++) {
				if( IFailureMonitor::failureMonitor().onlyEndpointFailed(ssi.second->get(i, &StorageServerInterface::getValue).getEndpoint()) ) {
					onlyEndpointFailed = true;
					break;
				}
			}

			if( onlyEndpointFailed ) {
				cx->invalidateCache( key );
<<<<<<< HEAD
				cx->invalidateCache( ssi.second );
				pair<KeyRange, Reference<LocationInfo>> ssi2 = wait( getKeyLocation( cx, key, info, ver ) );
=======
				pair<KeyRange, Reference<LocationInfo>> ssi2 = wait( getKeyLocation( cx, key, info ) );
>>>>>>> e11f461c
				ssi = std::move(ssi2);
			}
		}
		
		state Optional<UID> getValueID = Optional<UID>();
		state uint64_t startTime;
		state double startTimeD;
		try {
			//GetValueReply r = wait( g_random->randomChoice( ssi->get() ).getValue.getReply( GetValueRequest(key,ver) ) );
			//return r.value;
			if( info.debugID.present() ) {
				getValueID = g_nondeterministic_random->randomUniqueID();

				g_traceBatch.addAttach("GetValueAttachID", info.debugID.get().first(), getValueID.get().first());
				g_traceBatch.addEvent("GetValueDebug", getValueID.get().first(), "NativeAPI.getValue.Before"); //.detail("TaskID", g_network->getCurrentTask());
				/*TraceEvent("TransactionDebugGetValueInfo", getValueID.get())
					.detail("Key", printable(key))
					.detail("ReqVersion", ver)
					.detail("Servers", describe(ssi.second->get()));*/
			}

			++cx->getValueSubmitted;
			startTime = timer_int();
			startTimeD = now();
			state GetValueReply reply = wait( loadBalance( ssi.second, &StorageServerInterface::getValue, GetValueRequest(key, ver, getValueID), TaskDefaultPromiseEndpoint, false, cx->enableLocalityLoadBalance ? &cx->queueModel : NULL ) );
			double latency = now() - startTimeD;
			cx->readLatencies.addSample(latency);
			if (trLogInfo) {
				int valueSize = reply.value.present() ? reply.value.get().size() : 0;
				trLogInfo->addLog(FdbClientLogEvents::EventGet(startTimeD, latency, valueSize, key));
			}
			cx->getValueCompleted->latency = timer_int() - startTime;
			cx->getValueCompleted->log();

			if( info.debugID.present() ) {
				g_traceBatch.addEvent("GetValueDebug", getValueID.get().first(), "NativeAPI.getValue.After"); //.detail("TaskID", g_network->getCurrentTask());
				/*TraceEvent("TransactionDebugGetValueDone", getValueID.get())
					.detail("Key", printable(key))
					.detail("ReqVersion", ver)
					.detail("ReplySize", reply.value.present() ? reply.value.get().size() : -1);*/
			}
			return reply.value;
		} catch (Error& e) {
			cx->getValueCompleted->latency = timer_int() - startTime;
			cx->getValueCompleted->log();
			if( info.debugID.present() ) {
				g_traceBatch.addEvent("GetValueDebug", getValueID.get().first(), "NativeAPI.getValue.Error"); //.detail("TaskID", g_network->getCurrentTask());
				/*TraceEvent("TransactionDebugGetValueDone", getValueID.get())
					.detail("Key", printable(key))
					.detail("ReqVersion", ver)
					.detail("ReplySize", reply.value.present() ? reply.value.get().size() : -1);*/
			}
			if (e.code() == error_code_wrong_shard_server || e.code() == error_code_all_alternatives_failed ||
				(e.code() == error_code_transaction_too_old && ver == latestVersion) ) {
				cx->invalidateCache( key );
				Void _ = wait(delay(CLIENT_KNOBS->WRONG_SHARD_SERVER_DELAY, info.taskID));
			} else {
				if (trLogInfo)
					trLogInfo->addLog(FdbClientLogEvents::EventGetError(startTimeD, static_cast<int>(e.code()), key));
				throw e;
			}
		}
	}
}

ACTOR Future<Key> getKey( Database cx, KeySelector k, Future<Version> version, TransactionInfo info ) {
	state Version ver = wait(version);

	if( info.debugID.present() )
		g_traceBatch.addEvent("TransactionDebug", info.debugID.get().first(), "NativeAPI.getKey.AfterVersion");

	loop {
		if (k.getKey() == allKeys.end) {
			if (k.offset > 0) return allKeys.end;
			k.orEqual = false;
		}
		else if (k.getKey() == allKeys.begin && k.offset <= 0) {
			return Key();
		}

<<<<<<< HEAD
		state pair<KeyRange, Reference<LocationInfo>> ssi = cx->getCachedLocation( k.getKey(), k.isBackward() );
		if (!ssi.second) {
			pair<KeyRange, Reference<LocationInfo>> _ssi = wait( getKeyLocation(cx, k.getKey(), info, ver, k.isBackward()) );
			ssi = std::move(_ssi);
		} else {
			bool onlyEndpointFailed = false;
			for(int i = 0; i < ssi.second->size(); i++) {
				if( IFailureMonitor::failureMonitor().onlyEndpointFailed(ssi.second->get(i, &StorageServerInterface::getKey).getEndpoint()) ) {
					onlyEndpointFailed = true;
					break;
				}
			}

			if( onlyEndpointFailed ) {
				cx->invalidateCache( k.getKey() );
				cx->invalidateCache( ssi.second );
				pair<KeyRange, Reference<LocationInfo>> _ssi = wait( getKeyLocation(cx, k.getKey(), info, ver, k.isBackward()) );
				ssi = std::move(_ssi);
			}
		}

=======
		state pair<KeyRange, Reference<LocationInfo>> ssi = wait( getKeyLocation(cx, Key(k.getKey(), k.arena()), info, k.isBackward()) );
>>>>>>> e11f461c
		try {
			if( info.debugID.present() )
				g_traceBatch.addEvent("TransactionDebug", info.debugID.get().first(), "NativeAPI.getKey.Before"); //.detail("StartKey", printable(k.getKey())).detail("offset",k.offset).detail("orEqual",k.orEqual);
			GetKeyReply reply = wait( loadBalance( ssi.second, &StorageServerInterface::getKey, GetKeyRequest(k, version.get()), TaskDefaultPromiseEndpoint, false, cx->enableLocalityLoadBalance ? &cx->queueModel : NULL ) );
			if( info.debugID.present() )
				g_traceBatch.addEvent("TransactionDebug", info.debugID.get().first(), "NativeAPI.getKey.After"); //.detail("NextKey",printable(reply.sel.key)).detail("offset", reply.sel.offset).detail("orEqual", k.orEqual);
			k = reply.sel;
			if (!k.offset && k.orEqual) {
				return k.getKey();
			}
		} catch (Error& e) {
			if (e.code() == error_code_wrong_shard_server || e.code() == error_code_all_alternatives_failed) {
				cx->invalidateCache(k.getKey(), k.isBackward());

				Void _ = wait(delay(CLIENT_KNOBS->WRONG_SHARD_SERVER_DELAY, info.taskID));
			} else {
				if(e.code() != error_code_actor_cancelled) {
					TraceEvent(SevInfo, "getKeyError")
						.error(e)
						.detail("AtKey", printable(k.getKey()))
						.detail("Offset", k.offset);
				}
				throw e;
			}
		}
	}
}

ACTOR Future<Version> waitForCommittedVersion( Database cx, Version version ) {
	try {
		loop {
			choose {
				when ( Void _ = wait( cx->onMasterProxiesChanged() ) ) {}
				when ( GetReadVersionReply v = wait( loadBalance( cx->getMasterProxies(), &MasterProxyInterface::getConsistentReadVersion, GetReadVersionRequest( 0, GetReadVersionRequest::PRIORITY_SYSTEM_IMMEDIATE ), cx->taskID ) ) ) {
					if (v.version >= version)
						return v.version;
					// SOMEDAY: Do the wait on the server side, possibly use less expensive source of committed version (causal consistency is not needed for this purpose)
					Void _ = wait( delay( CLIENT_KNOBS->FUTURE_VERSION_RETRY_DELAY, cx->taskID ) );
				}
			}
		}
	} catch (Error& e) {
		TraceEvent(SevError, "waitForCommittedVersionError").error(e);
		throw;
	}
}

Future<Void> readVersionBatcher( DatabaseContext* const& cx, FutureStream< std::pair< Promise<GetReadVersionReply>, Optional<UID> > > const& versionStream, uint32_t const& flags );

ACTOR Future< Void > watchValue( Future<Version> version, Key key, Optional<Value> value, Database cx, int readVersionFlags, TransactionInfo info )
{
	state Version ver = wait( version );
	validateVersion(ver);
	ASSERT(ver != latestVersion);

	loop {
		state pair<KeyRange, Reference<LocationInfo>> ssi = cx->getCachedLocation( key );
		if (!ssi.second) {
			pair<KeyRange, Reference<LocationInfo>> ssi2 = wait( getKeyLocation( cx, key, info, ver ) );
			ssi = std::move(ssi2);
		} else {
			bool onlyEndpointFailed = false;
			for(int i = 0; i < ssi.second->size(); i++) {
				if( IFailureMonitor::failureMonitor().onlyEndpointFailed(ssi.second->get(i, &StorageServerInterface::watchValue).getEndpoint()) ) {
					onlyEndpointFailed = true;
					break;
				}
			}

			if( onlyEndpointFailed ) {
				cx->invalidateCache( key );
				cx->invalidateCache( ssi.second );
				pair<KeyRange, Reference<LocationInfo>> ssi2 = wait( getKeyLocation( cx, key, info, ver ) );
				ssi = std::move(ssi2);
			}
		}

		try {
			state Optional<UID> watchValueID = Optional<UID>();
			if( info.debugID.present() ) {
				watchValueID = g_nondeterministic_random->randomUniqueID();

				g_traceBatch.addAttach("WatchValueAttachID", info.debugID.get().first(), watchValueID.get().first());
				g_traceBatch.addEvent("WatchValueDebug", watchValueID.get().first(), "NativeAPI.watchValue.Before"); //.detail("TaskID", g_network->getCurrentTask());
			}
			state Version resp = wait( loadBalance( ssi.second, &StorageServerInterface::watchValue, WatchValueRequest(key, value, ver, watchValueID), TaskDefaultPromiseEndpoint ) );
			if( info.debugID.present() ) {
				g_traceBatch.addEvent("WatchValueDebug", watchValueID.get().first(), "NativeAPI.watchValue.After"); //.detail("TaskID", g_network->getCurrentTask());
			}

			//FIXME: wait for known committed version on the storage server before replying,
			//cannot do this until the storage server is notified on knownCommittedVersion changes from tlog (faster than the current update loop)
			Version v = wait( waitForCommittedVersion( cx, resp ) );

			//TraceEvent("watcherCommitted").detail("committedVersion", v).detail("watchVersion", resp).detail("key", printable( key )).detail("value", printable(value));

			if( v - resp < 50000000 ) // False if there is a master failure between getting the response and getting the committed version, Dependent on SERVER_KNOBS->MAX_VERSIONS_IN_FLIGHT
				return Void();
			ver = v;
		} catch (Error& e) {
			if (e.code() == error_code_wrong_shard_server || e.code() == error_code_all_alternatives_failed) {
				cx->invalidateCache( key );
				Void _ = wait(delay(CLIENT_KNOBS->WRONG_SHARD_SERVER_DELAY, info.taskID));
			} else if( e.code() == error_code_watch_cancelled ) {
				TEST( true ); // Too many watches on the storage server, poll for changes instead
				Void _ = wait(delay(CLIENT_KNOBS->WATCH_POLLING_TIME, info.taskID));
			} else if ( e.code() == error_code_timed_out ) { //The storage server occasionally times out watches in case it was cancelled
				TEST( true ); // A watch timed out
				Void _ = wait(delay(CLIENT_KNOBS->FUTURE_VERSION_RETRY_DELAY, info.taskID));
			} else {
				state Error err = e;
				Void _ = wait(delay(CLIENT_KNOBS->FUTURE_VERSION_RETRY_DELAY, info.taskID));
				throw err;
			}
		}
	}
}

void transformRangeLimits(GetRangeLimits limits, bool reverse, GetKeyValuesRequest &req) {
	if(limits.bytes != 0) {
		if(!limits.hasRowLimit())
			req.limit = CLIENT_KNOBS->REPLY_BYTE_LIMIT; // Can't get more than this many rows anyway
		else
			req.limit = std::min( CLIENT_KNOBS->REPLY_BYTE_LIMIT, limits.rows );

		if(reverse)
			req.limit *= -1;

		if(!limits.hasByteLimit())
			req.limitBytes = CLIENT_KNOBS->REPLY_BYTE_LIMIT;
		else
			req.limitBytes = std::min( CLIENT_KNOBS->REPLY_BYTE_LIMIT, limits.bytes );
	}
	else {
		req.limitBytes = CLIENT_KNOBS->REPLY_BYTE_LIMIT;
		req.limit = reverse ? -limits.minRows : limits.minRows;
	}
}

ACTOR Future<Standalone<RangeResultRef>> getExactRange( Database cx, Version version,
	KeyRange keys, GetRangeLimits limits, bool reverse, TransactionInfo info )
{
	state Standalone<RangeResultRef> output;

	//printf("getExactRange( '%s', '%s' )\n", keys.begin.toString().c_str(), keys.end.toString().c_str());
	loop {
		state vector< pair<KeyRange, Reference<LocationInfo>> > locations = wait( getKeyRangeLocations( cx, keys, CLIENT_KNOBS->GET_RANGE_SHARD_LIMIT, reverse, info, version ) );

		bool foundFailed = false;
		for(auto& it : locations) {
			bool onlyEndpointFailed = false;
			for(int i = 0; i < it.second->size(); i++) {
				if( IFailureMonitor::failureMonitor().onlyEndpointFailed(it.second->get(i, &StorageServerInterface::getKeyValues).getEndpoint()) ) {
					onlyEndpointFailed = true;
					break;
				}
			}

			if( onlyEndpointFailed ) {
				cx->invalidateCache( it.first.begin );
				cx->invalidateCache( it.second );
				foundFailed = true;
			}
		}

		if(foundFailed) {
			vector< pair<KeyRange, Reference<LocationInfo>> > _locations = wait( getKeyRangeLocations( cx, keys, CLIENT_KNOBS->GET_RANGE_SHARD_LIMIT, reverse, info, version ) );
			locations = std::move(_locations);
		}

		ASSERT( locations.size() );
		state int shard = 0;
		loop {
			const KeyRangeRef& range = locations[shard].first;

			GetKeyValuesRequest req;
			req.version = version;
			req.begin = firstGreaterOrEqual( range.begin );
			req.end = firstGreaterOrEqual( range.end );

			transformRangeLimits(limits, reverse, req);
			ASSERT(req.limitBytes > 0 && req.limit != 0 && req.limit < 0 == reverse);

			//FIXME: buggify byte limits on internal functions that use them, instead of globally
			req.debugID = info.debugID;

			try {
				if( info.debugID.present() ) {
					g_traceBatch.addEvent("TransactionDebug", info.debugID.get().first(), "NativeAPI.getExactRange.Before");
					/*TraceEvent("TransactionDebugGetExactRangeInfo", info.debugID.get())
					.detail("ReqBeginKey", printable(req.begin.getKey()))
					.detail("ReqEndKey", printable(req.end.getKey()))
					.detail("ReqLimit", req.limit)
					.detail("ReqLimitBytes", req.limitBytes)
					.detail("ReqVersion", req.version)
					.detail("Reverse", reverse)
					.detail("Servers", locations[shard].second->description());*/
				}
				GetKeyValuesReply rep = wait( loadBalance( locations[shard].second, &StorageServerInterface::getKeyValues, req, TaskDefaultPromiseEndpoint, false, cx->enableLocalityLoadBalance ? &cx->queueModel : NULL ) );
				if( info.debugID.present() )
					g_traceBatch.addEvent("TransactionDebug", info.debugID.get().first(), "NativeAPI.getExactRange.After");
				output.arena().dependsOn( rep.arena );
				output.append( output.arena(), rep.data.begin(), rep.data.size() );

				if( limits.hasRowLimit() && rep.data.size() > limits.rows ) {
					TraceEvent(SevError, "GetExactRangeTooManyRows").detail("RowLimit", limits.rows).detail("DeliveredRows", output.size());
					ASSERT( false );
				}
				limits.decrement( rep.data );

				if (limits.isReached()) {
					output.more = true;
					return output;
				}

				bool more = rep.more;
				// If the reply says there is more but we know that we finished the shard, then fix rep.more
				if( reverse && more && rep.data.size() > 0 && output[output.size()-1].key == locations[shard].first.begin )
					more = false;

				if (more) {
					if( !rep.data.size() ) {
						TraceEvent(SevError, "GetExactRangeError").detail("Reason", "More data indicated but no rows present")
							.detail("LimitBytes", limits.bytes).detail("LimitRows", limits.rows)
							.detail("OutputSize", output.size()).detail("OutputBytes", output.expectedSize())
							.detail("BlockSize", rep.data.size()).detail("BlockBytes", rep.data.expectedSize());
						ASSERT( false );
					}
					TEST(true);   // GetKeyValuesReply.more in getExactRange
					// Make next request to the same shard with a beginning key just after the last key returned
					if( reverse )
						locations[shard].first = KeyRangeRef( locations[shard].first.begin, output[output.size()-1].key );
					else
						locations[shard].first = KeyRangeRef( keyAfter( output[output.size()-1].key ), locations[shard].first.end );
				}

				if (!more || locations[shard].first.empty()) {
					TEST(true);
					if(shard == locations.size()-1) {
						const KeyRangeRef& range = locations[shard].first;
						KeyRef begin = reverse ? keys.begin : range.end;
						KeyRef end = reverse ? range.begin : keys.end;

						if(begin >= end) {
							output.more = false;
							return output;
						}
						TEST(true); //Multiple requests of key locations

						keys = KeyRangeRef(begin, end);
						break;
					}

					++shard;
				}

				// Soft byte limit - return results early if the user specified a byte limit and we got results
				// This can prevent problems where the desired range spans many shards and would be too slow to
				// fetch entirely.
				if(limits.hasSatisfiedMinRows() && output.size() > 0) {
					output.more = true;
					return output;
				}

			} catch (Error& e) {
				if (e.code() == error_code_wrong_shard_server || e.code() == error_code_all_alternatives_failed) {
					const KeyRangeRef& range = locations[shard].first;

					if( reverse )
						keys = KeyRangeRef( keys.begin, range.end );
					else
						keys = KeyRangeRef( range.begin, keys.end );

					cx->invalidateCache( keys );
					Void _ = wait( delay(CLIENT_KNOBS->WRONG_SHARD_SERVER_DELAY, info.taskID ));
					break;
				} else {
					TraceEvent(SevInfo, "getExactRangeError")
						.error(e)
						.detail("ShardBegin", printable(locations[shard].first.begin))
						.detail("ShardEnd", printable(locations[shard].first.end));
					throw;
				}
			}
		}
	}
}

Future<Key> resolveKey( Database const& cx, KeySelector const& key, Version const& version, TransactionInfo const& info ) {
	if( key.isFirstGreaterOrEqual() )
		return Future<Key>( key.getKey() );

	if( key.isFirstGreaterThan() )
		return Future<Key>( keyAfter( key.getKey() ) );

	return getKey( cx, key, version, info );
}

ACTOR Future<Standalone<RangeResultRef>> getRangeFallback( Database cx, Version version,
	KeySelector begin, KeySelector end, GetRangeLimits limits, bool reverse, TransactionInfo info )
{
	if(version == latestVersion) {
		state Transaction transaction(cx);
		transaction.setOption(FDBTransactionOptions::CAUSAL_READ_RISKY);
		transaction.setOption(FDBTransactionOptions::LOCK_AWARE);
		transaction.setOption(FDBTransactionOptions::PRIORITY_SYSTEM_IMMEDIATE);
		Version ver = wait( transaction.getReadVersion() );
		version = ver;
	}

	Future<Key> fb = resolveKey(cx, begin, version, info);
	state Future<Key> fe = resolveKey(cx, end, version, info);

	state Key b = wait(fb);
	state Key e = wait(fe);
	if (b >= e) {
		return Standalone<RangeResultRef>();
	}

	//if e is allKeys.end, we have read through the end of the database
	//if b is allKeys.begin, we have either read through the beginning of the database,
	//or allKeys.begin exists in the database and will be part of the conflict range anyways

	Standalone<RangeResultRef> _r = wait( getExactRange(cx, version, KeyRangeRef(b, e), limits, reverse, info) );
	Standalone<RangeResultRef> r = _r;

	if(b == allKeys.begin && ((reverse && !r.more) || !reverse))
		r.readToBegin = true;
	if(e == allKeys.end && ((!reverse && !r.more) || reverse))
		r.readThroughEnd = true;


	ASSERT( !limits.hasRowLimit() || r.size() <= limits.rows );

	// If we were limiting bytes and the returned range is twice the request (plus 10K) log a warning
	if( limits.hasByteLimit() && r.expectedSize() > size_t(limits.bytes + CLIENT_KNOBS->SYSTEM_KEY_SIZE_LIMIT + CLIENT_KNOBS->VALUE_SIZE_LIMIT + 1) && limits.minRows == 0 ) {
		TraceEvent(SevWarnAlways, "GetRangeFallbackTooMuchData")
			.detail("LimitBytes", limits.bytes)
			.detail("DeliveredBytes", r.expectedSize())
			.detail("LimitRows", limits.rows)
			.detail("DeliveredRows", r.size());
	}

	return r;
}

void getRangeFinished(Reference<TransactionLogInfo> trLogInfo, double startTime, KeySelector begin, KeySelector end, bool snapshot, 
	Promise<std::pair<Key, Key>> conflictRange, bool reverse, Standalone<RangeResultRef> result) 
{
	if( trLogInfo ) {
		int rangeSize = 0;
		for (const KeyValueRef &kv : result.contents())
			rangeSize += kv.key.size() + kv.value.size();
		trLogInfo->addLog(FdbClientLogEvents::EventGetRange(startTime, now()-startTime, rangeSize, begin.getKey(), end.getKey()));
	}

	if( !snapshot ) {
		Key rangeBegin;
		Key rangeEnd;

		if(result.readToBegin) {
			rangeBegin = allKeys.begin;
		}
		else if(((!reverse || !result.more || begin.offset > 1) && begin.offset > 0) || result.size() == 0) {
			rangeBegin = Key(begin.getKey(), begin.arena());
		}
		else {
			rangeBegin = reverse ? result.end()[-1].key : result[0].key;
		}

		if(end.offset > begin.offset && end.getKey() < rangeBegin) {
			rangeBegin = Key(end.getKey(), end.arena());
		}

		if(result.readThroughEnd) {
			rangeEnd = allKeys.end;
		}
		else if(((reverse || !result.more || end.offset <= 0) && end.offset <= 1) || result.size() == 0) {
			rangeEnd = Key(end.getKey(), end.arena());
		}
		else {
			rangeEnd = keyAfter(reverse ? result[0].key : result.end()[-1].key);
		}

<<<<<<< HEAD
		state pair<KeyRange, Reference<LocationInfo>> beginServer = cx->getCachedLocation( reverse ? end.getKey() : begin.getKey(), reverse ? (end-1).isBackward() : begin.isBackward() );
		if (!beginServer.second) {
			pair<KeyRange, Reference<LocationInfo>> ssi = wait( getKeyLocation( cx, reverse ? end.getKey() : begin.getKey(), info, version, reverse ? (end-1).isBackward() : begin.isBackward() ) );
			beginServer = std::move(ssi);
		} else {
			bool onlyEndpointFailed = false;
			for(int i = 0; i < beginServer.second->size(); i++) {
				if( IFailureMonitor::failureMonitor().onlyEndpointFailed(beginServer.second->get(i, &StorageServerInterface::getKeyValues).getEndpoint()) ) {
					onlyEndpointFailed = true;
					break;
				}
			}

			if( onlyEndpointFailed ) {
				cx->invalidateCache( reverse ? end.getKey() : begin.getKey() );
				cx->invalidateCache( beginServer.second );
				pair<KeyRange, Reference<LocationInfo>> ssi = wait( getKeyLocation( cx, reverse ? end.getKey() : begin.getKey(), info, version, reverse ? (end-1).isBackward() : begin.isBackward() ) );
				beginServer = std::move(ssi);
			}
		}

		state KeyRange shard = beginServer.first;
		state bool modifiedSelectors = false;
		state GetKeyValuesRequest req;
=======
		if(begin.offset < end.offset && begin.getKey() > rangeEnd) {
			rangeEnd = Key(begin.getKey(), begin.arena());
		}
>>>>>>> e11f461c

		conflictRange.send(std::make_pair(rangeBegin, rangeEnd));
	}
}

ACTOR Future<Standalone<RangeResultRef>> getRange( Database cx, Reference<TransactionLogInfo> trLogInfo, Future<Version> fVersion,
	KeySelector begin, KeySelector end, GetRangeLimits limits, Promise<std::pair<Key, Key>> conflictRange, bool snapshot, bool reverse, 
	TransactionInfo info )
{
	state GetRangeLimits originalLimits( limits );
	state KeySelector originalBegin = begin;
	state KeySelector originalEnd = end;
	state Standalone<RangeResultRef> output;

	try {
		state Version version = wait( fVersion );
		validateVersion(version);

		state double startTime = now();
		state Version readVersion = version; // Needed for latestVersion requests; if more, make future requests at the version that the first one completed
											 // FIXME: Is this really right?  Weaken this and see if there is a problem; if so maybe there is a much subtler problem even with this.

		if( begin.getKey() == allKeys.begin && begin.offset < 1 ) {
			output.readToBegin = true;
			begin = KeySelector(firstGreaterOrEqual( begin.getKey() ), begin.arena());
		}

		ASSERT( !limits.isReached() );
		ASSERT( (!limits.hasRowLimit() || limits.rows >= limits.minRows) && limits.minRows >= 0 );

		loop {
			if( end.getKey() == allKeys.begin && (end.offset < 1 || end.isFirstGreaterOrEqual()) ) {
				getRangeFinished(trLogInfo, startTime, originalBegin, originalEnd, snapshot, conflictRange, reverse, output);
				return output;
			}

			state pair<KeyRange, Reference<LocationInfo>> beginServer = wait( getKeyLocation( cx, reverse ? Key(end.getKey(), end.arena()) : Key(begin.getKey(), begin.arena()), info, reverse ? (end-1).isBackward() : begin.isBackward() ) );
			state KeyRange shard = beginServer.first;
			state bool modifiedSelectors = false;
			state GetKeyValuesRequest req;

			req.version = readVersion;

			if( reverse && (begin-1).isDefinitelyLess(shard.begin) &&
				( !begin.isFirstGreaterOrEqual() || begin.getKey() != shard.begin ) ) { //In this case we would be setting modifiedSelectors to true, but not modifying anything

				req.begin = firstGreaterOrEqual( shard.begin );
				modifiedSelectors = true;
			}
			else req.begin = begin;

			if( !reverse && end.isDefinitelyGreater(shard.end) ) {
				req.end = firstGreaterOrEqual( shard.end );
				modifiedSelectors = true;
			}
			else req.end = end;

			transformRangeLimits(limits, reverse, req);
			ASSERT(req.limitBytes > 0 && req.limit != 0 && req.limit < 0 == reverse);

			req.debugID = info.debugID;
			try {
				if( info.debugID.present() ) {
					g_traceBatch.addEvent("TransactionDebug", info.debugID.get().first(), "NativeAPI.getRange.Before");
					/*TraceEvent("TransactionDebugGetRangeInfo", info.debugID.get())
						.detail("ReqBeginKey", printable(req.begin.getKey()))
						.detail("ReqEndKey", printable(req.end.getKey()))
						.detail("originalBegin", originalBegin.toString())
						.detail("originalEnd", originalEnd.toString())
						.detail("Begin", begin.toString())
						.detail("End", end.toString())
						.detail("shard", printable(shard))
						.detail("ReqLimit", req.limit)
						.detail("ReqLimitBytes", req.limitBytes)
						.detail("ReqVersion", req.version)
						.detail("Reverse", reverse)
						.detail("ModifiedSelectors", modifiedSelectors)
						.detail("Servers", beginServer.second->description());*/
				}

				GetKeyValuesReply rep = wait( loadBalance(beginServer.second, &StorageServerInterface::getKeyValues, req, TaskDefaultPromiseEndpoint, false, cx->enableLocalityLoadBalance ? &cx->queueModel : NULL ) );

				if( info.debugID.present() ) {
					g_traceBatch.addEvent("TransactionDebug", info.debugID.get().first(), "NativeAPI.getRange.After");//.detail("SizeOf", rep.data.size());
					/*TraceEvent("TransactionDebugGetRangeDone", info.debugID.get())
						.detail("ReqBeginKey", printable(req.begin.getKey()))
						.detail("ReqEndKey", printable(req.end.getKey()))
						.detail("RepIsMore", rep.more)
						.detail("VersionReturned", rep.version)
						.detail("RowsReturned", rep.data.size());*/
				}

				ASSERT( !rep.more || rep.data.size() );
				ASSERT( !limits.hasRowLimit() || rep.data.size() <= limits.rows );

				limits.decrement( rep.data );

				if(reverse && begin.isLastLessOrEqual() && rep.data.size() && rep.data.end()[-1].key == begin.getKey()) {
					modifiedSelectors = false;
				}

				bool finished = limits.isReached() || ( !modifiedSelectors && !rep.more ) || limits.hasSatisfiedMinRows();
				bool readThrough = modifiedSelectors && !rep.more;

				// optimization: first request got all data--just return it
				if( finished && !output.size() ) {
					bool readToBegin = output.readToBegin;
					bool readThroughEnd = output.readThroughEnd;

					output = Standalone<RangeResultRef>( RangeResultRef( rep.data, modifiedSelectors || limits.isReached() || rep.more ), rep.arena );
					output.readToBegin = readToBegin;
					output.readThroughEnd = readThroughEnd;

					if( BUGGIFY && limits.hasByteLimit() && output.size() > std::max(1, originalLimits.minRows) ) {
						output.more = true;
						output.resize(output.arena(), g_random->randomInt(std::max(1,originalLimits.minRows),output.size()));
						getRangeFinished(trLogInfo, startTime, originalBegin, originalEnd, snapshot, conflictRange, reverse, output);
						return output;
					}

					if( readThrough ) {
						output.arena().dependsOn( shard.arena() );
						output.readThrough = reverse ? shard.begin : shard.end;
					}

					getRangeFinished(trLogInfo, startTime, originalBegin, originalEnd, snapshot, conflictRange, reverse, output);
					return output;
				}

				output.arena().dependsOn( rep.arena );
				output.append(output.arena(), rep.data.begin(), rep.data.size());

				if( finished ) {
					if( readThrough ) {
						output.arena().dependsOn( shard.arena() );
						output.readThrough = reverse ? shard.begin : shard.end;
					}
					output.more = modifiedSelectors || limits.isReached() || rep.more;

					getRangeFinished(trLogInfo, startTime, originalBegin, originalEnd, snapshot, conflictRange, reverse, output);
					return output;
				}

				readVersion = rep.version; // see above comment

				if( !rep.more ) {
					ASSERT( modifiedSelectors );
					TEST(true);  // !GetKeyValuesReply.more and modifiedSelectors in getRange

					if( !rep.data.size() ) {
						Standalone<RangeResultRef> result = wait( getRangeFallback(cx, version, originalBegin, originalEnd, originalLimits, reverse, info ) );
						getRangeFinished(trLogInfo, startTime, originalBegin, originalEnd, snapshot, conflictRange, reverse, result);
						return result;
					}

					if( reverse )
						end = firstGreaterOrEqual( shard.begin );
					else
						begin = firstGreaterOrEqual( shard.end );
				} else {
					TEST(true);  // GetKeyValuesReply.more in getRange
					if( reverse )
						end = firstGreaterOrEqual( output[output.size()-1].key );
					else
						begin = firstGreaterThan( output[output.size()-1].key );
				}


			} catch ( Error& e ) {
				if( info.debugID.present() ) {
					g_traceBatch.addEvent("TransactionDebug", info.debugID.get().first(), "NativeAPI.getRange.Error");
					TraceEvent("TransactionDebugError", info.debugID.get()).error(e);
				}
				if (e.code() == error_code_wrong_shard_server || e.code() == error_code_all_alternatives_failed ||
					(e.code() == error_code_transaction_too_old && readVersion == latestVersion))
				{
					cx->invalidateCache( reverse ? end.getKey() : begin.getKey(), reverse ? (end-1).isBackward() : begin.isBackward() );

					if (e.code() == error_code_wrong_shard_server) {
						Standalone<RangeResultRef> result = wait( getRangeFallback(cx, version, originalBegin, originalEnd, originalLimits, reverse, info ) );
						getRangeFinished(trLogInfo, startTime, originalBegin, originalEnd, snapshot, conflictRange, reverse, result);
						return result;
					}

					Void _ = wait(delay(CLIENT_KNOBS->WRONG_SHARD_SERVER_DELAY, info.taskID));
				} else {
					if (trLogInfo)
						trLogInfo->addLog(FdbClientLogEvents::EventGetRangeError(startTime, static_cast<int>(e.code()), begin.getKey(), end.getKey()));

					throw e;
				}
			}
		}
	}
	catch(Error &e) {
		if(conflictRange.canBeSet()) {
			conflictRange.send(std::make_pair(Key(), Key()));
		}

		throw;
	}
}

Future<Standalone<RangeResultRef>> getRange( Database const& cx, Future<Version> const& fVersion, KeySelector const& begin, KeySelector const& end, 
	GetRangeLimits const& limits, bool const& reverse, TransactionInfo const& info ) 
{
	return getRange(cx, Reference<TransactionLogInfo>(), fVersion, begin, end, limits, Promise<std::pair<Key, Key>>(), true, reverse, info);
}

Transaction::Transaction( Database const& cx )
	: cx(cx), info(cx->taskID), backoff(CLIENT_KNOBS->DEFAULT_BACKOFF), committedVersion(invalidVersion), versionstampPromise(Promise<Standalone<StringRef>>()), numErrors(0), trLogInfo(createTrLogInfoProbabilistically(cx))
{
	setPriority(GetReadVersionRequest::PRIORITY_DEFAULT);
	if(cx->lockAware)
		options.lockAware = true;
}

Transaction::~Transaction() {
	flushTrLogsIfEnabled();
	cancelWatches();
}

void Transaction::operator=(Transaction&& r) noexcept(true) {
	flushTrLogsIfEnabled();
	cx = std::move(r.cx);
	tr = std::move(r.tr);
	readVersion = std::move(r.readVersion);
	extraConflictRanges = std::move(r.extraConflictRanges);
	commitResult = std::move(r.commitResult);
	committing = std::move(r.committing);
	options = std::move(r.options);
	info = r.info;
	backoff = r.backoff;
	numErrors = r.numErrors;
	committedVersion = r.committedVersion;
	versionstampPromise = std::move(r.versionstampPromise);
	watches = r.watches;
	trLogInfo = std::move(r.trLogInfo);
}

void Transaction::flushTrLogsIfEnabled() {
	if (trLogInfo && trLogInfo->logsAdded && trLogInfo->trLogWriter.getData()) {
		ASSERT(trLogInfo->flushed == false);
		cx->clientStatusUpdater.inStatusQ.push_back(std::move(trLogInfo->trLogWriter));
		trLogInfo->flushed = true;
	}
}

void Transaction::setVersion( Version v ) {
	startTime = now();
	if (readVersion.isValid())
		throw read_version_already_set();
	if (v <= 0)
		throw version_invalid();
	readVersion = v;
}

Future<Optional<Value>> Transaction::get( const Key& key, bool snapshot ) {
	//ASSERT (key < allKeys.end);

	//There are no keys in the database with size greater than KEY_SIZE_LIMIT
	if(key.size() > (key.startsWith(systemKeys.begin) ? CLIENT_KNOBS->SYSTEM_KEY_SIZE_LIMIT : CLIENT_KNOBS->KEY_SIZE_LIMIT))
		return Optional<Value>();

	auto ver = getReadVersion();

/*	if (!systemKeys.contains(key))
		return Optional<Value>(Value()); */

	if( !snapshot )
		tr.transaction.read_conflict_ranges.push_back(tr.arena, singleKeyRange(key, tr.arena));

	return getValue( ver, key, cx, info, trLogInfo );
}

void Watch::setWatch(Future<Void> watchFuture) {
	this->watchFuture = watchFuture;

	//Cause the watch loop to go around and start waiting on watchFuture
	onSetWatchTrigger.send(Void());
}

//FIXME: This seems pretty horrible. Now a Database can't die until all of its watches do...
ACTOR Future<Void> watch( Reference<Watch> watch, Database cx, Transaction *self ) {
	cx->addWatch();
	try {
		self->watches.push_back(watch);

		choose {
			// RYOW write to value that is being watched (if applicable)
			// Errors
			when(Void _ = wait(watch->onChangeTrigger.getFuture())) { }

			// NativeAPI finished commit and updated watchFuture
			when(Void _ = wait(watch->onSetWatchTrigger.getFuture())) {

				// NativeAPI watchValue future finishes or errors
				Void _ = wait(watch->watchFuture);
			}
		}
	}
	catch(Error &e) {
		cx->removeWatch();
		throw;
	}

	cx->removeWatch();
	return Void();
}

Future< Void > Transaction::watch( Reference<Watch> watch ) {
	return ::watch(watch, cx, this);
}

ACTOR Future< Standalone< VectorRef< const char*>>> getAddressesForKeyActor( Key key, Future<Version> ver, Database cx, TransactionInfo info ) {
	state vector<StorageServerInterface> ssi;

	// If key >= allKeys.end, then getRange will return a kv-pair with an empty value. This will result in our serverInterfaces vector being empty, which will cause us to return an empty addresses list.

	state Key ksKey = keyServersKey(key);
	Future<Standalone<RangeResultRef>> futureServerUids = getRange(cx, ver, lastLessOrEqual(ksKey), firstGreaterThan(ksKey), GetRangeLimits(1), false, info);
	Standalone<RangeResultRef> serverUids = wait( futureServerUids );

	ASSERT( serverUids.size() ); // every shard needs to have a team

	vector<UID> src;
	vector<UID> ignore; // 'ignore' is so named because it is the vector into which we decode the 'dest' servers in the case where this key is being relocated. But 'src' is the canonical location until the move is finished, because it could be cancelled at any time.
	decodeKeyServersValue(serverUids[0].value, src, ignore);
	Optional<vector<StorageServerInterface>> serverInterfaces = wait( transactionalGetServerInterfaces(ver, cx, info, src) );

	ASSERT( serverInterfaces.present() );  // since this is happening transactionally, /FF/keyServers and /FF/serverList need to be consistent with one another
	ssi = serverInterfaces.get();

	Standalone<VectorRef<const char*>> addresses;
	for (auto i : ssi) {
		std::string ipString = toIPString(i.address().ip);
		char* c_string = new (addresses.arena()) char[ipString.length()+1];
		strcpy(c_string, ipString.c_str());
		addresses.push_back(addresses.arena(), c_string);
	}
	return addresses;
}

Future< Standalone< VectorRef< const char*>>> Transaction::getAddressesForKey( const Key& key ) {
	auto ver = getReadVersion();

	return getAddressesForKeyActor(key, ver, cx, info);
}

ACTOR Future< Key > getKeyAndConflictRange(
	Database cx, KeySelector k, Future<Version> version, Promise<std::pair<Key, Key>> conflictRange, TransactionInfo info)
{
	try {
		Key rep = wait( getKey(cx, k, version, info) );
		if( k.offset <= 0 )
			conflictRange.send( std::make_pair( rep, k.orEqual ? keyAfter( k.getKey() ) : Key(k.getKey(), k.arena()) ) );
		else
			conflictRange.send( std::make_pair( k.orEqual ? keyAfter( k.getKey() ) : Key(k.getKey(), k.arena()), keyAfter( rep ) ) );
		return std::move(rep);
	} catch( Error&e ) {
		conflictRange.send(std::make_pair(Key(), Key()));
		throw;
	}
}

Future< Key > Transaction::getKey( const KeySelector& key, bool snapshot ) {
	if( snapshot )
		return ::getKey(cx, key, getReadVersion(), info);

	Promise<std::pair<Key, Key>> conflictRange;
	extraConflictRanges.push_back( conflictRange.getFuture() );
	return getKeyAndConflictRange( cx, key, getReadVersion(), conflictRange, info );
}

Future< Standalone<RangeResultRef> > Transaction::getRange(
	const KeySelector& begin,
	const KeySelector& end,
	GetRangeLimits limits,
	bool snapshot,
	bool reverse )
{
	if( limits.isReached() )
		return Standalone<RangeResultRef>();

	if( !limits.isValid() )
		return range_limits_invalid();

	ASSERT(limits.rows != 0);

	KeySelector b = begin;
	if( b.orEqual ) {
		TEST(true); // Native begin orEqual==true
		b.removeOrEqual(b.arena());
	}

	KeySelector e = end;
	if( e.orEqual ) {
		TEST(true); // Native end orEqual==true
		e.removeOrEqual(e.arena());
	}

	if( b.offset >= e.offset && b.getKey() >= e.getKey() ) {
		TEST(true); // Native range inverted
		return Standalone<RangeResultRef>();
	}

	Promise<std::pair<Key, Key>> conflictRange;
	if(!snapshot) {
		extraConflictRanges.push_back( conflictRange.getFuture() );
	}

	return ::getRange(cx, trLogInfo, getReadVersion(), b, e, limits, conflictRange, snapshot, reverse, info);
}

Future< Standalone<RangeResultRef> > Transaction::getRange(
	const KeySelector& begin,
	const KeySelector& end,
	int limit,
	bool snapshot,
	bool reverse )
{
	return getRange( begin, end, GetRangeLimits( limit ), snapshot, reverse );
}

void Transaction::addReadConflictRange( KeyRangeRef const& keys ) {
	ASSERT( !keys.empty() );

	//There aren't any keys in the database with size larger than KEY_SIZE_LIMIT, so if range contains large keys
	//we can translate it to an equivalent one with smaller keys
	KeyRef begin = keys.begin;
	KeyRef end = keys.end;

	if(begin.size() > (begin.startsWith(systemKeys.begin) ? CLIENT_KNOBS->SYSTEM_KEY_SIZE_LIMIT : CLIENT_KNOBS->KEY_SIZE_LIMIT))
		begin = begin.substr(0, (begin.startsWith(systemKeys.begin) ? CLIENT_KNOBS->SYSTEM_KEY_SIZE_LIMIT : CLIENT_KNOBS->KEY_SIZE_LIMIT)+1);
	if(end.size() > (end.startsWith(systemKeys.begin) ? CLIENT_KNOBS->SYSTEM_KEY_SIZE_LIMIT : CLIENT_KNOBS->KEY_SIZE_LIMIT))
		end = end.substr(0, (end.startsWith(systemKeys.begin) ? CLIENT_KNOBS->SYSTEM_KEY_SIZE_LIMIT : CLIENT_KNOBS->KEY_SIZE_LIMIT)+1);

	KeyRangeRef r = KeyRangeRef(begin, end);

	if(r.empty()) {
		return;
	}

	tr.transaction.read_conflict_ranges.push_back_deep( tr.arena, r );
}

void Transaction::makeSelfConflicting() {
	BinaryWriter wr(Unversioned());
	wr.serializeBytes(LiteralStringRef("\xFF/SC/"));
	wr << g_random->randomUniqueID();
	auto r = singleKeyRange( wr.toStringRef(), tr.arena );
	tr.transaction.read_conflict_ranges.push_back( tr.arena, r );
	tr.transaction.write_conflict_ranges.push_back( tr.arena, r );
}

void Transaction::set( const KeyRef& key, const ValueRef& value, bool addConflictRange ) {

	if(key.size() > (key.startsWith(systemKeys.begin) ? CLIENT_KNOBS->SYSTEM_KEY_SIZE_LIMIT : CLIENT_KNOBS->KEY_SIZE_LIMIT))
		throw key_too_large();
	if(value.size() > CLIENT_KNOBS->VALUE_SIZE_LIMIT)
		throw value_too_large();

	auto &req = tr;
	auto &t = req.transaction;
	auto r = singleKeyRange( key, req.arena );
	auto v = ValueRef( req.arena, value );
	t.mutations.push_back( req.arena, MutationRef( MutationRef::SetValue, r.begin, v ) );

	if( addConflictRange ) {
		t.write_conflict_ranges.push_back( req.arena, r );
	}
}

void Transaction::atomicOp(const KeyRef& key, const ValueRef& operand, MutationRef::Type operationType, bool addConflictRange) {
	if(key.size() > (key.startsWith(systemKeys.begin) ? CLIENT_KNOBS->SYSTEM_KEY_SIZE_LIMIT : CLIENT_KNOBS->KEY_SIZE_LIMIT))
		throw key_too_large();
	if(operand.size() > CLIENT_KNOBS->VALUE_SIZE_LIMIT)
		throw value_too_large();

	if (apiVersionAtLeast(510)) {
		if (operationType == MutationRef::Min)
			operationType = MutationRef::MinV2;
		else if (operationType == MutationRef::And)
			operationType = MutationRef::AndV2;
	}
	auto &req = tr;
	auto &t = req.transaction;
	auto r = singleKeyRange( key, req.arena );
	auto v = ValueRef( req.arena, operand );
	t.mutations.push_back( req.arena, MutationRef( operationType, r.begin, v ) );

	if( addConflictRange )
		t.write_conflict_ranges.push_back( req.arena, r );

	TEST(true); //NativeAPI atomic operation
}

void Transaction::clear( const KeyRangeRef& range, bool addConflictRange ) {
	auto &req = tr;
	auto &t = req.transaction;

	KeyRef begin = range.begin;
	KeyRef end = range.end;

	//There aren't any keys in the database with size larger than KEY_SIZE_LIMIT, so if range contains large keys
	//we can translate it to an equivalent one with smaller keys
	if(begin.size() > (begin.startsWith(systemKeys.begin) ? CLIENT_KNOBS->SYSTEM_KEY_SIZE_LIMIT : CLIENT_KNOBS->KEY_SIZE_LIMIT))
		begin = begin.substr(0, (begin.startsWith(systemKeys.begin) ? CLIENT_KNOBS->SYSTEM_KEY_SIZE_LIMIT : CLIENT_KNOBS->KEY_SIZE_LIMIT)+1);
	if(end.size() > (end.startsWith(systemKeys.begin) ? CLIENT_KNOBS->SYSTEM_KEY_SIZE_LIMIT : CLIENT_KNOBS->KEY_SIZE_LIMIT))
		end = end.substr(0, (end.startsWith(systemKeys.begin) ? CLIENT_KNOBS->SYSTEM_KEY_SIZE_LIMIT : CLIENT_KNOBS->KEY_SIZE_LIMIT)+1);

	auto r = KeyRangeRef( req.arena, KeyRangeRef(begin, end) );
	if (r.empty()) return;

	t.mutations.push_back( req.arena, MutationRef( MutationRef::ClearRange, r.begin, r.end ) );

	if(addConflictRange)
		t.write_conflict_ranges.push_back( req.arena, r );
}
void Transaction::clear( const KeyRef& key, bool addConflictRange ) {

	//There aren't any keys in the database with size larger than KEY_SIZE_LIMIT
	if(key.size() > (key.startsWith(systemKeys.begin) ? CLIENT_KNOBS->SYSTEM_KEY_SIZE_LIMIT : CLIENT_KNOBS->KEY_SIZE_LIMIT))
		return;

	auto &req = tr;
	auto &t = req.transaction;

	//efficient single key range clear range mutation, see singleKeyRange
	uint8_t* data = new ( req.arena ) uint8_t[ key.size()+1 ];
	memcpy(data, key.begin(), key.size() );
	data[key.size()] = 0;
	t.mutations.push_back( req.arena, MutationRef( MutationRef::ClearRange, KeyRef(data,key.size()), KeyRef(data, key.size()+1)) );

	if(addConflictRange)
		t.write_conflict_ranges.push_back( req.arena, KeyRangeRef( KeyRef(data,key.size()), KeyRef(data, key.size()+1) ) );
}
void Transaction::addWriteConflictRange( const KeyRangeRef& keys ) {
	ASSERT( !keys.empty() );
	auto &req = tr;
	auto &t = req.transaction;

	//There aren't any keys in the database with size larger than KEY_SIZE_LIMIT, so if range contains large keys
	//we can translate it to an equivalent one with smaller keys
	KeyRef begin = keys.begin;
	KeyRef end = keys.end;

	if (begin.size() > (begin.startsWith(systemKeys.begin) ? CLIENT_KNOBS->SYSTEM_KEY_SIZE_LIMIT : CLIENT_KNOBS->KEY_SIZE_LIMIT))
		begin = begin.substr(0, (begin.startsWith(systemKeys.begin) ? CLIENT_KNOBS->SYSTEM_KEY_SIZE_LIMIT : CLIENT_KNOBS->KEY_SIZE_LIMIT) + 1);
	if (end.size() > (end.startsWith(systemKeys.begin) ? CLIENT_KNOBS->SYSTEM_KEY_SIZE_LIMIT : CLIENT_KNOBS->KEY_SIZE_LIMIT))
		end = end.substr(0, (end.startsWith(systemKeys.begin) ? CLIENT_KNOBS->SYSTEM_KEY_SIZE_LIMIT : CLIENT_KNOBS->KEY_SIZE_LIMIT) + 1);

	KeyRangeRef r = KeyRangeRef(begin, end);

	if (r.empty()) {
		return;
	}

	t.write_conflict_ranges.push_back_deep( req.arena, r );
}

double Transaction::getBackoff() {
	double b = backoff * g_random->random01();
	backoff = std::min(backoff * CLIENT_KNOBS->BACKOFF_GROWTH_RATE, options.maxBackoff);
	return b;
}

void Transaction::reset() {
	tr = CommitTransactionRequest();
	readVersion = Future<Version>();
	extraConflictRanges.clear();
	versionstampPromise = Promise<Standalone<StringRef>>();
	commitResult = Promise<Void>();
	committing = Future<Void>();
	info.taskID = cx->taskID;
	info.debugID = Optional<UID>();
	flushTrLogsIfEnabled();
	trLogInfo = Reference<TransactionLogInfo>(createTrLogInfoProbabilistically(cx));
	cancelWatches();

	if(apiVersionAtLeast(16)) {
		options.reset();
		setPriority(GetReadVersionRequest::PRIORITY_DEFAULT);
		if(cx->lockAware)
			options.lockAware = true;
	}
}

void Transaction::fullReset() {
	reset();
	backoff = CLIENT_KNOBS->DEFAULT_BACKOFF;
}

int Transaction::apiVersionAtLeast(int minVersion) const {
	if(cx->cluster)
		return cx->cluster->apiVersionAtLeast(minVersion);

	return true;
}



class MutationBlock {
public:
	bool mutated;
	bool cleared;
	ValueRef setValue;

	MutationBlock() : mutated(false) {}
	MutationBlock(bool _cleared) : mutated(true), cleared(_cleared) {}
	MutationBlock(ValueRef value) : mutated(true), cleared(false), setValue(value) {}
};

bool compareBegin( KeyRangeRef lhs, KeyRangeRef rhs ) { return lhs.begin < rhs.begin; }

// If there is any intersection between the two given sets of ranges, returns a range that
//   falls within the intersection
Optional<KeyRangeRef> intersects(VectorRef<KeyRangeRef> lhs, VectorRef<KeyRangeRef> rhs) {
	if( lhs.size() && rhs.size() ) {
		std::sort( lhs.begin(), lhs.end(), compareBegin );
		std::sort( rhs.begin(), rhs.end(), compareBegin );

		int l = 0, r = 0;
		while(l < lhs.size() && r < rhs.size()) {
			if( lhs[l].end <= rhs[r].begin )
				l++;
			else if( rhs[r].end <= lhs[l].begin )
				r++;
			else
				return lhs[l] & rhs[r];
		}
	}

	return Optional<KeyRangeRef>();
}

ACTOR void checkWrites( Database cx, Future<Void> committed, Promise<Void> outCommitted, CommitTransactionRequest req, Transaction* checkTr )
{
	state Version version;
	try {
		Void _ = wait( committed );
		// If the commit is successful, by definition the transaction still exists for now.  Grab the version, and don't use it again.
		version = checkTr->getCommittedVersion();
		outCommitted.send(Void());
	} catch (Error& e) {
		outCommitted.sendError(e);
		return;
	}

	Void _ = wait( delay( g_random->random01() ) ); // delay between 0 and 1 seconds

	//Future<Optional<Version>> version, Database cx, CommitTransactionRequest req ) {
	state KeyRangeMap<MutationBlock> expectedValues;

	auto &mutations = req.transaction.mutations;
	state int mCount = mutations.size(); // debugging info for traceEvent

	for( int idx = 0; idx < mutations.size(); idx++) {
		if( mutations[idx].type == MutationRef::SetValue )
			expectedValues.insert( singleKeyRange( mutations[idx].param1 ),
				MutationBlock( mutations[idx].param2 ) );
		else if( mutations[idx].type == MutationRef::ClearRange )
			expectedValues.insert( KeyRangeRef( mutations[idx].param1, mutations[idx].param2 ),
				MutationBlock( true ) );
	}

	try {
		state Transaction tr(cx);
		tr.setVersion( version );
		state int checkedRanges = 0;
		state KeyRangeMap<MutationBlock>::Ranges ranges = expectedValues.ranges();
		state KeyRangeMap<MutationBlock>::Iterator it = ranges.begin();
		for(; it != ranges.end(); ++it) {
			state MutationBlock m = it->value();
			if( m.mutated ) {
				checkedRanges++;
				if( m.cleared ) {
					Standalone<RangeResultRef> shouldBeEmpty = wait(
						tr.getRange( it->range(), 1 ) );
					if( shouldBeEmpty.size() ) {
						TraceEvent(SevError, "CheckWritesFailed").detail("Class", "Clear").detail("KeyBegin", printable(it->range().begin).c_str())
							.detail("KeyEnd", printable(it->range().end).c_str());
						return;
					}
				} else {
					Optional<Value> val = wait( tr.get( it->range().begin ) );
					if( !val.present() || val.get() != m.setValue ) {
						TraceEvent evt = TraceEvent(SevError, "CheckWritesFailed").detail("Class", "Set").detail("Key", printable(it->range().begin).c_str())
							.detail("Expected", printable(m.setValue).c_str());
						if( !val.present() )
							evt.detail("Actual", "_Value Missing_");
						else
							evt.detail("Actual", printable(val.get()).c_str());
						return;
					}
				}
			}
		}
		TraceEvent("CheckWritesSuccess").detail("Version", version).detail("MutationCount", mCount).detail("CheckedRanges", checkedRanges);
	} catch( Error& e ) {
		bool ok = e.code() == error_code_transaction_too_old || e.code() == error_code_future_version;
		TraceEvent( ok ? SevWarn : SevError, "CheckWritesFailed" ).error(e);
		throw;
	}
}

ACTOR static Future<Void> commitDummyTransaction( Database cx, KeyRange range, TransactionInfo info, TransactionOptions options ) {
	state Transaction tr(cx);
	state int retries = 0;
	loop {
		try {
			TraceEvent("CommitDummyTransaction").detail("Key", printable(range.begin)).detail("Retries", retries);
			tr.options = options;
			tr.info.taskID = info.taskID;
			tr.setOption( FDBTransactionOptions::ACCESS_SYSTEM_KEYS );
			tr.setOption( FDBTransactionOptions::CAUSAL_WRITE_RISKY );
			tr.setOption( FDBTransactionOptions::LOCK_AWARE );
			tr.addReadConflictRange(range);
			tr.addWriteConflictRange(range);
			Void _ = wait( tr.commit() );
			return Void();
		} catch (Error& e) {
			TraceEvent("CommitDummyTransactionError").error(e,true).detail("Key", printable(range.begin)).detail("Retries", retries);
			Void _ = wait( tr.onError(e) );
		}
		++retries;
	}
}

void Transaction::cancelWatches(Error const& e) {
	for(int i = 0; i < watches.size(); ++i)
		if(!watches[i]->onChangeTrigger.isSet())
			watches[i]->onChangeTrigger.sendError(e);

	watches.clear();
}

void Transaction::setupWatches() {
	try {
		Future<Version> watchVersion = getCommittedVersion() > 0 ? getCommittedVersion() : getReadVersion();

		for(int i = 0; i < watches.size(); ++i)
			watches[i]->setWatch(watchValue( watchVersion, watches[i]->key, watches[i]->value, cx, options.getReadVersionFlags, info ));

		watches.clear();
	}
	catch(Error &e) {
		ASSERT(false); // The above code must NOT throw because commit has already occured.
		throw internal_error();
	}
}

ACTOR static Future<Void> tryCommit( Database cx, Reference<TransactionLogInfo> trLogInfo, CommitTransactionRequest req, Future<Version> readVersion, TransactionInfo info, Version* pCommittedVersion, Transaction* tr, TransactionOptions options) {
	state TraceInterval interval( "TransactionCommit" );
	state double startTime;
	if (info.debugID.present())
		TraceEvent(interval.begin()).detail( "Parent", info.debugID.get() );

	try {
		Version v = wait( readVersion );
		req.transaction.read_snapshot = v;

		startTime = now();
		state Optional<UID> commitID = Optional<UID>();
		if(info.debugID.present()) {
			commitID = g_nondeterministic_random->randomUniqueID();
			g_traceBatch.addAttach("CommitAttachID", info.debugID.get().first(), commitID.get().first());
			g_traceBatch.addEvent("CommitDebug", commitID.get().first(), "NativeAPI.commit.Before");
		}

		req.debugID = commitID;
		state Future<CommitID> reply;
		if (options.commitOnFirstProxy) {
			const std::vector<MasterProxyInterface>& proxies = cx->clientInfo->get().proxies;
			reply = proxies.size() ? throwErrorOr ( brokenPromiseToMaybeDelivered ( proxies[0].commit.tryGetReply(req) ) ) : Never();
		} else {
			reply = loadBalance( cx->getMasterProxies(), &MasterProxyInterface::commit, req, TaskDefaultPromiseEndpoint, true );
		}

		choose {
			when ( Void _ = wait( cx->onMasterProxiesChanged() ) ) {
				reply.cancel();
				throw request_maybe_delivered();
			}
			when (CommitID ci = wait( reply )) {
				Version v = ci.version;
				if (v != invalidVersion) {
					if (info.debugID.present())
						TraceEvent(interval.end()).detail("CommittedVersion", v);
					*pCommittedVersion = v;

					Standalone<StringRef> ret = makeString(10);
					placeVersionstamp(mutateString(ret), v, ci.txnBatchId);
					tr->versionstampPromise.send(ret);

					tr->numErrors = 0;
					cx->transactionsCommitCompleted++;

					if(info.debugID.present())
						g_traceBatch.addEvent("CommitDebug", commitID.get().first(), "NativeAPI.commit.After");

					double latency = now() - startTime;
					cx->commitLatencies.addSample(latency);
					cx->latencies.addSample(now() - tr->startTime);
					if (trLogInfo)
						trLogInfo->addLog(FdbClientLogEvents::EventCommit(startTime, latency, req.transaction.mutations.size(), req.transaction.mutations.expectedSize(), req));
					return Void();
				} else {
					if (info.debugID.present())
						TraceEvent(interval.end()).detail("Conflict", 1);

					if(info.debugID.present())
						g_traceBatch.addEvent("CommitDebug", commitID.get().first(), "NativeAPI.commit.After");

					throw not_committed();
				}
			}
		}
	} catch (Error& e) {
		if (e.code() == error_code_request_maybe_delivered || e.code() == error_code_commit_unknown_result) {
			// We don't know if the commit happened, and it might even still be in flight.

			if (!options.causalWriteRisky) {
				// Make sure it's not still in flight, either by ensuring the master we submitted to is dead, or the version we submitted with is dead, or by committing a conflicting transaction successfully
				//if ( cx->getMasterProxies()->masterGeneration <= originalMasterGeneration )

				// To ensure the original request is not in flight, we need a key range which intersects its read conflict ranges
				// We pick a key range which also intersects its write conflict ranges, since that avoids potentially creating conflicts where there otherwise would be none
				// We make the range as small as possible (a single key range) to minimize conflicts
				// The intersection will never be empty, because if it were (since !causalWriteRisky) makeSelfConflicting would have been applied automatically to req
				KeyRangeRef selfConflictingRange = intersects( req.transaction.write_conflict_ranges, req.transaction.read_conflict_ranges ).get();

				TEST(true);  // Waiting for dummy transaction to report commit_unknown_result

				Void _ = wait( commitDummyTransaction( cx, singleKeyRange(selfConflictingRange.begin), info, tr->options ) );
			}

			// The user needs to be informed that we aren't sure whether the commit happened.  Standard retry loops retry it anyway (relying on transaction idempotence) but a client might do something else.
			throw commit_unknown_result();
		} else {
			if (e.code() != error_code_transaction_too_old && e.code() != error_code_not_committed && e.code() != error_code_database_locked)
				TraceEvent(SevError, "tryCommitError").error(e);
			if (trLogInfo)
				trLogInfo->addLog(FdbClientLogEvents::EventCommitError(startTime, static_cast<int>(e.code()), req));
			throw;
		}
	}
}

Future<Void> Transaction::commitMutations() {
	cx->transactionsCommitStarted++;

	if(options.readOnly)
		return transaction_read_only();

	try {
		//if this is a read-only transaction return immediately
		if( !tr.transaction.write_conflict_ranges.size() && !tr.transaction.mutations.size() ) {
			numErrors = 0;

			committedVersion = invalidVersion;
			versionstampPromise.sendError(no_commit_version());
			return Void();
		}

		cx->mutationsPerCommit.addSample(tr.transaction.mutations.size());
		cx->bytesPerCommit.addSample(tr.transaction.mutations.expectedSize());

		size_t transactionSize = tr.transaction.mutations.expectedSize() + tr.transaction.read_conflict_ranges.expectedSize() + tr.transaction.write_conflict_ranges.expectedSize();
		if (transactionSize > (uint64_t)FLOW_KNOBS->PACKET_WARNING) {
			TraceEvent(!g_network->isSimulated() ? SevWarnAlways : SevWarn, "LargeTransaction")
				.detail("Size", transactionSize)
				.detail("NumMutations", tr.transaction.mutations.size())
				.detail("readConflictSize", tr.transaction.read_conflict_ranges.expectedSize())
				.detail("writeConflictSize", tr.transaction.write_conflict_ranges.expectedSize())
				.suppressFor(1.0);
		}

		if(!apiVersionAtLeast(300)) {
			transactionSize = tr.transaction.mutations.expectedSize(); // Old API versions didn't account for conflict ranges when determining whether to throw transaction_too_large
		}

		if (transactionSize > (options.customTransactionSizeLimit == 0 ? (uint64_t)CLIENT_KNOBS->TRANSACTION_SIZE_LIMIT : (uint64_t)options.customTransactionSizeLimit))
			return transaction_too_large();

		if( !readVersion.isValid() )
			getReadVersion( GetReadVersionRequest::FLAG_CAUSAL_READ_RISKY ); // sets up readVersion field.  We had no reads, so no need for (expensive) full causal consistency.

		bool isCheckingWrites = options.checkWritesEnabled && g_random->random01() < 0.01;
		for(int i=0; i<extraConflictRanges.size(); i++)
			if (extraConflictRanges[i].isReady() && extraConflictRanges[i].get().first < extraConflictRanges[i].get().second )
				tr.transaction.read_conflict_ranges.push_back( tr.arena, KeyRangeRef(extraConflictRanges[i].get().first, extraConflictRanges[i].get().second) );

		if( !options.causalWriteRisky && !intersects( tr.transaction.write_conflict_ranges, tr.transaction.read_conflict_ranges ).present() )
			makeSelfConflicting();

		if (isCheckingWrites) {
			// add all writes into the read conflict range...
			tr.transaction.read_conflict_ranges.append( tr.arena, tr.transaction.write_conflict_ranges.begin(), tr.transaction.write_conflict_ranges.size() );
		}

		if ( options.debugDump ) {
			UID u = g_nondeterministic_random->randomUniqueID();
			TraceEvent("TransactionDump", u);
			for(auto i=tr.transaction.mutations.begin(); i!=tr.transaction.mutations.end(); ++i)
				TraceEvent("TransactionMutation", u).detail("T", i->type).detail("P1", printable(i->param1)).detail("P2", printable(i->param2));
		}

		tr.isLockAware = options.lockAware;

		Future<Void> commitResult = tryCommit( cx, trLogInfo, tr, readVersion, info, &this->committedVersion, this, options );

		if (isCheckingWrites) {
			Promise<Void> committed;
			checkWrites( cx, commitResult, committed, tr, this );
			return committed.getFuture();
		}
		return commitResult;
	} catch( Error& e ) {
		TraceEvent("ClientCommitError").error(e);
		return Future<Void>( e );
	} catch( ... ) {
		Error e( error_code_unknown_error );
		TraceEvent("ClientCommitError").error(e);
		return Future<Void>( e );
	}
}

ACTOR Future<Void> commitAndWatch(Transaction *self) {
	try {
		Void _ = wait(self->commitMutations());

		if(!self->watches.empty()) {
			self->setupWatches();
		}

		self->reset();
		return Void();
	}
	catch(Error &e) {
		if(e.code() != error_code_actor_cancelled) {
			if(!self->watches.empty()) {
				self->cancelWatches(e);
			}

			self->versionstampPromise.sendError(transaction_invalid_version());
			self->reset();
		}

		throw;
	}
}

Future<Void> Transaction::commit() {
	ASSERT(!committing.isValid());
	committing = commitAndWatch(this);
	return committing;
}

void Transaction::setPriority( uint32_t priorityFlag ) {
	options.getReadVersionFlags = (options.getReadVersionFlags & ~GetReadVersionRequest::FLAG_PRIORITY_MASK) | priorityFlag;
}

void Transaction::setOption( FDBTransactionOptions::Option option, Optional<StringRef> value ) {
	switch(option) {
		case FDBTransactionOptions::INITIALIZE_NEW_DATABASE:
			validateOptionValue(value, false);
			if(readVersion.isValid())
				throw read_version_already_set();
			readVersion = Version(0);
			options.causalWriteRisky = true;
			break;

		case FDBTransactionOptions::CAUSAL_READ_RISKY:
			validateOptionValue(value, false);
			options.getReadVersionFlags |= GetReadVersionRequest::FLAG_CAUSAL_READ_RISKY;
			break;

		case FDBTransactionOptions::PRIORITY_SYSTEM_IMMEDIATE:
			validateOptionValue(value, false);
			setPriority(GetReadVersionRequest::PRIORITY_SYSTEM_IMMEDIATE);
			break;

		case FDBTransactionOptions::PRIORITY_BATCH:
			validateOptionValue(value, false);
			setPriority(GetReadVersionRequest::PRIORITY_BATCH);
			break;

		case FDBTransactionOptions::CAUSAL_WRITE_RISKY:
			validateOptionValue(value, false);
			options.causalWriteRisky = true;
			break;

		case FDBTransactionOptions::COMMIT_ON_FIRST_PROXY:
			validateOptionValue(value, false);
			options.commitOnFirstProxy = true;
			break;

		case FDBTransactionOptions::CHECK_WRITES_ENABLE:
			validateOptionValue(value, false);
			options.checkWritesEnabled = true;
			break;

		case FDBTransactionOptions::DEBUG_DUMP:
			validateOptionValue(value, false);
			options.debugDump = true;
			break;

		case FDBTransactionOptions::TRANSACTION_LOGGING_ENABLE:
			validateOptionValue(value, true);

			if(value.get().size() > 100) {
				throw invalid_option_value();
			}

			if(trLogInfo) {
				if(!trLogInfo->identifier.present()) {
					trLogInfo->identifier = printable(value.get());
				}
				else if(trLogInfo->identifier.get() != printable(value.get())) {
					TraceEvent(SevWarn, "CannotChangeTransactionLoggingIdentifier").detail("PreviousIdentifier", trLogInfo->identifier.get()).detail("NewIdentifier", printable(value.get()));
					throw client_invalid_operation();
				}
			}
			else {
				trLogInfo = Reference<TransactionLogInfo>(new TransactionLogInfo(printable(value.get())));
			}

			break;

		case FDBTransactionOptions::MAX_RETRY_DELAY:
			validateOptionValue(value, true);
			options.maxBackoff = extractIntOption(value, 0, std::numeric_limits<int32_t>::max()) / 1000.0;
			break;

		case FDBTransactionOptions::LOCK_AWARE:
			validateOptionValue(value, false);
			options.lockAware = true;
			options.readOnly = false;
			break;

		case FDBTransactionOptions::READ_LOCK_AWARE:
			validateOptionValue(value, false);
			if(!options.lockAware) {
				options.lockAware = true;
				options.readOnly = true;
			}
			break;

		default:
			break;
	}
}

ACTOR Future<GetReadVersionReply> getConsistentReadVersion( DatabaseContext *cx, uint32_t transactionCount, uint32_t flags, Optional<UID> debugID ) {
	try {
		if( debugID.present() )
			g_traceBatch.addEvent("TransactionDebug", debugID.get().first(), "NativeAPI.getConsistentReadVersion.Before");
		loop {
			state GetReadVersionRequest req( transactionCount, flags, debugID );
			choose {
				when ( Void _ = wait( cx->onMasterProxiesChanged() ) ) {}
				when ( GetReadVersionReply v = wait( loadBalance( cx->getMasterProxies(), &MasterProxyInterface::getConsistentReadVersion, req, cx->taskID ) ) ) {
					if( debugID.present() )
						g_traceBatch.addEvent("TransactionDebug", debugID.get().first(), "NativeAPI.getConsistentReadVersion.After");
					ASSERT( v.version > 0 );
					return v;
				}
			}
		}
	} catch (Error& e) {
		if( e.code() != error_code_broken_promise && e.code() != error_code_actor_cancelled )
			TraceEvent(SevError, "getConsistentReadVersionError").error(e);
		throw;
	}
}

ACTOR Future<Void> readVersionBatcher( DatabaseContext *cx, FutureStream< std::pair< Promise<GetReadVersionReply>, Optional<UID> > > versionStream, uint32_t flags ) {
	state std::vector< Promise<GetReadVersionReply> > requests;
	state PromiseStream< Future<Void> > addActor;
	state Future<Void> collection = actorCollection( addActor.getFuture() );
	state Future<Void> timeout;
	state Optional<UID> debugID;
	state bool send_batch;

	// dynamic batching
	state PromiseStream<double> replyTimes;
	state PromiseStream<Error> _errorStream;
	state double batchTime = 0;
	state double lastRequestTime = now();

	loop {
		send_batch = false;
		choose {
			when(std::pair< Promise<GetReadVersionReply>, Optional<UID> > req = waitNext(versionStream)) {
				if (req.second.present()) {
					if (!debugID.present())
						debugID = g_nondeterministic_random->randomUniqueID();
					g_traceBatch.addAttach("TransactionAttachID", req.second.get().first(), debugID.get().first());
				}
				requests.push_back(req.first);
				if (requests.size() == CLIENT_KNOBS->MAX_BATCH_SIZE)
					send_batch = true;
				else if (!timeout.isValid())
					timeout = delay(batchTime, cx->taskID);
			}
			when(Void _ = wait(timeout.isValid() ? timeout : Never())) {
				send_batch = true;
			}
			// dynamic batching monitors reply latencies
			when(double reply_latency = waitNext(replyTimes.getFuture())){
				double target_latency = reply_latency * 0.5;
				batchTime = min(0.1 * target_latency + 0.9 * batchTime, CLIENT_KNOBS->GRV_BATCH_TIMEOUT);
			}
			when(Void _ = wait(collection)){} // for errors
		}
		if (send_batch) {
			int count = requests.size();
			ASSERT(count);

			// dynamic batching
			Promise<GetReadVersionReply> GRVReply;
			requests.push_back(GRVReply);
			addActor.send(timeReply(GRVReply.getFuture(), replyTimes));

			Future<Void> batch =
				broadcast(
					getConsistentReadVersion(cx, count, flags, std::move(debugID)),
					std::vector< Promise<GetReadVersionReply> >(std::move(requests)));
			debugID = Optional<UID>();
			requests = std::vector< Promise<GetReadVersionReply> >();
			addActor.send(batch);
			timeout = Future<Void>();
		}
	}
}

ACTOR Future<Version> extractReadVersion(DatabaseContext* cx, Reference<TransactionLogInfo> trLogInfo, Future<GetReadVersionReply> f, bool lockAware, double startTime) {
	GetReadVersionReply rep = wait(f);
	double latency = now() - startTime;
	cx->GRVLatencies.addSample(latency);
	if (trLogInfo)
		trLogInfo->addLog(FdbClientLogEvents::EventGetVersion(startTime, latency));
	if(rep.locked && !lockAware)
		throw database_locked();

	return rep.version;
}

Future<Version> Transaction::getReadVersion(uint32_t flags) {
	cx->transactionsReadVersions++;
	flags |= options.getReadVersionFlags;

	auto& batcher = cx->versionBatcher[ flags ];
	if (!batcher.actor.isValid()) {
		batcher.actor = readVersionBatcher( cx.getPtr(), batcher.stream.getFuture(), flags );
	}
	if (!readVersion.isValid()) {
		Promise<GetReadVersionReply> p;
		batcher.stream.send( std::make_pair( p, info.debugID ) );
		startTime = now();
		readVersion = extractReadVersion( cx.getPtr(), trLogInfo, p.getFuture(), options.lockAware, startTime);
	}
	return readVersion;
}

Future<Standalone<StringRef>> Transaction::getVersionstamp() {
	if(committing.isValid()) {
		return transaction_invalid_version();
	}
	return versionstampPromise.getFuture();
}

Future<Void> Transaction::onError( Error const& e ) {
	if (e.code() == error_code_success)
	{
		return client_invalid_operation();
	}
	if (e.code() == error_code_not_committed ||
		e.code() == error_code_commit_unknown_result ||
		e.code() == error_code_database_locked)
	{
		if(e.code() == error_code_not_committed)
			cx->transactionsNotCommitted++;
		if(e.code() == error_code_commit_unknown_result)
			cx->transactionsMaybeCommitted++;

		double backoff = getBackoff();
		reset();
		return delay( backoff, info.taskID );
	}
	if (e.code() == error_code_transaction_too_old ||
		e.code() == error_code_future_version)
	{
		if( e.code() == error_code_transaction_too_old )
			cx->transactionsPastVersions++;
		else if( e.code() == error_code_future_version )
			cx->transactionsFutureVersions++;

		double maxBackoff = options.maxBackoff;
		reset();
		return delay( std::min(CLIENT_KNOBS->FUTURE_VERSION_RETRY_DELAY, maxBackoff), info.taskID );
	}

	if(g_network->isSimulated() && ++numErrors % 10 == 0)
		TraceEvent(SevWarnAlways, "TransactionTooManyRetries").detail("NumRetries", numErrors);

	return e;
}

ACTOR Future<Void> trackBoundedStorageMetrics(
	KeyRange keys,
	Reference<LocationInfo> location,
	StorageMetrics x,
	StorageMetrics halfError,
	PromiseStream<StorageMetrics> deltaStream)
{
	try {
		loop {
			WaitMetricsRequest req( keys, x - halfError, x + halfError );
			StorageMetrics nextX = wait( loadBalance( location, &StorageServerInterface::waitMetrics, req ) );
			deltaStream.send( nextX - x );
			x = nextX;
		}
	} catch (Error& e) {
		deltaStream.sendError(e);
		throw e;
	}
}

ACTOR Future< StorageMetrics > waitStorageMetricsMultipleLocations(
	vector< pair<KeyRange,Reference<LocationInfo>> > locations,
	StorageMetrics min,
	StorageMetrics max,
	StorageMetrics permittedError)
{
	state int nLocs = locations.size();
	state vector<Future<StorageMetrics>> fx( nLocs );
	state StorageMetrics total;
	state PromiseStream<StorageMetrics> deltas;
	state vector<Future<Void>> wx( fx.size() );
	state StorageMetrics halfErrorPerMachine = permittedError * (0.5 / nLocs);
	state StorageMetrics maxPlus = max + halfErrorPerMachine * (nLocs-1);
	state StorageMetrics minMinus = min - halfErrorPerMachine * (nLocs-1);

	for(int i=0; i<nLocs; i++) {
		WaitMetricsRequest req(locations[i].first, StorageMetrics(), StorageMetrics());
		req.min.bytes = 0;
		req.max.bytes = -1;
		fx[i] = loadBalance( locations[i].second, &StorageServerInterface::waitMetrics, req, TaskDataDistribution );
	}
	Void _ = wait( waitForAll(fx) );

	// invariant: true total is between (total-permittedError/2, total+permittedError/2)
	for(int i=0; i<nLocs; i++)
		total += fx[i].get();

	if (!total.allLessOrEqual( maxPlus )) return total;
	if (!minMinus.allLessOrEqual( total )) return total;

	for(int i=0; i<nLocs; i++)
		wx[i] = trackBoundedStorageMetrics( locations[i].first, locations[i].second, fx[i].get(), halfErrorPerMachine, deltas );

	loop {
		StorageMetrics delta = waitNext(deltas.getFuture());
		total += delta;
		if (!total.allLessOrEqual( maxPlus )) return total;
		if (!minMinus.allLessOrEqual( total )) return total;
	}
}

ACTOR Future< StorageMetrics > waitStorageMetrics(
	Database cx,
	KeyRange keys,
	StorageMetrics min,
	StorageMetrics max,
	StorageMetrics permittedError,
	int shardLimit )
{
	loop {
		state vector< pair<KeyRange,Reference<LocationInfo>> > locations = wait( getKeyRangeLocations( cx, keys, shardLimit, false, TransactionInfo(TaskDataDistribution) ) );

		if( locations.size() == shardLimit ) {
			TraceEvent(!g_network->isSimulated() ? SevWarnAlways : SevWarn, "WaitStorageMetricsPenalty")
				.detail("Keys", printable(keys))
				.detail("Locations", locations.size())
				.detail("Limit", CLIENT_KNOBS->STORAGE_METRICS_SHARD_LIMIT)
				.detail("JitteredSecondsOfPenitence", CLIENT_KNOBS->STORAGE_METRICS_TOO_MANY_SHARDS_DELAY);
			Void _ = wait(delayJittered(CLIENT_KNOBS->STORAGE_METRICS_TOO_MANY_SHARDS_DELAY, TaskDataDistribution));
			// make sure that the next getKeyRangeLocations() call will actually re-fetch the range
			cx->invalidateCache( keys );
		} else {
			//SOMEDAY: Right now, if there are too many shards we delay and check again later. There may be a better solution to this.
			try {
				if (locations.size() > 1) {
					StorageMetrics x = wait( waitStorageMetricsMultipleLocations( locations, min, max, permittedError ) );
					return x;
				} else {
					WaitMetricsRequest req( keys, min, max );
					StorageMetrics x = wait( loadBalance( locations[0].second, &StorageServerInterface::waitMetrics, req, TaskDataDistribution ) );
					return x;
				}
			} catch (Error& e) {
				if (e.code() != error_code_wrong_shard_server && e.code() != error_code_all_alternatives_failed) {
					TraceEvent(SevError, "waitStorageMetricsError").error(e);
					throw;
				}
				cx->invalidateCache(keys);
				Void _ = wait(delay(CLIENT_KNOBS->WRONG_SHARD_SERVER_DELAY, TaskDataDistribution));
			}
		}
	}
}

Future< StorageMetrics > Transaction::waitStorageMetrics(
	KeyRange const& keys,
	StorageMetrics const& min,
	StorageMetrics const& max,
	StorageMetrics const& permittedError,
	int shardLimit )
{
	return ::waitStorageMetrics( cx, keys, min, max, permittedError, shardLimit );
}

Future< StorageMetrics > Transaction::getStorageMetrics( KeyRange const& keys, int shardLimit ) {
	StorageMetrics m;
	m.bytes = -1;
	return ::waitStorageMetrics( cx, keys, StorageMetrics(), m, StorageMetrics(), shardLimit );
}

ACTOR Future< Standalone<VectorRef<KeyRef>> > splitStorageMetrics( Database cx, KeyRange keys, StorageMetrics limit, StorageMetrics estimated )
{
	loop {
		state vector< pair<KeyRange,Reference<LocationInfo>> > locations = wait( getKeyRangeLocations( cx, keys, CLIENT_KNOBS->STORAGE_METRICS_SHARD_LIMIT, false, TransactionInfo(TaskDataDistribution) ) );
		state StorageMetrics used;
		state Standalone<VectorRef<KeyRef>> results;

		//SOMEDAY: Right now, if there are too many shards we delay and check again later. There may be a better solution to this.
		if(locations.size() == CLIENT_KNOBS->STORAGE_METRICS_SHARD_LIMIT) {
			Void _ = wait(delay(CLIENT_KNOBS->STORAGE_METRICS_TOO_MANY_SHARDS_DELAY, TaskDataDistribution));
			cx->invalidateCache(keys);
		}
		else {
			results.push_back_deep( results.arena(), keys.begin );
			try {
				//TraceEvent("SplitStorageMetrics").detail("locations", locations.size());

				state int i = 0;
				for(; i<locations.size(); i++) {
					SplitMetricsRequest req( locations[i].first, limit, used, estimated, i == locations.size() - 1 );
					SplitMetricsReply res = wait( loadBalance( locations[i].second, &StorageServerInterface::splitMetrics, req, TaskDataDistribution ) );
					if( res.splits.size() && res.splits[0] <= results.back() ) { // split points are out of order, possibly because of moving data, throw error to retry
						ASSERT_WE_THINK(false);   // FIXME: This seems impossible and doesn't seem to be covered by testing
						throw all_alternatives_failed();
					}
					if( res.splits.size() ) {
						results.append( results.arena(), res.splits.begin(), res.splits.size() );
						results.arena().dependsOn( res.splits.arena() );
					}
					used = res.used;

					//TraceEvent("SplitStorageMetricsResult").detail("used", used.bytes).detail("location", i).detail("size", res.splits.size());
				}

				if( used.allLessOrEqual( limit * CLIENT_KNOBS->STORAGE_METRICS_UNFAIR_SPLIT_LIMIT ) ) {
					results.resize(results.arena(), results.size() - 1);
				}

				results.push_back_deep( results.arena(), keys.end );
				return results;
			} catch (Error& e) {
				if (e.code() != error_code_wrong_shard_server && e.code() != error_code_all_alternatives_failed) {
					TraceEvent(SevError, "splitStorageMetricsError").error(e);
					throw;
				}
				cx->invalidateCache( keys );
				Void _ = wait(delay(CLIENT_KNOBS->WRONG_SHARD_SERVER_DELAY, TaskDataDistribution));
			}
		}
	}
}

Future< Standalone<VectorRef<KeyRef>> > Transaction::splitStorageMetrics( KeyRange const& keys, StorageMetrics const& limit, StorageMetrics const& estimated ) {
	return ::splitStorageMetrics( cx, keys, limit, estimated );
}

void Transaction::checkDeferredError() { cx->checkDeferredError(); }

Reference<TransactionLogInfo> Transaction::createTrLogInfoProbabilistically(const Database &cx) {
	double clientSamplingProbability = std::isinf(cx->clientInfo->get().clientTxnInfoSampleRate) ? CLIENT_KNOBS->CSI_SAMPLING_PROBABILITY : cx->clientInfo->get().clientTxnInfoSampleRate;
	if (((networkOptions.logClientInfo.present() && networkOptions.logClientInfo.get()) || BUGGIFY) && g_random->random01() < clientSamplingProbability)
		return Reference<TransactionLogInfo>(new TransactionLogInfo());
	else
		return Reference<TransactionLogInfo>();
}

void enableClientInfoLogging() {
	ASSERT(networkOptions.logClientInfo.present() == false);
	networkOptions.logClientInfo = true;
	TraceEvent(SevInfo, "ClientInfoLoggingEnabled");
}<|MERGE_RESOLUTION|>--- conflicted
+++ resolved
@@ -995,39 +995,10 @@
 	return decodeServerListValue(val.get());
 }
 
-<<<<<<< HEAD
-Future<Optional<StorageServerInterface>> _getServerInterfaceImpl( Database cx, TransactionInfo info, UID id ) {
-	// check the cache
-	SpinLockHolder hold( cx->SSInterfaceCacheLock );
-	auto it = cx->SSInterfaceCache.find( id );
-	if( it != cx->SSInterfaceCache.end() ) {
-		return it->second;
-	}
-
-	auto fetcher = fetchServerInterface(cx, info, id);
-	if( BUGGIFY) {
-		fetcher = Optional<StorageServerInterface>();
-	}
-	cx->SSInterfaceCache[ id ] = fetcher;
-	return fetcher;
-}
-
-ACTOR Future<Optional<StorageServerInterface>> getServerInterface( Database cx, TransactionInfo info, UID id ) {
-	try {
-		Optional<StorageServerInterface> result = wait( _getServerInterfaceImpl(cx, info, id) );
-		return result;
-	} catch( Error& ) {
-		SpinLockHolder hold( cx->SSInterfaceCacheLock );
-		cx->SSInterfaceCache.erase( id );
-		throw;
-	}
-}
-
-ACTOR Future<Optional<vector<StorageServerInterface>>> getServerInterfaces(
-		Database cx, TransactionInfo info, vector<UID> ids ) {
+ACTOR Future<Optional<vector<StorageServerInterface>>> transactionalGetServerInterfaces( Future<Version> ver, Database cx, TransactionInfo info, vector<UID> ids ) {
 	state vector< Future< Optional<StorageServerInterface> > > serverListEntries;
 	for( int s = 0; s < ids.size(); s++ ) {
-		serverListEntries.push_back( getServerInterface( cx, info, ids[s] ) );
+		serverListEntries.push_back( fetchServerInterface( cx, info, ids[s], ver ) );
 	}
 
 	vector<Optional<StorageServerInterface>> serverListValues = wait( getAll(serverListEntries) );
@@ -1042,36 +1013,9 @@
 	return serverInterfaces;
 }
 
-//FIXME: we are now using a version for getting server interfaces instead of latest version, because latest version is wrong if the storage server we are talking to is behind. 
-// A better solution would be for latest version to be a flag, and the storage server gives you data at the latest version if that is greater than the supplied read verison.
-=======
->>>>>>> e11f461c
-ACTOR Future<Optional<vector<StorageServerInterface>>> transactionalGetServerInterfaces( Future<Version> ver, Database cx, TransactionInfo info, vector<UID> ids ) {
-	state vector< Future< Optional<StorageServerInterface> > > serverListEntries;
-	for( int s = 0; s < ids.size(); s++ ) {
-		serverListEntries.push_back( fetchServerInterface( cx, info, ids[s], ver ) );
-	}
-
-	vector<Optional<StorageServerInterface>> serverListValues = wait( getAll(serverListEntries) );
-	vector<StorageServerInterface> serverInterfaces;
-	for( int s = 0; s < serverListValues.size(); s++ ) {
-		if( !serverListValues[s].present() ) {
-			// A storage server has been removed from ServerList since we read keyServers
-			return Optional<vector<StorageServerInterface>>();
-		}
-		serverInterfaces.push_back( serverListValues[s].get() );
-	}
-	return serverInterfaces;
-}
-
 //If isBackward == true, returns the shard containing the key before 'key' (an infinitely long, inexpressible key). Otherwise returns the shard containing key
-<<<<<<< HEAD
-ACTOR Future< pair<KeyRange,Reference<LocationInfo>> > getKeyLocation( Database cx, Key key, TransactionInfo info, Version version, bool isBackward = false ) {
-	if (isBackward)
-=======
 ACTOR Future< pair<KeyRange,Reference<LocationInfo>> > getKeyLocation( Database cx, Key key, TransactionInfo info, bool isBackward = false ) {
 	if (isBackward) {
->>>>>>> e11f461c
 		ASSERT( key != allKeys.begin && key <= allKeys.end );
 	} else {
 		ASSERT( key < allKeys.end );
@@ -1084,94 +1028,10 @@
 	if( info.debugID.present() )
 		g_traceBatch.addEvent("TransactionDebug", info.debugID.get().first(), "NativeAPI.getKeyLocation.Before");
 	
-<<<<<<< HEAD
-	// We assume that not only /FF/keyServers but /FF/serverList is present on the keyServersLocations since we now need both of them to terminate our search. Currently this is guaranteed because nothing after /FF/keyServers is split.
-	if ( ( key.startsWith( serverListPrefix) && (!isBackward || key.size() > serverListPrefix.size()) ) ||
-		( key.startsWith( keyServersPrefix ) && (!isBackward || key.size() > keyServersPrefix.size()) )) {
-		if( info.debugID.present() )
-			g_traceBatch.addEvent("TransactionDebug", info.debugID.get().first(), "NativeAPI.getKeyLocation.Before");	
-		loop {
-			choose {
-				when ( Void _ = wait( cx->onMasterProxiesChanged() ) ) {}
-				when ( vector<pair<KeyRangeRef, vector<StorageServerInterface>>> keyServersShards = wait( loadBalance( cx->getMasterProxies(), &MasterProxyInterface::getKeyServersLocations, ReplyPromise<vector<pair<KeyRangeRef, vector<StorageServerInterface>>>>(), info.taskID ) ) ) {
-					if( info.debugID.present() )
-						g_traceBatch.addEvent("TransactionDebug", info.debugID.get().first(), "NativeAPI.getKeyLocation.After");
-					ASSERT( keyServersShards.size() );  // There should always be storage servers, except on version 0 which should not get to this function
-
-					Reference<LocationInfo> cachedLocation;
-					for (pair<KeyRangeRef, vector<StorageServerInterface>> keyServersShard : keyServersShards) {
-						auto locationInfo = cx->setCachedLocation(keyServersShard.first, keyServersShard.second);
-
-						if (isBackward ? (keyServersShard.first.begin < key && keyServersShard.first.end >= key) : keyServersShard.first.contains(key)) {
-							range = keyServersShard.first;
-							cachedLocation = locationInfo;
-						}
-					}
-
-					ASSERT(isBackward ? (range.begin < key && range.end >= key) : range.contains(key));
-
-					return make_pair(range, cachedLocation);
-				}
-			}
-		}
-	} else {
-		loop {
-			auto keyServersK = keyServersKey(key);
-			state Standalone<RangeResultRef> results;
-			if( isBackward ) {
-				Standalone<RangeResultRef> _results = wait(
-						getRange( cx, version,
-							lastLessThan( keyServersK ),
-							firstGreaterOrEqual( keyServersK ) + 1,
-							GetRangeLimits( 2 ), false, info ) );
-				results = _results;
-			} else {
-				Standalone<RangeResultRef> _results = wait(
-						getRange( cx, version,
-							lastLessOrEqual( keyServersK ),
-							firstGreaterThan( keyServersK ) + 1,
-							GetRangeLimits( 2 ), false, info ) );
-				results = _results;
-			}
-
-			ASSERT( results.size() == 2 );
-			ASSERT( results[0].key.startsWith( keyServersPrefix ) );
-			ASSERT( results[1].key.startsWith( keyServersPrefix ) );
-
-			range = KeyRangeRef(
-				results[0].key.removePrefix( keyServersPrefix ),
-				results[1].key.removePrefix( keyServersPrefix ));
-
-			state vector<UID> src;
-			vector<UID> dest;
-			decodeKeyServersValue( results[0].value, src, dest );
-
-			if (!src.size()) {
-				vector<UID> src1;
-				if (results[1].value.size())
-					decodeKeyServersValue( results[1].value, src1, dest );
-				TraceEvent(SevError, "getKeyLocation_ZeroShardServers")
-					.detail("Key", printable(key))
-					.detail("r0Key", printable(results[0].key))
-					.detail("r0SrcCount", (int)src.size())
-					.detail("r1Key", printable(results[1].key))
-					.detail("r1SrcCount", (int)src1.size());
-				ASSERT(false);
-			}
-
-			Optional<vector<StorageServerInterface>> interfs = wait( transactionalGetServerInterfaces(version, cx, info, src) );
-			if( interfs.present() ) {
-				if( info.debugID.present() )
-					g_traceBatch.addEvent("TransactionDebug", info.debugID.get().first(), "NativeAPI.getKeyLocation.Interfs.present");
-				serverInterfaces = interfs.get();
-				break;
-			} else {
-=======
 	loop {
 		choose {
 			when ( Void _ = wait( cx->onMasterProxiesChanged() ) ) {}
 			when ( GetKeyServerLocationsReply rep = wait( loadBalance( cx->getMasterProxies(), &MasterProxyInterface::getKeyServersLocations, GetKeyServerLocationsRequest(key, Optional<KeyRef>(), 1000, isBackward, key.arena()), TaskDefaultPromiseEndpoint ) ) ) {
->>>>>>> e11f461c
 				if( info.debugID.present() )
 					g_traceBatch.addEvent("TransactionDebug", info.debugID.get().first(), "NativeAPI.getKeyLocation.After");
 				ASSERT( rep.results.size() == 1 );
@@ -1183,48 +1043,9 @@
 	}
 }
 
-<<<<<<< HEAD
-ACTOR Future< vector< pair<KeyRange,Reference<LocationInfo>> > > getKeyRangeLocations_internal( Database cx, KeyRange keys, int limit, bool reverse, TransactionInfo info, Version version = latestVersion ) {
-	//printf("getKeyRangeLocations: getting '%s'-'%s'\n", keyServersKey(keys.begin).toString().c_str(), keyServersKey(keys.end).toString().c_str());
-	loop {
-		state vector< pair<KeyRange,Reference<LocationInfo>> > result;
-		state vector< pair< KeyRangeRef, Future< Optional< vector<StorageServerInterface> > > > > serverListReads;
-		state vector< vector< UID > > serverListServers;
-		state bool ok = true;
-		state Standalone<RangeResultRef> keyServersEntries  =
-			wait(
-				getRange( cx, version,
-					lastLessOrEqual( keyServersKey(keys.begin) ),
-					firstGreaterOrEqual( keyServersKey(keys.end) ) + 1,
-					GetRangeLimits( limit + 1 ), reverse, info ) );
-
-		//printf("getKeyRangeLocations: got %d\n", keyServersEntries.size());
-
-		int startOffset = reverse ? 1 : 0;
-		int endOffset = 1 - startOffset;
-		state int shard;
-
-		KeyRangeRef range;
-
-		for(shard=0; shard < keyServersEntries.size() - 1; shard++) {
-			range = KeyRangeRef(
-				keyServersEntries[shard + startOffset].key.substr(keyServersPrefix.size()),
-				keyServersEntries[shard + endOffset].key.substr(keyServersPrefix.size()) );
-
-			vector<UID> servers;
-			vector<UID> destServers;
-			decodeKeyServersValue( keyServersEntries[shard + startOffset].value, servers, destServers );
-
-			ASSERT( servers.size() );
-
-			serverListReads.push_back( make_pair( range, transactionalGetServerInterfaces(version, cx, info, servers) ) );
-			serverListServers.push_back( servers );
-		}
-=======
 ACTOR Future< vector< pair<KeyRange,Reference<LocationInfo>> > > getKeyRangeLocations_internal( Database cx, KeyRange keys, int limit, bool reverse, TransactionInfo info ) {
 	if( info.debugID.present() )
 		g_traceBatch.addEvent("TransactionDebug", info.debugID.get().first(), "NativeAPI.getKeyLocations.Before");
->>>>>>> e11f461c
 
 	loop {
 		choose {
@@ -1249,14 +1070,14 @@
 	}
 }
 
-Future< vector< pair<KeyRange,Reference<LocationInfo>> > > getKeyRangeLocations( Database cx, KeyRange keys, int limit, bool reverse, TransactionInfo info, Version version = latestVersion ) {
+Future< vector< pair<KeyRange,Reference<LocationInfo>> > > getKeyRangeLocations( Database cx, KeyRange keys, int limit, bool reverse, TransactionInfo info ) {
 	ASSERT (!keys.empty());
 
 	vector< pair<KeyRange,Reference<LocationInfo>> > result;
 	if (cx->getCachedLocations(keys, result, limit, reverse))
 		return result;
 
-	return getKeyRangeLocations_internal( cx, keys, limit, reverse, info, version );
+	return getKeyRangeLocations_internal( cx, keys, limit, reverse, info );
 }
 
 ACTOR Future<Void> warmRange_impl( Transaction *self, Database cx, KeyRange keys ) {
@@ -1299,12 +1120,7 @@
 
 			if( onlyEndpointFailed ) {
 				cx->invalidateCache( key );
-<<<<<<< HEAD
-				cx->invalidateCache( ssi.second );
-				pair<KeyRange, Reference<LocationInfo>> ssi2 = wait( getKeyLocation( cx, key, info, ver ) );
-=======
 				pair<KeyRange, Reference<LocationInfo>> ssi2 = wait( getKeyLocation( cx, key, info ) );
->>>>>>> e11f461c
 				ssi = std::move(ssi2);
 			}
 		}
@@ -1385,31 +1201,7 @@
 			return Key();
 		}
 
-<<<<<<< HEAD
-		state pair<KeyRange, Reference<LocationInfo>> ssi = cx->getCachedLocation( k.getKey(), k.isBackward() );
-		if (!ssi.second) {
-			pair<KeyRange, Reference<LocationInfo>> _ssi = wait( getKeyLocation(cx, k.getKey(), info, ver, k.isBackward()) );
-			ssi = std::move(_ssi);
-		} else {
-			bool onlyEndpointFailed = false;
-			for(int i = 0; i < ssi.second->size(); i++) {
-				if( IFailureMonitor::failureMonitor().onlyEndpointFailed(ssi.second->get(i, &StorageServerInterface::getKey).getEndpoint()) ) {
-					onlyEndpointFailed = true;
-					break;
-				}
-			}
-
-			if( onlyEndpointFailed ) {
-				cx->invalidateCache( k.getKey() );
-				cx->invalidateCache( ssi.second );
-				pair<KeyRange, Reference<LocationInfo>> _ssi = wait( getKeyLocation(cx, k.getKey(), info, ver, k.isBackward()) );
-				ssi = std::move(_ssi);
-			}
-		}
-
-=======
 		state pair<KeyRange, Reference<LocationInfo>> ssi = wait( getKeyLocation(cx, Key(k.getKey(), k.arena()), info, k.isBackward()) );
->>>>>>> e11f461c
 		try {
 			if( info.debugID.present() )
 				g_traceBatch.addEvent("TransactionDebug", info.debugID.get().first(), "NativeAPI.getKey.Before"); //.detail("StartKey", printable(k.getKey())).detail("offset",k.offset).detail("orEqual",k.orEqual);
@@ -1481,7 +1273,6 @@
 
 			if( onlyEndpointFailed ) {
 				cx->invalidateCache( key );
-				cx->invalidateCache( ssi.second );
 				pair<KeyRange, Reference<LocationInfo>> ssi2 = wait( getKeyLocation( cx, key, info, ver ) );
 				ssi = std::move(ssi2);
 			}
@@ -1556,7 +1347,7 @@
 
 	//printf("getExactRange( '%s', '%s' )\n", keys.begin.toString().c_str(), keys.end.toString().c_str());
 	loop {
-		state vector< pair<KeyRange, Reference<LocationInfo>> > locations = wait( getKeyRangeLocations( cx, keys, CLIENT_KNOBS->GET_RANGE_SHARD_LIMIT, reverse, info, version ) );
+		state vector< pair<KeyRange, Reference<LocationInfo>> > locations = wait( getKeyRangeLocations( cx, keys, CLIENT_KNOBS->GET_RANGE_SHARD_LIMIT, reverse, info ) );
 
 		bool foundFailed = false;
 		for(auto& it : locations) {
@@ -1570,13 +1361,12 @@
 
 			if( onlyEndpointFailed ) {
 				cx->invalidateCache( it.first.begin );
-				cx->invalidateCache( it.second );
 				foundFailed = true;
 			}
 		}
 
 		if(foundFailed) {
-			vector< pair<KeyRange, Reference<LocationInfo>> > _locations = wait( getKeyRangeLocations( cx, keys, CLIENT_KNOBS->GET_RANGE_SHARD_LIMIT, reverse, info, version ) );
+			vector< pair<KeyRange, Reference<LocationInfo>> > _locations = wait( getKeyRangeLocations( cx, keys, CLIENT_KNOBS->GET_RANGE_SHARD_LIMIT, reverse, info ) );
 			locations = std::move(_locations);
 		}
 
@@ -1794,36 +1584,9 @@
 			rangeEnd = keyAfter(reverse ? result[0].key : result.end()[-1].key);
 		}
 
-<<<<<<< HEAD
-		state pair<KeyRange, Reference<LocationInfo>> beginServer = cx->getCachedLocation( reverse ? end.getKey() : begin.getKey(), reverse ? (end-1).isBackward() : begin.isBackward() );
-		if (!beginServer.second) {
-			pair<KeyRange, Reference<LocationInfo>> ssi = wait( getKeyLocation( cx, reverse ? end.getKey() : begin.getKey(), info, version, reverse ? (end-1).isBackward() : begin.isBackward() ) );
-			beginServer = std::move(ssi);
-		} else {
-			bool onlyEndpointFailed = false;
-			for(int i = 0; i < beginServer.second->size(); i++) {
-				if( IFailureMonitor::failureMonitor().onlyEndpointFailed(beginServer.second->get(i, &StorageServerInterface::getKeyValues).getEndpoint()) ) {
-					onlyEndpointFailed = true;
-					break;
-				}
-			}
-
-			if( onlyEndpointFailed ) {
-				cx->invalidateCache( reverse ? end.getKey() : begin.getKey() );
-				cx->invalidateCache( beginServer.second );
-				pair<KeyRange, Reference<LocationInfo>> ssi = wait( getKeyLocation( cx, reverse ? end.getKey() : begin.getKey(), info, version, reverse ? (end-1).isBackward() : begin.isBackward() ) );
-				beginServer = std::move(ssi);
-			}
-		}
-
-		state KeyRange shard = beginServer.first;
-		state bool modifiedSelectors = false;
-		state GetKeyValuesRequest req;
-=======
 		if(begin.offset < end.offset && begin.getKey() > rangeEnd) {
 			rangeEnd = Key(begin.getKey(), begin.arena());
 		}
->>>>>>> e11f461c
 
 		conflictRange.send(std::make_pair(rangeBegin, rangeEnd));
 	}
