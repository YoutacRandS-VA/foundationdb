/*
 * RestoreWorkerInterface.actor.h
 *
 * This source file is part of the FoundationDB open source project
 *
 * Copyright 2013-2018 Apple Inc. and the FoundationDB project authors
 *
 * Licensed under the Apache License, Version 2.0 (the "License");
 * you may not use this file except in compliance with the License.
 * You may obtain a copy of the License at
 *
 *     http://www.apache.org/licenses/LICENSE-2.0
 *
 * Unless required by applicable law or agreed to in writing, software
 * distributed under the License is distributed on an "AS IS" BASIS,
 * WITHOUT WARRANTIES OR CONDITIONS OF ANY KIND, either express or implied.
 * See the License for the specific language governing permissions and
 * limitations under the License.
 */

// This file declare and define the interface for RestoreWorker and restore roles
// which are RestoreMaster, RestoreLoader, and RestoreApplier

#pragma once
#if defined(NO_INTELLISENSE) && !defined(FDBCLIENT_RESTORE_WORKER_INTERFACE_ACTOR_G_H)
	#define FDBCLIENT_RESTORE_WORKER_INTERFACE_ACTOR_G_H
	#include "fdbclient/RestoreWorkerInterface.actor.g.h"
#elif !defined(FDBCLIENT_RESTORE_WORKER_INTERFACE_ACTOR_H)
	#define FDBCLIENT_RESTORE_WORKER_INTERFACE_ACTOR_H

#include <sstream>
#include <string>
#include "flow/Stats.h"
#include "flow/flow.h"
#include "fdbrpc/fdbrpc.h"
#include "fdbrpc/Locality.h"
#include "fdbclient/FDBTypes.h"
#include "fdbclient/CommitTransaction.h"
#include "fdbserver/CoordinationInterface.h"
#include "fdbserver/Knobs.h"
#include "fdbserver/RestoreUtil.h"
#include "flow/actorcompiler.h"  // This must be the last #include.

class RestoreConfigFR;

struct RestoreCommonReply;
struct RestoreRecruitRoleRequest;
struct RestoreSysInfoRequest;
struct RestoreLoadFileRequest;
struct RestoreVersionBatchRequest;
struct RestoreSendMutationsToAppliersRequest;
struct RestoreSendVersionedMutationsRequest;
struct RestoreSysInfo;
struct RestoreApplierInterface;
struct RestoreFinishRequest;

// RestoreSysInfo includes information each (type of) restore roles should know.
// At this moment, it only include appliers. We keep the name for future extension.
// TODO: If it turns out this struct only has appliers in the final version, we will rename it to a more specific name, e.g., AppliersMap
struct RestoreSysInfo {
	constexpr static FileIdentifier file_identifier = 68098739;
	std::map<UID, RestoreApplierInterface> appliers;

	RestoreSysInfo() = default;
	explicit RestoreSysInfo(const std::map<UID, RestoreApplierInterface> appliers) : appliers(appliers) {}

	template <class Ar>
	void serialize(Ar& ar) {
		serializer(ar, appliers);
	}
};

struct RestoreWorkerInterface {
	constexpr static FileIdentifier file_identifier = 99601798;
	UID interfID;

	RequestStream<RestoreSimpleRequest> heartbeat;
	RequestStream<RestoreRecruitRoleRequest> recruitRole;
	RequestStream<RestoreSimpleRequest> terminateWorker;

	bool operator==(RestoreWorkerInterface const& r) const { return id() == r.id(); }
	bool operator!=(RestoreWorkerInterface const& r) const { return id() != r.id(); }

	UID id() const { return interfID; } // cmd.getEndpoint().token;

	NetworkAddress address() const { return recruitRole.getEndpoint().addresses.address; }

	void initEndpoints() {
		heartbeat.getEndpoint(TaskPriority::LoadBalancedEndpoint);
		recruitRole.getEndpoint(TaskPriority::LoadBalancedEndpoint); // Q: Why do we need this?
		terminateWorker.getEndpoint(TaskPriority::LoadBalancedEndpoint);

		interfID = deterministicRandom()->randomUniqueID();
	}

	template <class Ar>
	void serialize(Ar& ar) {
		serializer(ar, interfID, heartbeat, recruitRole, terminateWorker);
	}
};

struct RestoreRoleInterface {
	constexpr static FileIdentifier file_identifier = 62531339;
	UID nodeID;
	RestoreRole role;

	RestoreRoleInterface() { role = RestoreRole::Invalid; }

	explicit RestoreRoleInterface(RestoreRoleInterface const& interf) : nodeID(interf.nodeID), role(interf.role){};

	UID id() const { return nodeID; }

	std::string toString() {
		std::stringstream ss;
		ss << "Role:" << getRoleStr(role) << " interfID:" << nodeID.toString();
		return ss.str();
	}

	template <class Ar>
	void serialize(Ar& ar) {
		serializer(ar, nodeID, role);
	}
};

struct RestoreLoaderInterface : RestoreRoleInterface {
	constexpr static FileIdentifier file_identifier = 84244651;

	RequestStream<RestoreSimpleRequest> heartbeat;
	RequestStream<RestoreSysInfoRequest> updateRestoreSysInfo;
	RequestStream<RestoreLoadFileRequest> loadFile;
	RequestStream<RestoreSendMutationsToAppliersRequest> sendMutations;
	RequestStream<RestoreVersionBatchRequest> initVersionBatch;
	RequestStream<RestoreSimpleRequest> collectRestoreRoleInterfaces;
	RequestStream<RestoreFinishRequest> finishRestore;

	bool operator==(RestoreWorkerInterface const& r) const { return id() == r.id(); }
	bool operator!=(RestoreWorkerInterface const& r) const { return id() != r.id(); }

	RestoreLoaderInterface() {
		role = RestoreRole::Loader;
		nodeID = deterministicRandom()->randomUniqueID();
	}

	NetworkAddress address() const { return heartbeat.getEndpoint().addresses.address; }

	void initEndpoints() {
		heartbeat.getEndpoint(TaskPriority::LoadBalancedEndpoint);
		updateRestoreSysInfo.getEndpoint(TaskPriority::LoadBalancedEndpoint);
		loadFile.getEndpoint(TaskPriority::LoadBalancedEndpoint);
		sendMutations.getEndpoint(TaskPriority::LoadBalancedEndpoint);
		initVersionBatch.getEndpoint(TaskPriority::LoadBalancedEndpoint);
		collectRestoreRoleInterfaces.getEndpoint(TaskPriority::LoadBalancedEndpoint);
		finishRestore.getEndpoint(TaskPriority::LoadBalancedEndpoint);
	}

	template <class Ar>
	void serialize(Ar& ar) {
		serializer(ar, *(RestoreRoleInterface*)this, heartbeat, updateRestoreSysInfo, loadFile, sendMutations,
		           initVersionBatch, collectRestoreRoleInterfaces, finishRestore);
	}
};

struct RestoreApplierInterface : RestoreRoleInterface {
	constexpr static FileIdentifier file_identifier = 54253048;

	RequestStream<RestoreSimpleRequest> heartbeat;
	RequestStream<RestoreSendVersionedMutationsRequest> sendMutationVector;
	RequestStream<RestoreVersionBatchRequest> applyToDB;
	RequestStream<RestoreVersionBatchRequest> initVersionBatch;
	RequestStream<RestoreSimpleRequest> collectRestoreRoleInterfaces;
	RequestStream<RestoreFinishRequest> finishRestore;

	bool operator==(RestoreWorkerInterface const& r) const { return id() == r.id(); }
	bool operator!=(RestoreWorkerInterface const& r) const { return id() != r.id(); }

	RestoreApplierInterface() {
		role = RestoreRole::Applier;
		nodeID = deterministicRandom()->randomUniqueID();
	}

	NetworkAddress address() const { return heartbeat.getEndpoint().addresses.address; }

	void initEndpoints() {
		heartbeat.getEndpoint(TaskPriority::LoadBalancedEndpoint);
		sendMutationVector.getEndpoint(TaskPriority::LoadBalancedEndpoint);
		applyToDB.getEndpoint(TaskPriority::LoadBalancedEndpoint);
		initVersionBatch.getEndpoint(TaskPriority::LoadBalancedEndpoint);
		collectRestoreRoleInterfaces.getEndpoint(TaskPriority::LoadBalancedEndpoint);
		finishRestore.getEndpoint(TaskPriority::LoadBalancedEndpoint);
	}

	template <class Ar>
	void serialize(Ar& ar) {
		serializer(ar, *(RestoreRoleInterface*)this, heartbeat, sendMutationVector, applyToDB, initVersionBatch,
		           collectRestoreRoleInterfaces, finishRestore);
	}

	std::string toString() { return nodeID.toString(); }
};

// RestoreAsset uniquely identifies the work unit done by restore roles;
// It is used to ensure exact-once processing on restore loader and applier;
// By combining all RestoreAssets across all verstion batches, restore should process all mutations in
// backup range and log files up to the target restore version.
struct RestoreAsset {
	Version beginVersion, endVersion; // Only use mutation in [begin, end) versions;
	KeyRange range; // Only use mutations in range

	int fileIndex;
	std::string filename;
	int64_t offset;
	int64_t len;

	UID uid;

	RestoreAsset() = default;

	bool operator==(const RestoreAsset& r) const {
		return fileIndex == r.fileIndex && filename == r.filename && offset == r.offset && len == r.len &&
		       beginVersion == r.beginVersion && endVersion == r.endVersion && range == r.range;
	}
	bool operator!=(const RestoreAsset& r) const {
		return fileIndex != r.fileIndex || filename != r.filename || offset != r.offset || len != r.len ||
		       beginVersion != r.beginVersion || endVersion != r.endVersion || range != r.range;
	}
	bool operator<(const RestoreAsset& r) const {
		return std::make_tuple(fileIndex, filename, offset, len, beginVersion, endVersion, range.begin, range.end) <
		       std::make_tuple(r.fileIndex, r.filename, r.offset, r.len, r.beginVersion, r.endVersion, r.range.begin,
		                       r.range.end);
	}

	template <class Ar>
	void serialize(Ar& ar) {
		serializer(ar, beginVersion, endVersion, range, filename, fileIndex, offset, len, uid);
	}

	std::string toString() {
		std::stringstream ss;
		ss << "UID:" << uid.toString() << " begin:" << beginVersion << " end:" << endVersion
		   << " range:" << range.toString() << " filename:" << filename << " fileIndex:" << fileIndex
		   << " offset:" << offset << " len:" << len;
		return ss.str();
	}

	// RestoreAsset and VersionBatch both use endVersion as exclusive in version range
	bool isInVersionRange(Version commitVersion) const {
		return commitVersion >= beginVersion && commitVersion < endVersion;
	}
};

struct LoadingParam {
	constexpr static FileIdentifier file_identifier = 17023837;

	bool isRangeFile;
	Key url;
	Optional<Version> rangeVersion; // range file's version

	int64_t blockSize;
	RestoreAsset asset;

	LoadingParam() = default;

	// TODO: Compare all fields for loadingParam
	bool operator==(const LoadingParam& r) const { return isRangeFile == r.isRangeFile && asset == r.asset; }
	bool operator!=(const LoadingParam& r) const { return isRangeFile != r.isRangeFile || asset != r.asset; }
	bool operator<(const LoadingParam& r) const {
		return (isRangeFile < r.isRangeFile) || (isRangeFile == r.isRangeFile && asset < r.asset);
	}

	template <class Ar>
	void serialize(Ar& ar) {
		serializer(ar, isRangeFile, url, rangeVersion, blockSize, asset);
	}

	std::string toString() {
		std::stringstream str;
		str << "isRangeFile:" << isRangeFile << " url:" << url.toString()
		    << " rangeVersion:" << (rangeVersion.present() ? rangeVersion.get() : -1) << " blockSize:" << blockSize
		    << " RestoreAsset:" << asset.toString();
		return str.str();
	}
};

struct RestoreRecruitRoleReply : TimedRequest {
	constexpr static FileIdentifier file_identifier = 30310092;

	UID id;
	RestoreRole role;
	Optional<RestoreLoaderInterface> loader;
	Optional<RestoreApplierInterface> applier;

	RestoreRecruitRoleReply() = default;
	explicit RestoreRecruitRoleReply(UID id, RestoreRole role, RestoreLoaderInterface const& loader)
	  : id(id), role(role), loader(loader) {}
	explicit RestoreRecruitRoleReply(UID id, RestoreRole role, RestoreApplierInterface const& applier)
	  : id(id), role(role), applier(applier) {}

	template <class Ar>
	void serialize(Ar& ar) {
		serializer(ar, id, role, loader, applier);
	}

	std::string toString() {
		std::stringstream ss;
		ss << "roleInterf role:" << getRoleStr(role) << " replyID:" << id.toString();
		if (loader.present()) {
			ss << "loader:" << loader.get().toString();
		}
		if (applier.present()) {
			ss << "applier:" << applier.get().toString();
		}

		return ss.str();
	}
};

struct RestoreRecruitRoleRequest : TimedRequest {
	constexpr static FileIdentifier file_identifier = 87022360;

	RestoreRole role;
	int nodeIndex; // Each role is a node

	ReplyPromise<RestoreRecruitRoleReply> reply;

	RestoreRecruitRoleRequest() : role(RestoreRole::Invalid) {}
	explicit RestoreRecruitRoleRequest(RestoreRole role, int nodeIndex) : role(role), nodeIndex(nodeIndex) {}

	template <class Ar>
	void serialize(Ar& ar) {
		serializer(ar, role, nodeIndex, reply);
	}

	std::string printable() {
		std::stringstream ss;
		ss << "RestoreRecruitRoleRequest Role:" << getRoleStr(role) << " NodeIndex:" << nodeIndex;
		return ss.str();
	}

	std::string toString() { return printable(); }
};

// Static info. across version batches
struct RestoreSysInfoRequest : TimedRequest {
	constexpr static FileIdentifier file_identifier = 75960741;

	RestoreSysInfo sysInfo;

	ReplyPromise<RestoreCommonReply> reply;

	RestoreSysInfoRequest() = default;
	explicit RestoreSysInfoRequest(RestoreSysInfo sysInfo) : sysInfo(sysInfo) {}

	template <class Ar>
	void serialize(Ar& ar) {
		serializer(ar, sysInfo, reply);
	}

	std::string toString() {
		std::stringstream ss;
		ss << "RestoreSysInfoRequest";
		return ss.str();
	}
};

struct RestoreLoadFileReply : TimedRequest {
	constexpr static FileIdentifier file_identifier = 34077902;

	LoadingParam param;
	MutationsVec samples; // sampled mutations
	bool isDuplicated; // true if loader thinks the request is a duplicated one

	RestoreLoadFileReply() = default;
	explicit RestoreLoadFileReply(LoadingParam param, MutationsVec samples, bool isDuplicated)
	  : param(param), samples(samples), isDuplicated(isDuplicated) {}

	template <class Ar>
	void serialize(Ar& ar) {
		serializer(ar, param, samples, isDuplicated);
	}

	std::string toString() {
		std::stringstream ss;
		ss << "LoadingParam:" << param.toString() << " samples.size:" << samples.size()
		   << " isDuplicated:" << isDuplicated;
		return ss.str();
	}
};

// Sample_Range_File and Assign_Loader_Range_File, Assign_Loader_Log_File
struct RestoreLoadFileRequest : TimedRequest {
	constexpr static FileIdentifier file_identifier = 26557364;

	int batchIndex;
	LoadingParam param;

	ReplyPromise<RestoreLoadFileReply> reply;

	RestoreLoadFileRequest() = default;
	explicit RestoreLoadFileRequest(int batchIndex, LoadingParam& param) : batchIndex(batchIndex), param(param){};

	template <class Ar>
	void serialize(Ar& ar) {
		serializer(ar, batchIndex, param, reply);
	}

	std::string toString() {
		std::stringstream ss;
		ss << "RestoreLoadFileRequest batchIndex:" << batchIndex << " param:" << param.toString();
		return ss.str();
	}
};

struct RestoreSendMutationsToAppliersRequest : TimedRequest {
	constexpr static FileIdentifier file_identifier = 68827305;

	int batchIndex; // version batch index
	std::map<Key, UID> rangeToApplier;
	bool useRangeFile; // Send mutations parsed from range file?

	ReplyPromise<RestoreCommonReply> reply;

	RestoreSendMutationsToAppliersRequest() = default;
	explicit RestoreSendMutationsToAppliersRequest(int batchIndex, std::map<Key, UID> rangeToApplier, bool useRangeFile)
	  : batchIndex(batchIndex), rangeToApplier(rangeToApplier), useRangeFile(useRangeFile) {}

	template <class Ar>
	void serialize(Ar& ar) {
		serializer(ar, batchIndex, rangeToApplier, useRangeFile, reply);
	}

	std::string toString() {
		std::stringstream ss;
		ss << "RestoreSendMutationsToAppliersRequest batchIndex:" << batchIndex
		   << " keyToAppliers.size:" << rangeToApplier.size() << " useRangeFile:" << useRangeFile;
		return ss.str();
	}
};

struct RestoreSendVersionedMutationsRequest : TimedRequest {
	constexpr static FileIdentifier file_identifier = 69764565;

	int batchIndex; // version batch index
	RestoreAsset asset; // Unique identifier for the current restore asset

	Version prevVersion, version; // version is the commitVersion of the mutation vector.
	bool isRangeFile;
	MutationsVec mutations; // All mutations at the same version parsed by one loader

	ReplyPromise<RestoreCommonReply> reply;

	RestoreSendVersionedMutationsRequest() = default;
	explicit RestoreSendVersionedMutationsRequest(int batchIndex, const RestoreAsset& asset, Version prevVersion,
	                                              Version version, bool isRangeFile, MutationsVec mutations)
	  : batchIndex(batchIndex), asset(asset), prevVersion(prevVersion), version(version), isRangeFile(isRangeFile),
	    mutations(mutations) {}

	std::string toString() {
		std::stringstream ss;
		ss << "VersionBatchIndex:" << batchIndex << "RestoreAsset:" << asset.toString()
		   << " prevVersion:" << prevVersion << " version:" << version << " isRangeFile:" << isRangeFile
		   << " mutations.size:" << mutations.size();
		return ss.str();
	}

	template <class Ar>
	void serialize(Ar& ar) {
		serializer(ar, batchIndex, asset, prevVersion, version, isRangeFile, mutations, reply);
	}
};

struct RestoreVersionBatchRequest : TimedRequest {
	constexpr static FileIdentifier file_identifier = 97223537;

	int batchIndex;

	ReplyPromise<RestoreCommonReply> reply;

	RestoreVersionBatchRequest() = default;
	explicit RestoreVersionBatchRequest(int batchIndex) : batchIndex(batchIndex) {}
<<<<<<< HEAD

	template <class Ar>
	void serialize(Ar& ar) {
		serializer(ar, batchIndex, reply);
=======

	template <class Ar>
	void serialize(Ar& ar) {
		serializer(ar, batchIndex, reply);
	}

	std::string toString() {
		std::stringstream ss;
		ss << "RestoreVersionBatchRequest batchIndex:" << batchIndex;
		return ss.str();
	}
};

struct RestoreFinishRequest : TimedRequest {
	constexpr static FileIdentifier file_identifier = 13018413;

	bool terminate; // role exits if terminate = true

	ReplyPromise<RestoreCommonReply> reply;

	RestoreFinishRequest() = default;
	explicit RestoreFinishRequest(bool terminate) : terminate(terminate) {}

	template <class Ar>
	void serialize(Ar& ar) {
		serializer(ar, terminate, reply);
>>>>>>> c45bb4c4
	}

	std::string toString() {
		std::stringstream ss;
<<<<<<< HEAD
		ss << "RestoreVersionBatchRequest batchIndex:" << batchIndex;
		return ss.str();
	}
};

struct RestoreFinishRequest : TimedRequest {
	constexpr static FileIdentifier file_identifier = 13018413;

	bool terminate; // role exits if terminate = true

	ReplyPromise<RestoreCommonReply> reply;

	RestoreFinishRequest() = default;
	explicit RestoreFinishRequest(bool terminate) : terminate(terminate) {}

	template <class Ar>
	void serialize(Ar& ar) {
		serializer(ar, terminate, reply);
	}

	std::string toString() {
		std::stringstream ss;
=======
>>>>>>> c45bb4c4
		ss << "RestoreFinishRequest terminate:" << terminate;
		return ss.str();
	}
};

struct RestoreRequest {
	constexpr static FileIdentifier file_identifier = 49589770;

	// Database cx;
	int index;
	Key tagName;
	Key url;
	bool waitForComplete;
	Version targetVersion;
	bool verbose;
	KeyRange range;
	Key addPrefix;
	Key removePrefix;
	bool lockDB;
	UID randomUid;

	std::vector<int> restoreRequests;
	// Key restoreTag;

	ReplyPromise<struct RestoreCommonReply> reply;

	RestoreRequest() = default;
	explicit RestoreRequest(const int index, const Key& tagName, const Key& url, bool waitForComplete,
	                        Version targetVersion, bool verbose, const KeyRange& range, const Key& addPrefix,
	                        const Key& removePrefix, bool lockDB, const UID& randomUid)
	  : index(index), tagName(tagName), url(url), waitForComplete(waitForComplete), targetVersion(targetVersion),
	    verbose(verbose), range(range), addPrefix(addPrefix), removePrefix(removePrefix), lockDB(lockDB),
	    randomUid(randomUid) {}

	template <class Ar>
	void serialize(Ar& ar) {
		serializer(ar, index, tagName, url, waitForComplete, targetVersion, verbose, range, addPrefix, removePrefix,
		           lockDB, randomUid, restoreRequests, reply);
	}

	std::string toString() const {
		std::stringstream ss;
		ss << "index:" << std::to_string(index) << " tagName:" << tagName.contents().toString()
		   << " url:" << url.contents().toString() << " waitForComplete:" << std::to_string(waitForComplete)
		   << " targetVersion:" << std::to_string(targetVersion) << " verbose:" << std::to_string(verbose)
		   << " range:" << range.toString() << " addPrefix:" << addPrefix.contents().toString()
		   << " removePrefix:" << removePrefix.contents().toString() << " lockDB:" << std::to_string(lockDB)
		   << " randomUid:" << randomUid.toString();
		return ss.str();
	}
};

std::string getRoleStr(RestoreRole role);

////--- Interface functions
ACTOR Future<Void> _restoreWorker(Database cx, LocalityData locality);
ACTOR Future<Void> restoreWorker(Reference<ClusterConnectionFile> ccf, LocalityData locality, std::string coordFolder);

#include "flow/unactorcompiler.h"
#endif<|MERGE_RESOLUTION|>--- conflicted
+++ resolved
@@ -477,12 +477,6 @@
 
 	RestoreVersionBatchRequest() = default;
 	explicit RestoreVersionBatchRequest(int batchIndex) : batchIndex(batchIndex) {}
-<<<<<<< HEAD
-
-	template <class Ar>
-	void serialize(Ar& ar) {
-		serializer(ar, batchIndex, reply);
-=======
 
 	template <class Ar>
 	void serialize(Ar& ar) {
@@ -509,36 +503,10 @@
 	template <class Ar>
 	void serialize(Ar& ar) {
 		serializer(ar, terminate, reply);
->>>>>>> c45bb4c4
-	}
-
-	std::string toString() {
-		std::stringstream ss;
-<<<<<<< HEAD
-		ss << "RestoreVersionBatchRequest batchIndex:" << batchIndex;
-		return ss.str();
-	}
-};
-
-struct RestoreFinishRequest : TimedRequest {
-	constexpr static FileIdentifier file_identifier = 13018413;
-
-	bool terminate; // role exits if terminate = true
-
-	ReplyPromise<RestoreCommonReply> reply;
-
-	RestoreFinishRequest() = default;
-	explicit RestoreFinishRequest(bool terminate) : terminate(terminate) {}
-
-	template <class Ar>
-	void serialize(Ar& ar) {
-		serializer(ar, terminate, reply);
-	}
-
-	std::string toString() {
-		std::stringstream ss;
-=======
->>>>>>> c45bb4c4
+	}
+
+	std::string toString() {
+		std::stringstream ss;
 		ss << "RestoreFinishRequest terminate:" << terminate;
 		return ss.str();
 	}
