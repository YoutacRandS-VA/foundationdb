/*
 * FileDecoder.actor.cpp
 *
 * This source file is part of the FoundationDB open source project
 *
 * Copyright 2013-2022 Apple Inc. and the FoundationDB project authors
 *
 * Licensed under the Apache License, Version 2.0 (the "License");
 * you may not use this file except in compliance with the License.
 * You may obtain a copy of the License at
 *
 *     http://www.apache.org/licenses/LICENSE-2.0
 *
 * Unless required by applicable law or agreed to in writing, software
 * distributed under the License is distributed on an "AS IS" BASIS,
 * WITHOUT WARRANTIES OR CONDITIONS OF ANY KIND, either express or implied.
 * See the License for the specific language governing permissions and
 * limitations under the License.
 */

#include <algorithm>
#include <cstdlib>
#include <fstream>
#include <iostream>
#include <limits>
#include <memory>
#include <streambuf>
#include <string>
#include <vector>
#include <fcntl.h>

#ifdef _WIN32
#include <io.h>
#endif

#include "fdbbackup/BackupTLSConfig.h"
#include "fdbclient/BuildFlags.h"
#include "fdbbackup/FileConverter.h"
#include "fdbclient/BackupAgent.actor.h"
#include "fdbclient/BackupContainer.h"
#include "fdbclient/CommitTransaction.h"
#include "fdbclient/FDBTypes.h"
#include "fdbclient/IKnobCollection.h"
#include "fdbclient/KeyRangeMap.h"
#include "fdbclient/Knobs.h"
#include "fdbclient/MutationList.h"
#include "fdbclient/SystemData.h"
#include "flow/ArgParseUtil.h"
#include "flow/FastRef.h"
#include "flow/IRandom.h"
#include "flow/Platform.h"
#include "flow/Trace.h"
#include "flow/flow.h"
#include "flow/serialize.h"

#include "flow/actorcompiler.h" // has to be last include

#define SevDecodeInfo SevVerbose

extern bool g_crashOnError;

namespace file_converter {

void printDecodeUsage() {
	std::cout << "Decoder for FoundationDB backup mutation logs.\n"
	             "Usage: fdbdecode  [OPTIONS]\n"
	             "  -r, --container URL\n"
	             "                 Backup container URL, e.g., file:///some/path/.\n"
	             "  -i, --input    FILE\n"
	             "                 Log file filter, only matched files are decoded.\n"
	             "  --log          Enables trace file logging for the CLI session.\n"
	             "  --logdir PATH  Specifes the output directory for trace files. If\n"
	             "                 unspecified, defaults to the current directory. Has\n"
	             "                 no effect unless --log is specified.\n"
	             "  --loggroup     LOG_GROUP\n"
	             "                 Sets the LogGroup field with the specified value for all\n"
	             "                 events in the trace output (defaults to `default').\n"
	             "  --trace-format FORMAT\n"
	             "                 Select the format of the trace files, xml (the default) or json.\n"
	             "                 Has no effect unless --log is specified.\n"
	             "  --crash        Crash on serious error.\n"
	             "  --blob-credentials FILE\n"
	             "                 File containing blob credentials in JSON format.\n"
	             "                 The same credential format/file fdbbackup uses.\n"
#ifndef TLS_DISABLED
	    TLS_HELP
#endif
	             "  --build-flags  Print build information and exit.\n"
	             "  --list-only    Print file list and exit.\n"
<<<<<<< HEAD
	             "  -k KEY_PREFIX  Use the prefix for filtering mutations\n"
=======
	             "  --validate-filters Validate the default RangeMap filtering logic with a slower one.\n"
	             "  -k KEY_PREFIX  Use a single prefix for filtering mutations.\n"
>>>>>>> 91bc83a9
	             "  --filters PREFIX_FILTER_FILE\n"
	             "                 A file containing a list of prefix filters in HEX format separated by \";\",\n"
	             "                 e.g., \"\\x05\\x01;\\x15\\x2b\"\n"
	             "  --hex-prefix   HEX_PREFIX\n"
	             "                 The prefix specified in HEX format, e.g., --hex-prefix \"\\\\x05\\\\x01\".\n"
	             "  --begin-version-filter BEGIN_VERSION\n"
	             "                 The version range's begin version (inclusive) for filtering.\n"
	             "  --end-version-filter END_VERSION\n"
	             "                 The version range's end version (exclusive) for filtering.\n"
	             "  --knob-KNOBNAME KNOBVALUE\n"
	             "                 Changes a knob value. KNOBNAME should be lowercase.\n"
	             "  -s, --save     Save a copy of downloaded files (default: not saving).\n"
	             "\n";
	return;
}

void printBuildInformation() {
	std::cout << jsonBuildInformation() << "\n";
}

struct DecodeParams : public ReferenceCounted<DecodeParams> {
	std::string container_url;
	Optional<std::string> proxy;
	std::string fileFilter; // only files match the filter will be decoded
	bool log_enabled = true;
	std::string log_dir, trace_format, trace_log_group;
	BackupTLSConfig tlsConfig;
	bool list_only = false;
	bool save_file_locally = false;
<<<<<<< HEAD
	std::vector<std::string> prefixes; // Key prefixes for filtering
	// more efficient data structure for intersection queries than "prefixes"
	KeyRangeMap<int> rangeMap;
=======
	bool validate_filters = false;
	std::vector<std::string> prefixes; // Key prefixes for filtering
	// more efficient data structure for intersection queries than "prefixes"
	fileBackup::RangeMapFilters filters;
>>>>>>> 91bc83a9
	Version beginVersionFilter = 0;
	Version endVersionFilter = std::numeric_limits<Version>::max();

	std::vector<std::pair<std::string, std::string>> knobs;

	// Returns if [begin, end) overlap with the filter range
	bool overlap(Version begin, Version end) const {
		// Filter [100, 200),  [50,75) [200, 300)
		return !(begin >= endVersionFilter || end <= beginVersionFilter);
	}

<<<<<<< HEAD
	bool overlap(Version version) const { return version >= beginVersionFilter && version < endVersionFilter; }

	void updateRangeMap() {
		for (const auto& prefix : prefixes) {
			rangeMap.insert(prefixRange(StringRef(prefix)), 1);
		}
		rangeMap.coalesce(allKeys);
	}

	bool matchFilters(MutationRef m) {
		bool match = false;
		if (isSingleKeyMutation((MutationRef::Type)m.type)) {
			auto ranges = rangeMap.intersectingRanges(singleKeyRange(m.param1));
			for ([[maybe_unused]] const auto r : ranges) {
				if (r.cvalue() == 1) {
					match = true;
					break;
				}
			}
		} else if (m.type == MutationRef::ClearRange) {
			auto ranges = rangeMap.intersectingRanges(KeyRangeRef(m.param1, m.param2));
			for ([[maybe_unused]] const auto r : ranges) {
				if (r.cvalue() == 1) {
					match = true;
					break;
				}
			}
		} else {
			ASSERT(false);
		}

=======
	void updateRangeMap() { filters.updateFilters(prefixes); }

	bool matchFilters(const MutationRef& m) const {
		bool match = filters.match(m);
		if (!validate_filters) {
			return match;
		}

		// If we choose to validate the filters, go through filters one by one
>>>>>>> 91bc83a9
		for (const auto& prefix : prefixes) {
			if (isSingleKeyMutation((MutationRef::Type)m.type)) {
				if (m.param1.startsWith(StringRef(prefix))) {
					ASSERT(match);
					return true;
				}
			} else if (m.type == MutationRef::ClearRange) {
				KeyRange range(KeyRangeRef(m.param1, m.param2));
				KeyRange range2 = prefixRange(StringRef(prefix));
				if (range.intersects(range2)) {
					ASSERT(match);
					return true;
				}
			} else {
				ASSERT(false);
			}
		}
		ASSERT(!match);
		return false;
	}

<<<<<<< HEAD
	bool matchFilters(KeyValueRef kv) {
		bool match = false;
		auto ranges = rangeMap.intersectingRanges(singleKeyRange(kv.key));
		for ([[maybe_unused]] const auto r : ranges) {
			if (r.cvalue() == 1) {
				match = true;
				break;
			}
		}

		for (const auto& prefix : prefixes) {
			if (kv.key.startsWith(StringRef(prefix))) {
				ASSERT(match);
				return true;
			}
		}

		return match;
	}

=======
>>>>>>> 91bc83a9
	std::string toString() {
		std::string s;
		s.append("ContainerURL: ");
		s.append(container_url);
		if (proxy.present()) {
			s.append(", Proxy: ");
			s.append(proxy.get());
		}
		s.append(", FileFilter: ");
		s.append(fileFilter);
		if (log_enabled) {
			if (!log_dir.empty()) {
				s.append(" LogDir:").append(log_dir);
			}
			if (!trace_format.empty()) {
				s.append(" Format:").append(trace_format);
			}
			if (!trace_log_group.empty()) {
				s.append(" LogGroup:").append(trace_log_group);
			}
		}
		s.append(", list_only: ").append(list_only ? "true" : "false");
		s.append(", validate_filters: ").append(validate_filters ? "true" : "false");
		if (beginVersionFilter != 0) {
			s.append(", beginVersionFilter: ").append(std::to_string(beginVersionFilter));
		}
		if (endVersionFilter < std::numeric_limits<Version>::max()) {
			s.append(", endVersionFilter: ").append(std::to_string(endVersionFilter));
		}
		if (!prefixes.empty()) {
			s.append(", KeyPrefixes: ").append(printable(describe(prefixes)));
		}
		for (const auto& [knob, value] : knobs) {
			s.append(", KNOB-").append(knob).append(" = ").append(value);
		}
		s.append(", SaveFile: ").append(save_file_locally ? "true" : "false");
		return s;
	}

	void updateKnobs() {
		IKnobCollection::setupKnobs(knobs);

		// Reinitialize knobs in order to update knobs that are dependent on explicitly set knobs
		IKnobCollection::getMutableGlobalKnobCollection().initialize(Randomize::False, IsSimulated::False);
	}
};

// Decode an ASCII string, e.g., "\x15\x1b\x19\x04\xaf\x0c\x28\x0a",
// into the binary string. Set "err" to true if the format is invalid.
// Note ',' '\' '," ';' are escaped by '\'. Normal characters can be
// unencoded into HEX, but not recommended.
std::string decode_hex_string(std::string line, bool& err) {
	size_t i = 0;
	std::string ret;

	while (i <= line.length()) {
		switch (line[i]) {
		case '\\':
			if (i + 2 > line.length()) {
				std::cerr << "Invalid hex string at: " << i << "\n";
				err = true;
				return ret;
			}
			switch (line[i + 1]) {
				char ent, save;
			case '"':
			case '\\':
			case ' ':
			case ';':
				line.erase(i, 1);
				break;
			case 'x':
				if (i + 4 > line.length()) {
					std::cerr << "Invalid hex string at: " << i << "\n";
					err = true;
					return ret;
				}
				char* pEnd;
				save = line[i + 4];
				line[i + 4] = 0;
				ent = char(strtoul(line.data() + i + 2, &pEnd, 16));
				if (*pEnd) {
					std::cerr << "Invalid hex string at: " << i << "\n";
					return ret;
				}
				line[i + 4] = save;
				line.replace(i, 4, 1, ent);
				break;
			default:
				std::cerr << "Invalid hex string at: " << i << "\n";
				err = true;
				return ret;
			}
		default:
			i++;
		}
	}

	return line.substr(0, i);
}

// Parses and returns a ";" separated HEX encoded strings. So the ";" in
// the string should be escaped as "\;".
// Sets "err" to true if there is any parsing error.
std::vector<std::string> parsePrefixesLine(const std::string& line, bool& err) {
	std::vector<std::string> results;
	err = false;

	int p = 0;
	while (p < line.size()) {
		int end = line.find_first_of(';', p);
		if (end == line.npos) {
			end = line.size();
		}
		auto prefix = decode_hex_string(line.substr(p, end - p), err);
		if (err) {
			return results;
		}
		results.push_back(prefix);
		p = end + 1;
	}
	return results;
}

std::vector<std::string> parsePrefixFile(const std::string& filename, bool& err) {
<<<<<<< HEAD
	std::ifstream t(filename);
	std::string line;

	t.seekg(0, std::ios::end);
	line.reserve(t.tellg());
	t.seekg(0, std::ios::beg);

	line.assign((std::istreambuf_iterator<char>(t)), std::istreambuf_iterator<char>());
=======
	std::string line = readFileBytes(filename, 64 * 1024 * 1024);
>>>>>>> 91bc83a9
	return parsePrefixesLine(line, err);
}

int parseDecodeCommandLine(Reference<DecodeParams> param, CSimpleOpt* args) {
	bool err = false;

	while (args->Next()) {
		auto lastError = args->LastError();
		switch (lastError) {
		case SO_SUCCESS:
			break;

		default:
			std::cerr << "ERROR: argument given for option: " << args->OptionText() << "\n";
			return FDB_EXIT_ERROR;
			break;
		}
		int optId = args->OptionId();
		switch (optId) {
		case OPT_HELP:
			return FDB_EXIT_ERROR;

		case OPT_CONTAINER:
			param->container_url = args->OptionArg();
			break;

		case OPT_LIST_ONLY:
			param->list_only = true;
			break;

		case OPT_VALIDATE_FILTERS:
			param->validate_filters = true;
			break;

		case OPT_KEY_PREFIX:
			param->prefixes.push_back(args->OptionArg());
			break;

		case OPT_FILTERS:
			param->prefixes = parsePrefixFile(args->OptionArg(), err);
			if (err) {
				throw std::runtime_error("ERROR:" + std::string(args->OptionArg()) + "contains invalid prefix(es)");
			}
			break;

		case OPT_HEX_KEY_PREFIX:
			param->prefixes.push_back(decode_hex_string(args->OptionArg(), err));
			break;

		case OPT_BEGIN_VERSION_FILTER:
			param->beginVersionFilter = std::atoll(args->OptionArg());
			break;

		case OPT_END_VERSION_FILTER:
			param->endVersionFilter = std::atoll(args->OptionArg());
			break;

		case OPT_CRASHONERROR:
			g_crashOnError = true;
			break;

		case OPT_INPUT_FILE:
			param->fileFilter = args->OptionArg();
			break;

		case OPT_TRACE:
			param->log_enabled = true;
			break;

		case OPT_TRACE_DIR:
			param->log_dir = args->OptionArg();
			break;

		case OPT_TRACE_FORMAT:
			if (!selectTraceFormatter(args->OptionArg())) {
				std::cerr << "ERROR: Unrecognized trace format " << args->OptionArg() << "\n";
				return FDB_EXIT_ERROR;
			}
			param->trace_format = args->OptionArg();
			break;

		case OPT_TRACE_LOG_GROUP:
			param->trace_log_group = args->OptionArg();
			break;

		case OPT_BLOB_CREDENTIALS:
			param->tlsConfig.blobCredentials.push_back(args->OptionArg());
			break;

		case OPT_KNOB: {
			Optional<std::string> knobName = extractPrefixedArgument("--knob", args->OptionSyntax());
			if (!knobName.present()) {
				std::cerr << "ERROR: unable to parse knob option '" << args->OptionSyntax() << "'\n";
				return FDB_EXIT_ERROR;
			}
			param->knobs.emplace_back(knobName.get(), args->OptionArg());
			break;
		}

		case OPT_SAVE_FILE:
			param->save_file_locally = true;
			break;

#ifndef TLS_DISABLED
		case TLSConfig::OPT_TLS_PLUGIN:
			args->OptionArg();
			break;

		case TLSConfig::OPT_TLS_CERTIFICATES:
			param->tlsConfig.tlsCertPath = args->OptionArg();
			break;

		case TLSConfig::OPT_TLS_PASSWORD:
			param->tlsConfig.tlsPassword = args->OptionArg();
			break;

		case TLSConfig::OPT_TLS_CA_FILE:
			param->tlsConfig.tlsCAPath = args->OptionArg();
			break;

		case TLSConfig::OPT_TLS_KEY:
			param->tlsConfig.tlsKeyPath = args->OptionArg();
			break;

		case TLSConfig::OPT_TLS_VERIFY_PEERS:
			param->tlsConfig.tlsVerifyPeers = args->OptionArg();
			break;
#endif

		case OPT_BUILD_FLAGS:
			printBuildInformation();
			return FDB_EXIT_ERROR;
			break;
		}
	}
	return FDB_EXIT_SUCCESS;
}

template <class BackupFile>
void printLogFiles(std::string msg, const std::vector<BackupFile>& files) {
	std::cout << msg << " " << files.size() << " total\n";
	for (const auto& file : files) {
		std::cout << file.toString() << "\n";
	}
	std::cout << std::endl;
}

std::vector<LogFile> getRelevantLogFiles(const std::vector<LogFile>& files, const Reference<DecodeParams> params) {
	std::vector<LogFile> filtered;
	for (const auto& file : files) {
		if (file.fileName.find(params->fileFilter) != std::string::npos &&
		    params->overlap(file.beginVersion, file.endVersion + 1)) {
<<<<<<< HEAD
			filtered.push_back(file);
		}
	}
	return filtered;
}

std::vector<RangeFile> getRelevantRangeFiles(const std::vector<RangeFile>& files,
                                             const Reference<DecodeParams> params) {
	std::vector<RangeFile> filtered;
	for (const auto& file : files) {
		if (file.fileName.find(params->fileFilter) != std::string::npos && params->overlap(file.version)) {
=======
>>>>>>> 91bc83a9
			filtered.push_back(file);
		}
	}
	return filtered;
}

struct VersionedMutations {
	Version version;
	std::vector<MutationRef> mutations;
	std::string serializedMutations; // buffer that contains mutations
};

/*
 * Model a decoding progress for a mutation file. Usage is:
 *
 *    DecodeProgress progress(logfile);
 *    wait(progress->openFile(container));
 *    while (1) {
 *        Optional<VersionedMutations> batch = wait(progress->getNextBatch());
 *        if (!batch.present()) break;
 *        ... // process the batch mutations
 *    }
 *
 * Internally, the decoding process is done block by block -- each block is
 * decoded into a list of key/value pairs, which are then decoded into batches
 * of mutations. Because a version's mutations can be split into many key/value
 * pairs, the decoding of mutation needs to look ahead to find all batches that
 * belong to the same version.
 */
class DecodeProgress {
	std::vector<Standalone<VectorRef<KeyValueRef>>> blocks;
	std::unordered_map<Version, fileBackup::AccumulatedMutations> mutationBlocksByVersion;

public:
	DecodeProgress() = default;
	DecodeProgress(const LogFile& file, bool save) : file(file), save(save) {}

	~DecodeProgress() {
		if (lfd != -1) {
			close(lfd);
		}
	}

	// Open and loads file into memory
	Future<Void> openFile(Reference<IBackupContainer> container) { return openFileImpl(this, container); }

	// The following are private APIs:

	// Returns the next batch of mutations along with the arena backing it.
	// Note the returned batch can be empty when the file has unfinished
	// version batch data that are in the next file.
	Optional<VersionedMutations> getNextBatch() {
		for (auto& [version, m] : mutationBlocksByVersion) {
			if (m.isComplete()) {
				VersionedMutations vms;
				vms.version = version;
				vms.serializedMutations = m.serializedMutations;
				vms.mutations = fileBackup::decodeMutationLogValue(vms.serializedMutations);
				TraceEvent("Decode").detail("Version", vms.version).detail("N", vms.mutations.size());
				mutationBlocksByVersion.erase(version);
				return vms;
			}
		}

		// No complete versions
		if (!mutationBlocksByVersion.empty()) {
			TraceEvent(SevWarn, "UnfishedBlocks").detail("NumberOfVersions", mutationBlocksByVersion.size());
		}
		return Optional<VersionedMutations>();
	}

	ACTOR static Future<Void> openFileImpl(DecodeProgress* self, Reference<IBackupContainer> container) {
		Reference<IAsyncFile> fd = wait(container->readFile(self->file.fileName));
		self->fd = fd;
		if (self->save) {
			std::string dir = self->file.fileName;
			std::size_t found = self->file.fileName.find_last_of('/');
			if (found != std::string::npos) {
				std::string path = self->file.fileName.substr(0, found);
				if (!directoryExists(path)) {
					platform::createDirectory(path);
				}
			}
			self->lfd = open(self->file.fileName.c_str(), O_WRONLY | O_CREAT | O_TRUNC);
			if (self->lfd == -1) {
				TraceEvent(SevError, "OpenLocalFileFailed").detail("File", self->file.fileName);
				throw platform_error();
			}
		}
		while (!self->eof) {
			wait(readAndDecodeFile(self));
		}
		return Void();
	}

	// Add chunks to mutationBlocksByVersion
	void addBlockKVPairs(VectorRef<KeyValueRef> chunks) {
		for (auto& kv : chunks) {
			auto versionAndChunkNumber = fileBackup::decodeMutationLogKey(kv.key);
			mutationBlocksByVersion[versionAndChunkNumber.first].addChunk(versionAndChunkNumber.second, kv);
		}
	}

	// Reads a file block, decodes it into key/value pairs, and stores these pairs.
	ACTOR static Future<Void> readAndDecodeFile(DecodeProgress* self) {
		try {
			state int64_t len = std::min<int64_t>(self->file.blockSize, self->file.fileSize - self->offset);
			if (len == 0) {
				self->eof = true;
				return Void();
			}

			// Decode a file block into log_key and log_value chunks
			state Standalone<VectorRef<KeyValueRef>> chunks =
			    wait(fileBackup::decodeMutationLogFileBlock(self->fd, self->offset, len));
			self->blocks.push_back(chunks);

			if (self->save) {
				ASSERT(self->lfd != -1);

				// Read the chunck one more time
				state Standalone<StringRef> buf = makeString(len);
				int rLen = wait(self->fd->read(mutateString(buf), len, self->offset));
				if (rLen != len)
					throw restore_bad_read();

				int wlen = write(self->lfd, buf.begin(), len);
				if (wlen != len) {
					TraceEvent(SevError, "WriteLocalFileFailed")
					    .detail("File", self->file.fileName)
					    .detail("Offset", self->offset)
					    .detail("Len", len)
					    .detail("Wrote", wlen);
					throw platform_error();
				}
				TraceEvent("WriteLocalFile")
				    .detail("Name", self->file.fileName)
				    .detail("Len", len)
				    .detail("Offset", self->offset);
			}

			TraceEvent("ReadFile")
			    .detail("Name", self->file.fileName)
			    .detail("Len", len)
			    .detail("Offset", self->offset);
			self->addBlockKVPairs(chunks);
			self->offset += len;

			return Void();
		} catch (Error& e) {
			TraceEvent(SevWarn, "CorruptLogFileBlock")
			    .error(e)
			    .detail("Filename", self->file.fileName)
			    .detail("BlockOffset", self->offset)
			    .detail("BlockLen", self->file.blockSize);
			throw;
		}
	}

	LogFile file;
	Reference<IAsyncFile> fd;
	int64_t offset = 0;
	bool eof = false;
	bool save = false;
	int lfd = -1; // local file descriptor
};

<<<<<<< HEAD
class DecodeRangeProgress {
public:
	std::vector<Standalone<VectorRef<KeyValueRef>>> blocks;

	DecodeRangeProgress() = default;
	DecodeRangeProgress(const RangeFile& file, bool save) : file(file), save(save) {}
	~DecodeRangeProgress() {
		if (lfd != -1) {
			close(lfd);
		}
	}

	// Open and loads file into memory
	Future<Void> openFile(Reference<IBackupContainer> container) { return openFileImpl(this, container); }

	ACTOR static Future<Void> openFileImpl(DecodeRangeProgress* self, Reference<IBackupContainer> container) {
		Reference<IAsyncFile> fd = wait(container->readFile(self->file.fileName));
		self->fd = fd;
		if (self->save) {
			std::string dir = self->file.fileName;
			std::size_t found = self->file.fileName.find_last_of('/');
			if (found != std::string::npos) {
				std::string path = self->file.fileName.substr(0, found);
				if (!directoryExists(path)) {
					platform::createDirectory(path);
				}
			}

			self->lfd = open(self->file.fileName.c_str(), O_WRONLY | O_CREAT | O_TRUNC);
			if (self->lfd == -1) {
				TraceEvent(SevError, "OpenLocalFileFailed").detail("File", self->file.fileName);
				throw platform_error();
			}
		}
		while (!self->eof) {
			wait(readAndDecodeFile(self));
		}
		return Void();
	}

	// Reads a file block, decodes it into key/value pairs, and stores these pairs.
	ACTOR static Future<Void> readAndDecodeFile(DecodeRangeProgress* self) {
		try {
			state int64_t len = std::min<int64_t>(self->file.blockSize, self->file.fileSize - self->offset);
			if (len == 0) {
				self->eof = true;
				return Void();
			}

			state Standalone<VectorRef<KeyValueRef>> chunks =
			    wait(fileBackup::decodeRangeFileBlock(self->fd, self->offset, len));
			self->blocks.push_back(chunks);

			TraceEvent("ReadFile")
			    .detail("Name", self->file.fileName)
			    .detail("Len", len)
			    .detail("Offset", self->offset);
			self->offset += len;

		} catch (Error& e) {
			TraceEvent(SevWarn, "CorruptRangeFileBlock")
			    .error(e)
			    .detail("Filename", self->file.fileName)
			    .detail("BlockOffset", self->offset)
			    .detail("BlockLen", self->file.blockSize);
			throw;
		}

		return Void();
	}

	RangeFile file;
	Reference<IAsyncFile> fd;
	int64_t offset = 0;
	bool save = false;
	bool eof = false;
	int lfd = -1; // local file descriptor
};

ACTOR Future<Void> process_range_file(Reference<IBackupContainer> container,
                                      RangeFile file,
                                      UID uid,
                                      Reference<DecodeParams> params) {

=======
ACTOR Future<Void> process_file(Reference<IBackupContainer> container,
                                LogFile file,
                                UID uid,
                                Reference<DecodeParams> params) {
>>>>>>> 91bc83a9
	if (file.fileSize == 0) {
		TraceEvent("SkipEmptyFile", uid).detail("Name", file.fileName);
		return Void();
	}

<<<<<<< HEAD
	state DecodeRangeProgress progress(file, params->save_file_locally);
	wait(progress.openFile(container));

	for (auto& block : progress.blocks) {
		for (const auto& kv : block) {
			bool print = params->prefixes.empty(); // no filtering

			if (!print) {
				print = params->matchFilters(kv);
			}

			if (print) {
				TraceEvent(SevVerbose, format("KVPair_%llu", file.version).c_str(), uid)
				    .detail("Version", file.version)
				    .setMaxFieldLength(-1)
				    .detail("Key", kv.key)
				    .detail("Value", kv.value);
				std::cout << file.version << " Key = " << printable(kv.key) << "  Value = " << printable(kv.value)
				          << std::endl;
			}
		}
	}

	return Void();
}

ACTOR Future<Void> process_file(Reference<IBackupContainer> container,
                                LogFile file,
                                UID uid,
                                Reference<DecodeParams> params) {
	if (file.fileSize == 0) {
		TraceEvent("SkipEmptyFile", uid).detail("Name", file.fileName);
		return Void();
	}

=======
>>>>>>> 91bc83a9
	state DecodeProgress progress(file, params->save_file_locally);
	wait(progress.openFile(container));
	while (true) {
		auto batch = progress.getNextBatch();
		if (!batch.present())
			break;

		const VersionedMutations& vms = batch.get();
		if (vms.version < params->beginVersionFilter || vms.version >= params->endVersionFilter) {
			TraceEvent("SkipVersion").detail("Version", vms.version);
			continue;
		}

		int sub = 0;
		for (const auto& m : vms.mutations) {
			sub++; // sub sequence number starts at 1
			bool print = params->prefixes.empty(); // no filtering

			if (!print) {
				print = params->matchFilters(m);
			}
			if (print) {
				TraceEvent(SevVerbose, format("Mutation_%llu_%d", vms.version, sub).c_str(), uid)
				    .detail("Version", vms.version)
				    .setMaxFieldLength(-1)
				    .detail("M", m.toString());
				std::cout << vms.version << "." << sub << " " << m.toString() << "\n";
			}
		}
	}
	TraceEvent("ProcessFileDone", uid).detail("File", file.fileName);
	return Void();
}

ACTOR Future<Void> decode_logs(Reference<DecodeParams> params) {
	state Reference<IBackupContainer> container =
	    IBackupContainer::openContainer(params->container_url, params->proxy, {});
	state UID uid = deterministicRandom()->randomUniqueID();
	state BackupFileList listing = wait(container->dumpFileList());
	// remove partitioned logs
	listing.logs.erase(std::remove_if(listing.logs.begin(),
	                                  listing.logs.end(),
	                                  [](const LogFile& file) {
		                                  std::string prefix("plogs/");
		                                  return file.fileName.substr(0, prefix.size()) == prefix;
	                                  }),
	                   listing.logs.end());
	std::sort(listing.logs.begin(), listing.logs.end());
	TraceEvent("Container", uid).detail("URL", params->container_url).detail("Logs", listing.logs.size());
	TraceEvent("DecodeParam", uid).setMaxFieldLength(100000).detail("Value", params->toString());

	BackupDescription desc = wait(container->describeBackup());
	std::cout << "\n" << desc.toString() << "\n";

	state std::vector<LogFile> logFiles = getRelevantLogFiles(listing.logs, params);
	printLogFiles("Relevant log files are: ", logFiles);

	state std::vector<RangeFile> rangeFiles = getRelevantRangeFiles(listing.ranges, params);
	printLogFiles("Releavant range files are: ", rangeFiles);

	if (params->list_only)
		return Void();

	// Decode log files.
	state int idx = 0;
	while (idx < logFiles.size()) {
		TraceEvent("ProcessFile").detail("Name", logFiles[idx].fileName).detail("I", idx);
		wait(process_file(container, logFiles[idx], uid, params));
		idx++;
	}
	TraceEvent("DecodeLogsDone", uid).log();

	// Decode range files.
	idx = 0;
	while (idx < rangeFiles.size()) {
		TraceEvent("ProcessFile").detail("Name", rangeFiles[idx].fileName).detail("I", idx);
		wait(process_range_file(container, rangeFiles[idx], uid, params));
		idx++;
	}
	TraceEvent("DecodeRangeFileDone", uid).log();

	return Void();
}

} // namespace file_converter

int main(int argc, char** argv) {
	try {
		std::unique_ptr<CSimpleOpt> args(
		    new CSimpleOpt(argc, argv, file_converter::gConverterOptions, SO_O_EXACT | SO_O_HYPHEN_TO_UNDERSCORE));
		auto param = makeReference<file_converter::DecodeParams>();
		int status = file_converter::parseDecodeCommandLine(param, args.get());
		std::cout << "Params: " << param->toString() << "\n";
		param->updateRangeMap();
		if (status != FDB_EXIT_SUCCESS) {
			file_converter::printDecodeUsage();
			return status;
		}

		if (param->log_enabled) {
			if (param->log_dir.empty()) {
				setNetworkOption(FDBNetworkOptions::TRACE_ENABLE);
			} else {
				setNetworkOption(FDBNetworkOptions::TRACE_ENABLE, StringRef(param->log_dir));
			}
			if (!param->trace_format.empty()) {
				setNetworkOption(FDBNetworkOptions::TRACE_FORMAT, StringRef(param->trace_format));
			} else {
				setNetworkOption(FDBNetworkOptions::TRACE_FORMAT, "json"_sr);
			}
			if (!param->trace_log_group.empty()) {
				setNetworkOption(FDBNetworkOptions::TRACE_LOG_GROUP, StringRef(param->trace_log_group));
			}
		}

		if (!param->tlsConfig.setupTLS()) {
			TraceEvent(SevError, "TLSError").log();
			throw tls_error();
		}

		platformInit();
		Error::init();

		StringRef url(param->container_url);
		setupNetwork(0, UseMetrics::True);

		// Must be called after setupNetwork() to be effective
		param->updateKnobs();

		TraceEvent::setNetworkThread();
		openTraceFile(NetworkAddress(), 10 << 20, 500 << 20, param->log_dir, "decode", param->trace_log_group);
		param->tlsConfig.setupBlobCredentials();

		auto f = stopAfter(decode_logs(param));

		runNetwork();

		flushTraceFileVoid();
		fflush(stdout);
		closeTraceFile();

		return status;
	} catch (Error& e) {
		std::cerr << "ERROR: " << e.what() << "\n";
		return FDB_EXIT_ERROR;
	} catch (std::exception& e) {
		TraceEvent(SevError, "MainError").error(unknown_error()).detail("RootException", e.what());
		return FDB_EXIT_MAIN_EXCEPTION;
	}
}<|MERGE_RESOLUTION|>--- conflicted
+++ resolved
@@ -87,12 +87,8 @@
 #endif
 	             "  --build-flags  Print build information and exit.\n"
 	             "  --list-only    Print file list and exit.\n"
-<<<<<<< HEAD
-	             "  -k KEY_PREFIX  Use the prefix for filtering mutations\n"
-=======
 	             "  --validate-filters Validate the default RangeMap filtering logic with a slower one.\n"
 	             "  -k KEY_PREFIX  Use a single prefix for filtering mutations.\n"
->>>>>>> 91bc83a9
 	             "  --filters PREFIX_FILTER_FILE\n"
 	             "                 A file containing a list of prefix filters in HEX format separated by \";\",\n"
 	             "                 e.g., \"\\x05\\x01;\\x15\\x2b\"\n"
@@ -122,16 +118,10 @@
 	BackupTLSConfig tlsConfig;
 	bool list_only = false;
 	bool save_file_locally = false;
-<<<<<<< HEAD
-	std::vector<std::string> prefixes; // Key prefixes for filtering
-	// more efficient data structure for intersection queries than "prefixes"
-	KeyRangeMap<int> rangeMap;
-=======
 	bool validate_filters = false;
 	std::vector<std::string> prefixes; // Key prefixes for filtering
 	// more efficient data structure for intersection queries than "prefixes"
 	fileBackup::RangeMapFilters filters;
->>>>>>> 91bc83a9
 	Version beginVersionFilter = 0;
 	Version endVersionFilter = std::numeric_limits<Version>::max();
 
@@ -143,39 +133,8 @@
 		return !(begin >= endVersionFilter || end <= beginVersionFilter);
 	}
 
-<<<<<<< HEAD
 	bool overlap(Version version) const { return version >= beginVersionFilter && version < endVersionFilter; }
 
-	void updateRangeMap() {
-		for (const auto& prefix : prefixes) {
-			rangeMap.insert(prefixRange(StringRef(prefix)), 1);
-		}
-		rangeMap.coalesce(allKeys);
-	}
-
-	bool matchFilters(MutationRef m) {
-		bool match = false;
-		if (isSingleKeyMutation((MutationRef::Type)m.type)) {
-			auto ranges = rangeMap.intersectingRanges(singleKeyRange(m.param1));
-			for ([[maybe_unused]] const auto r : ranges) {
-				if (r.cvalue() == 1) {
-					match = true;
-					break;
-				}
-			}
-		} else if (m.type == MutationRef::ClearRange) {
-			auto ranges = rangeMap.intersectingRanges(KeyRangeRef(m.param1, m.param2));
-			for ([[maybe_unused]] const auto r : ranges) {
-				if (r.cvalue() == 1) {
-					match = true;
-					break;
-				}
-			}
-		} else {
-			ASSERT(false);
-		}
-
-=======
 	void updateRangeMap() { filters.updateFilters(prefixes); }
 
 	bool matchFilters(const MutationRef& m) const {
@@ -185,7 +144,6 @@
 		}
 
 		// If we choose to validate the filters, go through filters one by one
->>>>>>> 91bc83a9
 		for (const auto& prefix : prefixes) {
 			if (isSingleKeyMutation((MutationRef::Type)m.type)) {
 				if (m.param1.startsWith(StringRef(prefix))) {
@@ -207,29 +165,6 @@
 		return false;
 	}
 
-<<<<<<< HEAD
-	bool matchFilters(KeyValueRef kv) {
-		bool match = false;
-		auto ranges = rangeMap.intersectingRanges(singleKeyRange(kv.key));
-		for ([[maybe_unused]] const auto r : ranges) {
-			if (r.cvalue() == 1) {
-				match = true;
-				break;
-			}
-		}
-
-		for (const auto& prefix : prefixes) {
-			if (kv.key.startsWith(StringRef(prefix))) {
-				ASSERT(match);
-				return true;
-			}
-		}
-
-		return match;
-	}
-
-=======
->>>>>>> 91bc83a9
 	std::string toString() {
 		std::string s;
 		s.append("ContainerURL: ");
@@ -355,18 +290,7 @@
 }
 
 std::vector<std::string> parsePrefixFile(const std::string& filename, bool& err) {
-<<<<<<< HEAD
-	std::ifstream t(filename);
-	std::string line;
-
-	t.seekg(0, std::ios::end);
-	line.reserve(t.tellg());
-	t.seekg(0, std::ios::beg);
-
-	line.assign((std::istreambuf_iterator<char>(t)), std::istreambuf_iterator<char>());
-=======
 	std::string line = readFileBytes(filename, 64 * 1024 * 1024);
->>>>>>> 91bc83a9
 	return parsePrefixesLine(line, err);
 }
 
@@ -519,7 +443,6 @@
 	for (const auto& file : files) {
 		if (file.fileName.find(params->fileFilter) != std::string::npos &&
 		    params->overlap(file.beginVersion, file.endVersion + 1)) {
-<<<<<<< HEAD
 			filtered.push_back(file);
 		}
 	}
@@ -531,8 +454,6 @@
 	std::vector<RangeFile> filtered;
 	for (const auto& file : files) {
 		if (file.fileName.find(params->fileFilter) != std::string::npos && params->overlap(file.version)) {
-=======
->>>>>>> 91bc83a9
 			filtered.push_back(file);
 		}
 	}
@@ -700,7 +621,6 @@
 	int lfd = -1; // local file descriptor
 };
 
-<<<<<<< HEAD
 class DecodeRangeProgress {
 public:
 	std::vector<Standalone<VectorRef<KeyValueRef>>> blocks;
@@ -785,18 +705,11 @@
                                       UID uid,
                                       Reference<DecodeParams> params) {
 
-=======
-ACTOR Future<Void> process_file(Reference<IBackupContainer> container,
-                                LogFile file,
-                                UID uid,
-                                Reference<DecodeParams> params) {
->>>>>>> 91bc83a9
 	if (file.fileSize == 0) {
 		TraceEvent("SkipEmptyFile", uid).detail("Name", file.fileName);
 		return Void();
 	}
 
-<<<<<<< HEAD
 	state DecodeRangeProgress progress(file, params->save_file_locally);
 	wait(progress.openFile(container));
 
@@ -832,8 +745,6 @@
 		return Void();
 	}
 
-=======
->>>>>>> 91bc83a9
 	state DecodeProgress progress(file, params->save_file_locally);
 	wait(progress.openFile(container));
 	while (true) {
