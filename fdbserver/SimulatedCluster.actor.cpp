/*
 * SimulatedCluster.actor.cpp
 *
 * This source file is part of the FoundationDB open source project
 *
 * Copyright 2013-2018 Apple Inc. and the FoundationDB project authors
 *
 * Licensed under the Apache License, Version 2.0 (the "License");
 * you may not use this file except in compliance with the License.
 * You may obtain a copy of the License at
 *
 *     http://www.apache.org/licenses/LICENSE-2.0
 *
 * Unless required by applicable law or agreed to in writing, software
 * distributed under the License is distributed on an "AS IS" BASIS,
 * WITHOUT WARRANTIES OR CONDITIONS OF ANY KIND, either express or implied.
 * See the License for the specific language governing permissions and
 * limitations under the License.
 */

#include <cstdint>
#include <fstream>
#include <ostream>
#include <sstream>
#include <string_view>
#include <toml.hpp>
#include "fdbrpc/Locality.h"
#include "fdbrpc/simulator.h"
#include "fdbclient/DatabaseContext.h"
#include "fdbserver/TesterInterface.actor.h"
#include "fdbserver/WorkerInterface.actor.h"
#include "fdbclient/ClusterInterface.h"
#include "fdbserver/Knobs.h"
#include "fdbserver/CoordinationInterface.h"
#include "fdbmonitor/SimpleIni.h"
#include "fdbrpc/AsyncFileNonDurable.actor.h"
#include "fdbclient/ManagementAPI.actor.h"
#include "fdbclient/NativeAPI.actor.h"
#include "fdbclient/BackupAgent.actor.h"
#include "fdbclient/versions.h"
#include "flow/ProtocolVersion.h"
#include "flow/network.h"
#include "flow/TypeTraits.h"
#include "flow/FaultInjection.h"
#include "flow/actorcompiler.h" // This must be the last #include.

#undef max
#undef min

extern "C" int g_expect_full_pointermap;
extern const char* getSourceVersion();

using namespace std::literals;

// TODO: Defining these here is just asking for ODR violations.
template <>
std::string describe(bool const& val) {
	return val ? "true" : "false";
}

template <>
std::string describe(int const& val) {
	return format("%d", val);
}

namespace {

const int MACHINE_REBOOT_TIME = 10;

bool destructed = false;

namespace {
std::string toJSONString(const std::vector<std::string>& v) {
	if (v.empty()) {
		return "[]";
	}
	std::stringstream value;
	value << "[\"" << v[0];
	for (int i = 1; i < v.size(); ++i) {
		value << "\",\"" << v[i];
	}
	value << "\"]";
	return value.str();
}
} // anonymous namespace

// Configuration details specified in workload test files that change the simulation
// environment details
class TestConfig {
	class ConfigBuilder {
		using value_type = toml::basic_value<toml::discard_comments>;
<<<<<<< HEAD
		using base_variant = std::variant<int, bool, std::string, std::vector<int>, std::vector<std::string>>;
=======
		using base_variant = std::variant<int, bool, std::string, std::vector<int>, ConfigDBType>;
>>>>>>> 05853b97
		using types =
		    variant_map<variant_concat<base_variant, variant_map<base_variant, Optional>>, std::add_pointer_t>;
		std::unordered_map<std::string_view, types> confMap;

		struct visitor {
			const value_type& value;
			visitor(const value_type& v) : value(v) {}
			void operator()(int* val) const { *val = value.as_integer(); }
			void operator()(Optional<int>* val) const { *val = value.as_integer(); }
			void operator()(bool* val) const { *val = value.as_boolean(); }
			void operator()(Optional<bool>* val) const { *val = value.as_boolean(); }
			void operator()(std::string* val) const { *val = value.as_string(); }
			void operator()(Optional<std::string>* val) const { *val = value.as_string(); }
			void operator()(std::vector<int>* val) const {
				auto arr = value.as_array();
				for (const auto& i : arr) {
					val->emplace_back(i.as_integer());
				}
			}
			void operator()(Optional<std::vector<int>>* val) const {
				std::vector<int> res;
				(*this)(&res);
				*val = std::move(res);
			}
<<<<<<< HEAD
			void operator()(std::vector<std::string>* val) const {
				auto arr = value.as_array();
				for (const auto& i : arr) {
					val->emplace_back(i.as_string());
				}
			}
			void operator()(Optional<std::vector<std::string>>* val) const {
				std::vector<std::string> res;
=======
			void operator()(ConfigDBType* val) const {
				if (value.as_string() == "random") {
					*val = deterministicRandom()->coinflip() ? ConfigDBType::SIMPLE : ConfigDBType::PAXOS;
				} else {
					*val = configDBTypeFromString(value.as_string());
				}
			}
			void operator()(Optional<ConfigDBType>* val) const {
				ConfigDBType res;
>>>>>>> 05853b97
				(*this)(&res);
				*val = std::move(res);
			}
		};

		struct trace_visitor {
			std::string key;
			TraceEvent& evt;
			trace_visitor(std::string const& key, TraceEvent& e) : key("Key" + key), evt(e) {}
			template <class T>
			void operator()(T const* val) const {
				evt.detail(key.c_str(), *val);
			}
			void operator()(std::vector<int> const* val) const {
				if (val->empty()) {
					evt.detail(key.c_str(), "[]");
					return;
				}
				std::stringstream value;
				value << "[" << val->at(0);
				for (int i = 1; i < val->size(); ++i) {
					value << "," << val->at(i);
				}
				value << "]";
				evt.detail(key.c_str(), value.str());
			}
			void operator()(Optional<std::vector<int>> const* val) const {
				if (!val->present()) {
					evt.detail(key.c_str(), *val);
				} else {
					(*this)(&(val->get()));
				}
			}
			void operator()(ConfigDBType const* val) const { evt.detail(key.c_str(), *val); }
			void operator()(Optional<ConfigDBType> const* val) const {
				Optional<std::string> optStr;
				if (val->present()) {
					optStr = configDBTypeToString(val->get());
				}
				evt.detail(key.c_str(), optStr);
			}
			void operator()(std::vector<std::string>* val) const {
				evt.detail(key.c_str(), toJSONString(*val));
			}
			void operator()(Optional<std::vector<std::string>>* val) const {
				std::vector<std::string> res;
				(*this)(&res);
				*val = std::move(res);
			}
		};

	public:
		~ConfigBuilder() {
			TraceEvent evt("SimulatorConfigFromToml");
			for (const auto& p : confMap) {
				std::visit(trace_visitor(std::string(p.first), evt), p.second);
			}
		}

		template <class V>
		ConfigBuilder& add(std::string_view key, V value) {
			confMap.emplace(key, value);
			return *this;
		}

		void set(std::string_view key, const value_type& value) {
			auto iter = confMap.find(key);
			if (iter == confMap.end()) {
				std::cerr << "Unknown configuration attribute " << key << std::endl;
				TraceEvent("UnknownConfigurationAttribute").detail("Name", std::string(key));
				throw unknown_error();
			}
			std::visit(visitor(value), iter->second);
		}
	};

	bool isIniFile(const char* fileName) {
		std::string name = fileName;
		auto pos = name.find_last_of('.');
		ASSERT(pos != std::string::npos && pos + 1 < name.size());
		auto extension = name.substr(pos + 1);
		return extension == "txt"sv;
	}

	void loadIniFile(const char* testFile) {
		std::ifstream ifs;
		ifs.open(testFile, std::ifstream::in);
		if (!ifs.good())
			return;

		std::string cline;

		while (ifs.good()) {
			getline(ifs, cline);
			std::string line = removeWhitespace(std::string(cline));
			if (!line.size() || line.find(';') == 0)
				continue;

			size_t found = line.find('=');
			if (found == std::string::npos)
				// hmmm, not good
				continue;
			std::string attrib = removeWhitespace(line.substr(0, found));
			std::string value = removeWhitespace(line.substr(found + 1));

			if (attrib == "extraDB") {
				sscanf(value.c_str(), "%d", &extraDB);
			}

			if (attrib == "minimumReplication") {
				sscanf(value.c_str(), "%d", &minimumReplication);
			}

			if (attrib == "minimumRegions") {
				sscanf(value.c_str(), "%d", &minimumRegions);
			}

			if (attrib == "configureLocked") {
				sscanf(value.c_str(), "%d", &configureLocked);
			}

			if (attrib == "startIncompatibleProcess") {
				startIncompatibleProcess = strcmp(value.c_str(), "true") == 0;
			}

			if (attrib == "logAntiQuorum") {
				sscanf(value.c_str(), "%d", &logAntiQuorum);
			}

			if (attrib == "storageEngineExcludeTypes") {
				std::stringstream ss(value);
				for (int i; ss >> i;) {
					storageEngineExcludeTypes.push_back(i);
					if (ss.peek() == ',') {
						ss.ignore();
					}
				}
			}
			if (attrib == "maxTLogVersion") {
				sscanf(value.c_str(), "%d", &maxTLogVersion);
			}
			if (attrib == "disableTss") {
				sscanf(value.c_str(), "%d", &disableTss);
			}
			if (attrib == "restartInfoLocation") {
				isFirstTestInRestart = true;
			}
			if (attrib == "configDBType") {
				if (value == "random") {
					configDBType = deterministicRandom()->coinflip() ? ConfigDBType::SIMPLE : ConfigDBType::PAXOS;
				} else {
					configDBType = configDBTypeFromString(value);
				}
			}
		}

		ifs.close();
	}

	ConfigDBType configDBType{ ConfigDBType::DISABLED };

public:
	int extraDB = 0;
	int minimumReplication = 0;
	int minimumRegions = 0;
	bool configureLocked = false;
	bool startIncompatibleProcess = false;
	int logAntiQuorum = -1;
	bool isFirstTestInRestart = false;
	// 7.0 cannot be downgraded to 6.3 after enabling TSS, so disable TSS for 6.3 downgrade tests
	bool disableTss = false;
	// Storage Engine Types: Verify match with SimulationConfig::generateNormalConfig
	//	0 = "ssd"
	//	1 = "memory"
	//	2 = "memory-radixtree-beta"
	//	3 = "ssd-redwood-experimental"
	//	4 = "ssd-rocksdb-experimental"
	// Requires a comma-separated list of numbers WITHOUT whitespaces
	std::vector<int> storageEngineExcludeTypes;
	// Set the maximum TLog version that can be selected for a test
	// Refer to FDBTypes.h::TLogVersion. Defaults to the maximum supported version.
	int maxTLogVersion = TLogVersion::MAX_SUPPORTED;
	// Set true to simplify simulation configs for easier debugging
	bool simpleConfig = false;
	Optional<bool> generateFearless, buggify;
	Optional<int> datacenters, desiredTLogCount, commitProxyCount, grvProxyCount, resolverCount, storageEngineType,
	    stderrSeverity, machineCount, processesPerMachine, coordinators;
	Optional<std::string> config;
	std::vector<std::string> splits; // pre-defined shard split boundaries

	ConfigDBType getConfigDBType() const { return configDBType; }

	bool tomlKeyPresent(const toml::value& data, std::string key) {
		if (data.is_table()) {
			for (const auto& [k, v] : data.as_table()) {
				if (k == key || tomlKeyPresent(v, key)) {
					return true;
				}
			}
		} else if (data.is_array()) {
			for (const auto& v : data.as_array()) {
				if (tomlKeyPresent(v, key)) {
					return true;
				}
			}
		}
		return false;
	}

	void readFromConfig(const char* testFile) {
		if (isIniFile(testFile)) {
			loadIniFile(testFile);
			return;
		}
		ConfigBuilder builder;
		builder.add("extraDB", &extraDB)
		    .add("minimumReplication", &minimumReplication)
		    .add("minimumRegions", &minimumRegions)
		    .add("configureLocked", &configureLocked)
		    .add("startIncompatibleProcess", &startIncompatibleProcess)
		    .add("logAntiQuorum", &logAntiQuorum)
		    .add("storageEngineExcludeTypes", &storageEngineExcludeTypes)
		    .add("maxTLogVersion", &maxTLogVersion)
		    .add("disableTss", &disableTss)
		    .add("simpleConfig", &simpleConfig)
		    .add("generateFearless", &generateFearless)
		    .add("datacenters", &datacenters)
		    .add("desiredTLogCount", &desiredTLogCount)
		    .add("commitProxyCount", &commitProxyCount)
		    .add("grvProxyCount", &grvProxyCount)
		    .add("resolverCount", &resolverCount)
		    .add("storageEngineType", &storageEngineType)
		    .add("config", &config)
		    .add("splits", &splits)
		    .add("buggify", &buggify)
		    .add("StderrSeverity", &stderrSeverity)
		    .add("machineCount", &machineCount)
		    .add("processesPerMachine", &processesPerMachine)
		    .add("coordinators", &coordinators)
		    .add("configDB", &configDBType);
		try {
			auto file = toml::parse(testFile);
			if (file.contains("configuration") && toml::find(file, "configuration").is_table()) {
				auto conf = toml::find(file, "configuration").as_table();
				for (const auto& [key, value] : conf) {
					if (key == "ClientInfoLogging") {
						setNetworkOption(FDBNetworkOptions::DISABLE_CLIENT_STATISTICS_LOGGING);
					} else if (key == "restartInfoLocation") {
						isFirstTestInRestart = true;
					} else {
						builder.set(key, value);
					}
				}
				if (stderrSeverity.present()) {
					TraceEvent("StderrSeverity").detail("NewSeverity", stderrSeverity.get());
				}
			}
			// look for restartInfoLocation to mark isFirstTestInRestart
			if (!isFirstTestInRestart) {
				isFirstTestInRestart = tomlKeyPresent(file, "restartInfoLocation");
			}
		} catch (std::exception& e) {
			std::cerr << e.what() << std::endl;
			TraceEvent("TOMLParseError").detail("Error", printable(e.what()));
			throw unknown_error();
		}
		// Verify that we can use the passed config
		if (simpleConfig) {
			if (minimumRegions > 1) {
				TraceEvent("ElapsedTime").detail("SimTime", now()).detail("RealTime", 0).detail("RandomUnseed", 0);
				flushAndExit(0);
			}
		}
	}
};

template <class T>
T simulate(const T& in) {
	BinaryWriter writer(AssumeVersion(g_network->protocolVersion()));
	writer << in;
	BinaryReader reader(writer.getData(), writer.getLength(), AssumeVersion(g_network->protocolVersion()));
	T out;
	reader >> out;
	return out;
}

ACTOR Future<Void> runBackup(Reference<ClusterConnectionFile> connFile) {
	state std::vector<Future<Void>> agentFutures;

	while (g_simulator.backupAgents == ISimulator::BackupAgentType::WaitForType) {
		wait(delay(1.0));
	}

	if (g_simulator.backupAgents == ISimulator::BackupAgentType::BackupToFile) {
		Database cx = Database::createDatabase(connFile, -1);

		state FileBackupAgent fileAgent;
		agentFutures.push_back(fileAgent.run(
		    cx, 1.0 / CLIENT_KNOBS->BACKUP_AGGREGATE_POLL_RATE, CLIENT_KNOBS->SIM_BACKUP_TASKS_PER_AGENT));

		while (g_simulator.backupAgents == ISimulator::BackupAgentType::BackupToFile) {
			wait(delay(1.0));
		}

		for (auto it : agentFutures) {
			it.cancel();
		}
	}

	wait(Future<Void>(Never()));
	throw internal_error();
}

ACTOR Future<Void> runDr(Reference<ClusterConnectionFile> connFile) {
	state std::vector<Future<Void>> agentFutures;

	while (g_simulator.drAgents == ISimulator::BackupAgentType::WaitForType) {
		wait(delay(1.0));
	}

	if (g_simulator.drAgents == ISimulator::BackupAgentType::BackupToDB) {
		Database cx = Database::createDatabase(connFile, -1);

		auto extraFile = makeReference<ClusterConnectionFile>(*g_simulator.extraDB);
		state Database extraDB = Database::createDatabase(extraFile, -1);

		TraceEvent("StartingDrAgents")
		    .detail("ConnFile", connFile->getConnectionString().toString())
		    .detail("ExtraString", extraFile->getConnectionString().toString());

		state DatabaseBackupAgent dbAgent = DatabaseBackupAgent(cx);
		state DatabaseBackupAgent extraAgent = DatabaseBackupAgent(extraDB);

		auto drPollDelay = 1.0 / CLIENT_KNOBS->BACKUP_AGGREGATE_POLL_RATE;

		agentFutures.push_back(extraAgent.run(cx, drPollDelay, CLIENT_KNOBS->SIM_BACKUP_TASKS_PER_AGENT));
		agentFutures.push_back(dbAgent.run(extraDB, drPollDelay, CLIENT_KNOBS->SIM_BACKUP_TASKS_PER_AGENT));

		while (g_simulator.drAgents == ISimulator::BackupAgentType::BackupToDB) {
			wait(delay(1.0));
		}

		TraceEvent("StoppingDrAgents").log();

		for (auto it : agentFutures) {
			it.cancel();
		}
	}

	wait(Future<Void>(Never()));
	throw internal_error();
}

enum AgentMode { AgentNone = 0, AgentOnly = 1, AgentAddition = 2 };

// SOMEDAY: when a process can be rebooted in isolation from the other on that machine,
//  a loop{} will be needed around the waiting on simulatedFDBD(). For now this simply
//  takes care of house-keeping such as context switching and file closing.
ACTOR Future<ISimulator::KillType> simulatedFDBDRebooter(Reference<ClusterConnectionFile> connFile,
                                                         IPAddress ip,
                                                         bool sslEnabled,
                                                         uint16_t port,
                                                         uint16_t listenPerProcess,
                                                         LocalityData localities,
                                                         ProcessClass processClass,
                                                         std::string* dataFolder,
                                                         std::string* coordFolder,
                                                         std::string baseFolder,
                                                         ClusterConnectionString connStr,
                                                         bool useSeedFile,
                                                         AgentMode runBackupAgents,
                                                         std::string whitelistBinPaths,
                                                         ProtocolVersion protocolVersion,
                                                         ConfigDBType configDBType) {
	state ISimulator::ProcessInfo* simProcess = g_simulator.getCurrentProcess();
	state UID randomId = nondeterministicRandom()->randomUniqueID();
	state int cycles = 0;

	loop {
		auto waitTime =
		    SERVER_KNOBS->MIN_REBOOT_TIME +
		    (SERVER_KNOBS->MAX_REBOOT_TIME - SERVER_KNOBS->MIN_REBOOT_TIME) * deterministicRandom()->random01();
		cycles++;
		TraceEvent("SimulatedFDBDPreWait")
		    .detail("Cycles", cycles)
		    .detail("RandomId", randomId)
		    .detail("Address", NetworkAddress(ip, port, true, false))
		    .detail("ZoneId", localities.zoneId())
		    .detail("WaitTime", waitTime)
		    .detail("Port", port);

		wait(delay(waitTime));

		state ISimulator::ProcessInfo* process = g_simulator.newProcess("Server",
		                                                                ip,
		                                                                port,
		                                                                sslEnabled,
		                                                                listenPerProcess,
		                                                                localities,
		                                                                processClass,
		                                                                dataFolder->c_str(),
		                                                                coordFolder->c_str(),
		                                                                protocolVersion);
		wait(g_simulator.onProcess(
		    process,
		    TaskPriority::DefaultYield)); // Now switch execution to the process on which we will run
		state Future<ISimulator::KillType> onShutdown = process->onShutdown();

		try {
			TraceEvent("SimulatedRebooterStarting")
			    .detail("Cycles", cycles)
			    .detail("RandomId", randomId)
			    .detail("ZoneId", localities.zoneId())
			    .detail("DataHall", localities.dataHallId())
			    .detail("Address", process->address.toString())
			    .detail("Excluded", process->excluded)
			    .detail("UsingSSL", sslEnabled);
			TraceEvent("ProgramStart")
			    .detail("Cycles", cycles)
			    .detail("RandomId", randomId)
			    .detail("SourceVersion", getSourceVersion())
			    .detail("Version", FDB_VT_VERSION)
			    .detail("PackageName", FDB_VT_PACKAGE_NAME)
			    .detail("DataFolder", *dataFolder)
			    .detail("ConnectionString", connFile ? connFile->getConnectionString().toString() : "")
			    .detailf("ActualTime", "%lld", DEBUG_DETERMINISM ? 0 : time(nullptr))
			    .detail("CommandLine", "fdbserver -r simulation")
			    .detail("BuggifyEnabled", isBuggifyEnabled(BuggifyType::General))
			    .detail("Simulated", true)
			    .trackLatest("ProgramStart");

			try {
				// SOMEDAY: test lower memory limits, without making them too small and causing the database to stop
				// making progress
				FlowTransport::createInstance(processClass == ProcessClass::TesterClass || runBackupAgents == AgentOnly,
				                              1);
				Sim2FileSystem::newFileSystem();

				vector<Future<Void>> futures;
				for (int listenPort = port; listenPort < port + listenPerProcess; ++listenPort) {
					NetworkAddress n(ip, listenPort, true, sslEnabled && listenPort == port);
					futures.push_back(FlowTransport::transport().bind(n, n));
				}
				if (runBackupAgents != AgentOnly) {
					futures.push_back(fdbd(connFile,
					                       localities,
					                       processClass,
					                       *dataFolder,
					                       *coordFolder,
					                       500e6,
					                       "",
					                       "",
					                       -1,
					                       whitelistBinPaths,
					                       "",
					                       {},
					                       configDBType));
				}
				if (runBackupAgents != AgentNone) {
					futures.push_back(runBackup(connFile));
					futures.push_back(runDr(connFile));
				}

				futures.push_back(success(onShutdown));
				wait(waitForAny(futures));
			} catch (Error& e) {
				// If in simulation, if we make it here with an error other than io_timeout but enASIOTimedOut is set
				// then somewhere an io_timeout was converted to a different error.
				if (g_network->isSimulated() && e.code() != error_code_io_timeout &&
				    (bool)g_network->global(INetwork::enASIOTimedOut))
					TraceEvent(SevError, "IOTimeoutErrorSuppressed")
					    .detail("ErrorCode", e.code())
					    .detail("RandomId", randomId)
					    .backtrace();

				if (e.code() == error_code_io_timeout && !onShutdown.isReady()) {
					onShutdown = ISimulator::RebootProcess;
				}

				if (onShutdown.isReady() && onShutdown.isError())
					throw onShutdown.getError();
				if (e.code() != error_code_actor_cancelled)
					printf("SimulatedFDBDTerminated: %s\n", e.what());
				ASSERT(destructed ||
				       g_simulator.getCurrentProcess() == process); // simulatedFDBD catch called on different process
				TraceEvent(e.code() == error_code_actor_cancelled || e.code() == error_code_file_not_found || destructed
				               ? SevInfo
				               : SevError,
				           "SimulatedFDBDTerminated")
				    .error(e, true)
				    .detail("ZoneId", localities.zoneId());
			}

			TraceEvent("SimulatedFDBDDone")
			    .detail("Cycles", cycles)
			    .detail("RandomId", randomId)
			    .detail("Address", process->address)
			    .detail("Excluded", process->excluded)
			    .detail("ZoneId", localities.zoneId())
			    .detail("KillType", onShutdown.isReady() ? onShutdown.get() : ISimulator::None);

			if (!onShutdown.isReady())
				onShutdown = ISimulator::InjectFaults;
		} catch (Error& e) {
			TraceEvent(destructed ? SevInfo : SevError, "SimulatedFDBDRebooterError")
			    .error(e, true)
			    .detail("ZoneId", localities.zoneId())
			    .detail("RandomId", randomId);
			onShutdown = e;
		}

		ASSERT(destructed || g_simulator.getCurrentProcess() == process);

		if (!process->shutdownSignal.isSet() && !destructed) {
			process->rebooting = true;
			process->shutdownSignal.send(ISimulator::None);
		}
		TraceEvent("SimulatedFDBDWait")
		    .detail("Cycles", cycles)
		    .detail("RandomId", randomId)
		    .detail("Address", process->address)
		    .detail("Excluded", process->excluded)
		    .detail("Rebooting", process->rebooting)
		    .detail("ZoneId", localities.zoneId());
		wait(g_simulator.onProcess(simProcess));

		wait(delay(0.00001 + FLOW_KNOBS->MAX_BUGGIFIED_DELAY)); // One last chance for the process to clean up?

		g_simulator.destroyProcess(
		    process); // Leak memory here; the process may be used in other parts of the simulation

		auto shutdownResult = onShutdown.get();
		TraceEvent("SimulatedFDBDShutdown")
		    .detail("Cycles", cycles)
		    .detail("RandomId", randomId)
		    .detail("Address", process->address)
		    .detail("Excluded", process->excluded)
		    .detail("ZoneId", localities.zoneId())
		    .detail("KillType", shutdownResult);

		if (shutdownResult < ISimulator::RebootProcessAndDelete) {
			TraceEvent("SimulatedFDBDLowerReboot")
			    .detail("Cycles", cycles)
			    .detail("RandomId", randomId)
			    .detail("Address", process->address)
			    .detail("Excluded", process->excluded)
			    .detail("ZoneId", localities.zoneId())
			    .detail("KillType", shutdownResult);
			return onShutdown.get();
		}

		if (onShutdown.get() == ISimulator::RebootProcessAndDelete) {
			TraceEvent("SimulatedFDBDRebootAndDelete")
			    .detail("Cycles", cycles)
			    .detail("RandomId", randomId)
			    .detail("Address", process->address)
			    .detail("ZoneId", localities.zoneId())
			    .detail("KillType", shutdownResult);
			*coordFolder = joinPath(baseFolder, deterministicRandom()->randomUniqueID().toString());
			*dataFolder = joinPath(baseFolder, deterministicRandom()->randomUniqueID().toString());
			platform::createDirectory(*dataFolder);

			if (!useSeedFile) {
				writeFile(joinPath(*dataFolder, "fdb.cluster"), connStr.toString());
				connFile = makeReference<ClusterConnectionFile>(joinPath(*dataFolder, "fdb.cluster"));
			} else {
				connFile =
				    makeReference<ClusterConnectionFile>(joinPath(*dataFolder, "fdb.cluster"), connStr.toString());
			}
		} else {
			TraceEvent("SimulatedFDBDJustRepeat")
			    .detail("Cycles", cycles)
			    .detail("RandomId", randomId)
			    .detail("Address", process->address)
			    .detail("ZoneId", localities.zoneId())
			    .detail("KillType", shutdownResult);
		}
	}
}

// Since a datacenter kill is considered to be the same as killing a machine, files cannot be swapped across datacenters
std::map<Optional<Standalone<StringRef>>, std::vector<std::vector<std::string>>> availableFolders;
// process count is no longer needed because it is now the length of the vector of ip's, because it was one ip per
// process
ACTOR Future<Void> simulatedMachine(ClusterConnectionString connStr,
                                    std::vector<IPAddress> ips,
                                    bool sslEnabled,
                                    LocalityData localities,
                                    ProcessClass processClass,
                                    std::string baseFolder,
                                    bool restarting,
                                    bool useSeedFile,
                                    AgentMode runBackupAgents,
                                    bool sslOnly,
                                    std::string whitelistBinPaths,
                                    ProtocolVersion protocolVersion,
                                    ConfigDBType configDBType) {
	state int bootCount = 0;
	state std::vector<std::string> myFolders;
	state std::vector<std::string> coordFolders;
	state UID randomId = nondeterministicRandom()->randomUniqueID();
	state int listenPerProcess = (sslEnabled && !sslOnly) ? 2 : 1;

	try {
		CSimpleIni ini;
		ini.SetUnicode();
		ini.LoadFile(joinPath(baseFolder, "restartInfo.ini").c_str());

		for (int i = 0; i < ips.size(); i++) {
			if (restarting) {
				myFolders.push_back(
				    ini.GetValue(printable(localities.machineId()).c_str(),
				                 format("%d", i * listenPerProcess).c_str(),
				                 joinPath(baseFolder, deterministicRandom()->randomUniqueID().toString()).c_str()));

				if (i == 0) {
					std::string coordinationFolder =
					    ini.GetValue(printable(localities.machineId()).c_str(), "coordinationFolder", "");
					if (!coordinationFolder.size())
						coordinationFolder = ini.GetValue(
						    printable(localities.machineId()).c_str(),
						    format("c%d", i * listenPerProcess).c_str(),
						    joinPath(baseFolder, deterministicRandom()->randomUniqueID().toString()).c_str());
					coordFolders.push_back(coordinationFolder);
				} else {
					coordFolders.push_back(
					    ini.GetValue(printable(localities.machineId()).c_str(),
					                 format("c%d", i * listenPerProcess).c_str(),
					                 joinPath(baseFolder, deterministicRandom()->randomUniqueID().toString()).c_str()));
				}
			} else {
				coordFolders.push_back(joinPath(baseFolder, deterministicRandom()->randomUniqueID().toString()));
				std::string thisFolder = deterministicRandom()->randomUniqueID().toString();
				myFolders.push_back(joinPath(baseFolder, thisFolder));
				platform::createDirectory(myFolders[i]);

				if (!useSeedFile)
					writeFile(joinPath(myFolders[i], "fdb.cluster"), connStr.toString());
			}
		}

		loop {
			state std::vector<Future<ISimulator::KillType>> processes;
			for (int i = 0; i < ips.size(); i++) {
				std::string path = joinPath(myFolders[i], "fdb.cluster");
				Reference<ClusterConnectionFile> clusterFile(useSeedFile
				                                                 ? new ClusterConnectionFile(path, connStr.toString())
				                                                 : new ClusterConnectionFile(path));
				const int listenPort = i * listenPerProcess + 1;
				AgentMode agentMode =
				    runBackupAgents == AgentOnly ? (i == ips.size() - 1 ? AgentOnly : AgentNone) : runBackupAgents;
				if (g_simulator.hasDiffProtocolProcess && !g_simulator.setDiffProtocol && agentMode == AgentNone) {
					processes.push_back(simulatedFDBDRebooter(clusterFile,
					                                          ips[i],
					                                          sslEnabled,
					                                          listenPort,
					                                          listenPerProcess,
					                                          localities,
					                                          processClass,
					                                          &myFolders[i],
					                                          &coordFolders[i],
					                                          baseFolder,
					                                          connStr,
					                                          useSeedFile,
					                                          agentMode,
					                                          whitelistBinPaths,
					                                          protocolVersion,
					                                          configDBType));
					g_simulator.setDiffProtocol = true;
				} else {
					processes.push_back(simulatedFDBDRebooter(clusterFile,
					                                          ips[i],
					                                          sslEnabled,
					                                          listenPort,
					                                          listenPerProcess,
					                                          localities,
					                                          processClass,
					                                          &myFolders[i],
					                                          &coordFolders[i],
					                                          baseFolder,
					                                          connStr,
					                                          useSeedFile,
					                                          agentMode,
					                                          whitelistBinPaths,
					                                          g_network->protocolVersion(),
					                                          configDBType));
				}
				TraceEvent("SimulatedMachineProcess", randomId)
				    .detail("Address", NetworkAddress(ips[i], listenPort, true, false))
				    .detail("ZoneId", localities.zoneId())
				    .detail("DataHall", localities.dataHallId())
				    .detail("Folder", myFolders[i]);
			}

			TEST(bootCount >= 1); // Simulated machine rebooted
			TEST(bootCount >= 2); // Simulated machine rebooted twice
			TEST(bootCount >= 3); // Simulated machine rebooted three times
			++bootCount;

			TraceEvent("SimulatedMachineStart", randomId)
			    .detail("Folder0", myFolders[0])
			    .detail("CFolder0", coordFolders[0])
			    .detail("MachineIPs", toIPVectorString(ips))
			    .detail("SSL", sslEnabled)
			    .detail("Processes", processes.size())
			    .detail("BootCount", bootCount)
			    .detail("ProcessClass", processClass.toString())
			    .detail("Restarting", restarting)
			    .detail("UseSeedFile", useSeedFile)
			    .detail("ZoneId", localities.zoneId())
			    .detail("DataHall", localities.dataHallId())
			    .detail("Locality", localities.toString());

			wait(waitForAll(processes));

			TraceEvent("SimulatedMachineRebootStart", randomId)
			    .detail("Folder0", myFolders[0])
			    .detail("CFolder0", coordFolders[0])
			    .detail("MachineIPs", toIPVectorString(ips))
			    .detail("ZoneId", localities.zoneId())
			    .detail("DataHall", localities.dataHallId());

			{
				// Kill all open files, which may cause them to write invalid data.
				auto& machineCache = g_simulator.getMachineById(localities.machineId())->openFiles;

				// Copy the file pointers to a vector because the map may be modified while we are killing files
				std::vector<AsyncFileNonDurable*> files;
				for (auto fileItr = machineCache.begin(); fileItr != machineCache.end(); ++fileItr) {
					ASSERT(fileItr->second.get().isReady());
					files.push_back((AsyncFileNonDurable*)fileItr->second.get().get().getPtr());
				}

				std::vector<Future<Void>> killFutures;
				for (auto fileItr = files.begin(); fileItr != files.end(); ++fileItr)
					killFutures.push_back((*fileItr)->kill());

				wait(waitForAll(killFutures));
			}

			state std::set<std::string> filenames;
			state std::string closingStr;
			auto& machineCache = g_simulator.getMachineById(localities.machineId())->openFiles;
			for (auto it : machineCache) {
				filenames.insert(it.first);
				closingStr += it.first + ", ";
				ASSERT(it.second.get().canGet());
			}

			for (auto it : g_simulator.getMachineById(localities.machineId())->deletingFiles) {
				filenames.insert(it);
				closingStr += it + ", ";
			}

			TraceEvent("SimulatedMachineRebootAfterKills", randomId)
			    .detail("Folder0", myFolders[0])
			    .detail("CFolder0", coordFolders[0])
			    .detail("MachineIPs", toIPVectorString(ips))
			    .detail("Closing", closingStr)
			    .detail("ZoneId", localities.zoneId())
			    .detail("DataHall", localities.dataHallId());

			ISimulator::MachineInfo* machine = g_simulator.getMachineById(localities.machineId());
			machine->closingFiles = filenames;
			g_simulator.getMachineById(localities.machineId())->openFiles.clear();

			// During a reboot:
			//   The process is expected to close all files and be inactive in zero time, but not necessarily
			//   without delay(0)-equivalents, so delay(0) a few times waiting for it to achieve that goal.
			// After an injected fault:
			//   The process is expected to shut down eventually, but not necessarily instantly.  Wait up to 60 seconds.
			state int shutdownDelayCount = 0;
			state double backoff = 0;
			loop {
				auto& machineCache = g_simulator.getMachineById(localities.machineId())->closingFiles;

				if (!machineCache.empty()) {
					std::string openFiles;
					int i = 0;
					for (auto it = machineCache.begin(); it != machineCache.end() && i < 5; ++it) {
						openFiles += *it + ", ";
						i++;
					}
					TraceEvent("MachineFilesOpen", randomId)
					    .detail("PAddr", toIPVectorString(ips))
					    .detail("OpenFiles", openFiles);
				} else
					break;

				if (shutdownDelayCount++ >= 50) { // Worker doesn't shut down instantly on reboot
					TraceEvent(SevError, "SimulatedFDBDFilesCheck", randomId)
					    .detail("PAddrs", toIPVectorString(ips))
					    .detail("ZoneId", localities.zoneId())
					    .detail("DataHall", localities.dataHallId());
					ASSERT(false);
				}

				wait(delay(backoff));
				backoff = std::min(backoff + 1.0, 6.0);
			}

			TraceEvent("SimulatedFDBDFilesClosed", randomId)
			    .detail("Address", toIPVectorString(ips))
			    .detail("ZoneId", localities.zoneId())
			    .detail("DataHall", localities.dataHallId());

			g_simulator.destroyMachine(localities.machineId());

			// SOMEDAY: when processes can be rebooted, this check will be needed
			// ASSERT( this machine is rebooting );

			// Since processes can end with different codes, take the highest (least severe) to detmine what to do
			state ISimulator::KillType killType = processes[0].get();
			for (int i = 1; i < ips.size(); i++)
				killType = std::max(processes[i].get(), killType);

			TEST(true); // Simulated machine has been rebooted

			state bool swap = killType == ISimulator::Reboot && BUGGIFY_WITH_PROB(0.75) &&
			                  g_simulator.canSwapToMachine(localities.zoneId());
			if (swap)
				availableFolders[localities.dcId()].push_back(myFolders);

			auto rebootTime = deterministicRandom()->random01() * MACHINE_REBOOT_TIME;

			TraceEvent("SimulatedMachineShutdown", randomId)
			    .detail("Swap", swap)
			    .detail("KillType", killType)
			    .detail("RebootTime", rebootTime)
			    .detail("ZoneId", localities.zoneId())
			    .detail("DataHall", localities.dataHallId())
			    .detail("MachineIPs", toIPVectorString(ips));

			wait(delay(rebootTime));

			if (swap) {
				auto& avail = availableFolders[localities.dcId()];
				int i = deterministicRandom()->randomInt(0, avail.size());
				if (i != avail.size() - 1)
					std::swap(avail[i], avail.back());
				auto toRebootFrom = avail.back();
				avail.pop_back();

				if (myFolders != toRebootFrom) {
					TEST(true); // Simulated machine swapped data folders
					TraceEvent("SimulatedMachineFolderSwap", randomId)
					    .detail("OldFolder0", myFolders[0])
					    .detail("NewFolder0", toRebootFrom[0])
					    .detail("MachineIPs", toIPVectorString(ips));
				}
				myFolders = toRebootFrom;
				if (!useSeedFile) {
					for (auto f : toRebootFrom) {
						if (!fileExists(joinPath(f, "fdb.cluster"))) {
							writeFile(joinPath(f, "fdb.cluster"), connStr.toString());
						}
					}
				}
			} else if (killType == ISimulator::RebootAndDelete) {
				for (int i = 0; i < ips.size(); i++) {
					coordFolders[i] = joinPath(baseFolder, deterministicRandom()->randomUniqueID().toString());
					myFolders[i] = joinPath(baseFolder, deterministicRandom()->randomUniqueID().toString());
					platform::createDirectory(myFolders[i]);

					if (!useSeedFile) {
						writeFile(joinPath(myFolders[i], "fdb.cluster"), connStr.toString());
					}
				}

				TEST(true); // Simulated machine rebooted with data loss
			}

			// this machine is rebooting = false;
		}
	} catch (Error& e) {
		g_simulator.getMachineById(localities.machineId())->openFiles.clear();
		throw;
	}
}

IPAddress makeIPAddressForSim(bool isIPv6, std::array<int, 4> parts) {
	if (isIPv6) {
		IPAddress::IPAddressStore addrStore{ 0xAB, 0xCD };
		uint16_t* ptr = (uint16_t*)addrStore.data();
		ptr[4] = (uint16_t)(parts[0] << 8);
		ptr[5] = (uint16_t)(parts[1] << 8);
		ptr[6] = (uint16_t)(parts[2] << 8);
		ptr[7] = (uint16_t)(parts[3] << 8);
		return IPAddress(addrStore);
	} else {
		return IPAddress(parts[0] << 24 | parts[1] << 16 | parts[2] << 8 | parts[3]);
	}
}

#include "fdbclient/MonitorLeader.h"

// Configures the system according to the given specifications in order to run
// simulation, but with the additional consideration that it is meant to act
// like a "rebooted" machine, mostly used for restarting tests.
ACTOR Future<Void> restartSimulatedSystem(vector<Future<Void>>* systemActors,
                                          std::string baseFolder,
                                          int* pTesterCount,
                                          Optional<ClusterConnectionString>* pConnString,
                                          Standalone<StringRef>* pStartingConfiguration,
                                          TestConfig testConfig,
                                          std::string whitelistBinPaths,
                                          ProtocolVersion protocolVersion) {
	CSimpleIni ini;
	ini.SetUnicode();
	ini.LoadFile(joinPath(baseFolder, "restartInfo.ini").c_str());

	auto configDBType = testConfig.getConfigDBType();

	// allows multiple ipAddr entries
	ini.SetMultiKey();

	try {
		int machineCount = atoi(ini.GetValue("META", "machineCount"));
		int processesPerMachine = atoi(ini.GetValue("META", "processesPerMachine"));
		int listenersPerProcess = 1;
		auto listenersPerProcessStr = ini.GetValue("META", "listenersPerProcess");
		if (listenersPerProcessStr != nullptr) {
			listenersPerProcess = atoi(listenersPerProcessStr);
		}
		int desiredCoordinators = atoi(ini.GetValue("META", "desiredCoordinators"));
		int testerCount = atoi(ini.GetValue("META", "testerCount"));
		bool enableExtraDB = (testConfig.extraDB == 3);
		ClusterConnectionString conn(ini.GetValue("META", "connectionString"));
		if (enableExtraDB) {
			g_simulator.extraDB = new ClusterConnectionString(ini.GetValue("META", "connectionString"));
		}
		*pConnString = conn;
		*pTesterCount = testerCount;
		bool usingSSL = conn.toString().find(":tls") != std::string::npos || listenersPerProcess > 1;
		int useSeedForMachine = deterministicRandom()->randomInt(0, machineCount);
		std::vector<std::string> dcIds;
		for (int i = 0; i < machineCount; i++) {
			Optional<Standalone<StringRef>> dcUID;
			Optional<Standalone<StringRef>> zoneId;
			std::string machineIdString = ini.GetValue("META", format("%d", i).c_str());
			Standalone<StringRef> machineId = StringRef(machineIdString);

			std::string dcUIDini = ini.GetValue(machineIdString.c_str(), "dcUID");
			if (!dcUIDini.empty()) {
				dcUID = StringRef(dcUIDini);
			}

			auto zoneIDini = ini.GetValue(machineIdString.c_str(), "zoneId");
			if (zoneIDini == nullptr) {
				zoneId = machineId;
			} else {
				zoneId = StringRef(zoneIDini);
			}

			ProcessClass::ClassType cType =
			    (ProcessClass::ClassType)(atoi(ini.GetValue(machineIdString.c_str(), "mClass")));
			// using specialized class types can lead to nondeterministic recruitment
			if (cType == ProcessClass::MasterClass || cType == ProcessClass::ResolutionClass) {
				cType = ProcessClass::StatelessClass;
			}
			ProcessClass processClass = ProcessClass(cType, ProcessClass::CommandLineSource);

			if (processClass != ProcessClass::TesterClass) {
				dcIds.push_back(dcUIDini);
			}

			std::vector<IPAddress> ipAddrs;
			int processes = atoi(ini.GetValue(machineIdString.c_str(), "processes"));

			auto ip = ini.GetValue(machineIdString.c_str(), "ipAddr");

			// Helper to translate the IP address stored in INI file to out IPAddress representation.
			// After IPv6 work, we store the actual string representation of IP address, however earlier, it was
			// instead the 32 bit integer value.
			auto parseIp = [](const char* ipStr) -> IPAddress {
				Optional<IPAddress> parsedIp = IPAddress::parse(ipStr);
				if (parsedIp.present()) {
					return parsedIp.get();
				} else {
					return IPAddress(strtoul(ipStr, nullptr, 10));
				}
			};

			if (ip == nullptr) {
				for (int i = 0; i < processes; i++) {
					const char* val =
					    ini.GetValue(machineIdString.c_str(), format("ipAddr%d", i * listenersPerProcess).c_str());
					ipAddrs.push_back(parseIp(val));
				}
			} else {
				// old way
				ipAddrs.push_back(parseIp(ip));

				for (int i = 1; i < processes; i++) {
					if (ipAddrs.back().isV6()) {
						IPAddress::IPAddressStore store = ipAddrs.back().toV6();
						uint16_t* ptr = (uint16_t*)store.data();
						ptr[7] += 1;
						ipAddrs.push_back(IPAddress(store));
					} else {
						ipAddrs.push_back(IPAddress(ipAddrs.back().toV4() + 1));
					}
				}
			}

			LocalityData localities(Optional<Standalone<StringRef>>(), zoneId, machineId, dcUID);
			localities.set(LiteralStringRef("data_hall"), dcUID);

			// SOMEDAY: parse backup agent from test file
			systemActors->push_back(reportErrors(
			    simulatedMachine(conn,
			                     ipAddrs,
			                     usingSSL,
			                     localities,
			                     processClass,
			                     baseFolder,
			                     true,
			                     i == useSeedForMachine,
			                     AgentAddition,
			                     usingSSL && (listenersPerProcess == 1 || processClass == ProcessClass::TesterClass),
			                     whitelistBinPaths,
			                     protocolVersion,
			                     configDBType),
			    processClass == ProcessClass::TesterClass ? "SimulatedTesterMachine" : "SimulatedMachine"));
		}

		g_simulator.desiredCoordinators = desiredCoordinators;
		g_simulator.processesPerMachine = processesPerMachine;

		uniquify(dcIds);
		if (!BUGGIFY && dcIds.size() == 2 && dcIds[0] != "" && dcIds[1] != "") {
			StatusObject primaryObj;
			StatusObject primaryDcObj;
			primaryDcObj["id"] = dcIds[0];
			primaryDcObj["priority"] = 2;
			StatusArray primaryDcArr;
			primaryDcArr.push_back(primaryDcObj);

			StatusObject remoteObj;
			StatusObject remoteDcObj;
			remoteDcObj["id"] = dcIds[1];
			remoteDcObj["priority"] = 1;
			StatusArray remoteDcArr;
			remoteDcArr.push_back(remoteDcObj);

			primaryObj["datacenters"] = primaryDcArr;
			remoteObj["datacenters"] = remoteDcArr;

			StatusArray regionArr;
			regionArr.push_back(primaryObj);
			regionArr.push_back(remoteObj);

			*pStartingConfiguration =
			    "single usable_regions=2 regions=" +
			    json_spirit::write_string(json_spirit::mValue(regionArr), json_spirit::Output_options::none);
		}

		TraceEvent("RestartSimulatorSettings")
		    .detail("DesiredCoordinators", g_simulator.desiredCoordinators)
		    .detail("ProcessesPerMachine", g_simulator.processesPerMachine)
		    .detail("ListenersPerProcess", listenersPerProcess);
	} catch (Error& e) {
		TraceEvent(SevError, "RestartSimulationError").error(e);
	}

	wait(delay(1.0));

	return Void();
}

// Configuration details compiled in a structure used when setting up a simulated cluster
struct SimulationConfig {
	explicit SimulationConfig(const TestConfig& testConfig);
	int extraDB;
	bool generateFearless;

	DatabaseConfiguration db;

	void set_config(std::string config);

	// Simulation layout
	int datacenters;
	int replication_type;
	int machine_count; // Total, not per DC.
	int processes_per_machine;
	int coordinators;
	std::string splitsStr; // serialized splits for DatabaseConfiguration

private:
	void setRandomConfig();
	void setSimpleConfig();
	void setSpecificConfig(const TestConfig& testConfig);
	void setDatacenters(const TestConfig& testConfig);
	void setStorageEngine(const TestConfig& testConfig);
	void setRegions(const TestConfig& testConfig);
	void setReplicationType(const TestConfig& testConfig);
	void setMachineCount(const TestConfig& testConfig);
	void setCoordinators(const TestConfig& testConfig);
	void setProcessesPerMachine(const TestConfig& testConfig);
	void setTss(const TestConfig& testConfig);
	void generateNormalConfig(const TestConfig& testConfig);
	void setSplits(const TestConfig& testConfig);
};

SimulationConfig::SimulationConfig(const TestConfig& testConfig) : extraDB(testConfig.extraDB) {
	generateNormalConfig(testConfig);
}

void SimulationConfig::set_config(std::string config) {
	// The only mechanism we have for turning "single" into what single means
	// is buildConfiguration()... :/
	std::map<std::string, std::string> hack_map;
	ASSERT(buildConfiguration(config, hack_map) != ConfigurationResult::NO_OPTIONS_PROVIDED);
	for (auto kv : hack_map)
		db.set(kv.first, kv.second);
}

void SimulationConfig::setSplits(const TestConfig& testConfig) {
	if (!testConfig.splits.empty()) {
		splitsStr = toJSONString(testConfig.splits);
		std::cout << "set splits: " << splitsStr << "\n";
		db.set(configKeysPrefix.withSuffix("splits"_sr), StringRef(splitsStr));
	}
}

StringRef StringRefOf(const char* s) {
	return StringRef((uint8_t*)s, strlen(s));
}

// Set the randomly generated options of the config. Compiled here to easily observe and trace random options
void SimulationConfig::setRandomConfig() {
	if (deterministicRandom()->random01() < 0.25) {
		db.desiredTLogCount = deterministicRandom()->randomInt(1, 7);
	}
	if (deterministicRandom()->random01() < 0.25) {
		db.commitProxyCount = deterministicRandom()->randomInt(1, 7);
	}
	if (deterministicRandom()->random01() < 0.25) {
		db.grvProxyCount = deterministicRandom()->randomInt(1, 4);
	}
	if (deterministicRandom()->random01() < 0.25) {
		db.resolverCount = deterministicRandom()->randomInt(1, 7);
	}
	// TraceEvent("SimulatedConfigRandom")
	// 	.detail("DesiredTLogCount", db.desiredTLogCount)
	// 	.detail("CommitProxyCount", db.commitProxyCount)
	// 	.detail("GRVProxyCount", db.grvProxyCount)
	// 	.detail("ResolverCount", db.resolverCount);

	if (deterministicRandom()->random01() < 0.5 || !faultInjectionActivated) {
		// TraceEvent("SimulatedConfigRandom").detail("PerpetualWiggle", 0);
		set_config("perpetual_storage_wiggle=0");
	} else {
		// TraceEvent("SimulatedConfigRandom").detail("PerpetualWiggle", 1);
		set_config("perpetual_storage_wiggle=1");
	}

	if (deterministicRandom()->random01() < 0.5) {
		set_config("backup_worker_enabled:=1");
	}
}

// Overwrite DB with simple options, used when simpleConfig is true in the TestConfig
void SimulationConfig::setSimpleConfig() {
	db.desiredTLogCount = 1;
	db.commitProxyCount = 1;
	db.grvProxyCount = 1;
	db.resolverCount = 1;
}

// Overwrite previous options with ones specified by TestConfig
void SimulationConfig::setSpecificConfig(const TestConfig& testConfig) {
	if (testConfig.desiredTLogCount.present()) {
		db.desiredTLogCount = testConfig.desiredTLogCount.get();
	}
	if (testConfig.commitProxyCount.present()) {
		db.commitProxyCount = testConfig.commitProxyCount.get();
	}
	if (testConfig.grvProxyCount.present()) {
		db.grvProxyCount = testConfig.grvProxyCount.get();
	}
	if (testConfig.resolverCount.present()) {
		db.resolverCount = testConfig.resolverCount.get();
	}
}

// Sets generateFearless and number of dataCenters based on testConfig details
// The number of datacenters may be overwritten in setRegions
void SimulationConfig::setDatacenters(const TestConfig& testConfig) {
	generateFearless =
	    testConfig.simpleConfig ? false : (testConfig.minimumRegions > 1 || deterministicRandom()->random01() < 0.5);
	if (testConfig.generateFearless.present()) {
		// overwrite whatever decision we made before
		generateFearless = testConfig.generateFearless.get();
	}
	datacenters =
	    testConfig.simpleConfig
	        ? 1
	        : (generateFearless ? (testConfig.minimumReplication > 0 || deterministicRandom()->random01() < 0.5 ? 4 : 6)
	                            : deterministicRandom()->randomInt(1, 4));

	// Overwrite with specific option if present
	if (testConfig.datacenters.present()) {
		datacenters = testConfig.datacenters.get();
	}
}

// Sets storage engine based on testConfig details
void SimulationConfig::setStorageEngine(const TestConfig& testConfig) {
	// Using [0, 4) to disable the RocksDB storage engine.
	// TODO: Figure out what is broken with the RocksDB engine in simulation.
	int storage_engine_type = deterministicRandom()->randomInt(0, 4);
	if (testConfig.storageEngineType.present()) {
		storage_engine_type = testConfig.storageEngineType.get();
	} else {
		// Continuously re-pick the storage engine type if it's the one we want to exclude
		while (std::find(testConfig.storageEngineExcludeTypes.begin(),
		                 testConfig.storageEngineExcludeTypes.end(),
		                 storage_engine_type) != testConfig.storageEngineExcludeTypes.end()) {
			storage_engine_type = deterministicRandom()->randomInt(0, 5);
		}
	}

	switch (storage_engine_type) {
	case 0: {
		TEST(true); // Simulated cluster using ssd storage engine
		set_config("ssd");
		break;
	}
	case 1: {
		TEST(true); // Simulated cluster using default memory storage engine
		set_config("memory");
		break;
	}
	case 2: {
		TEST(true); // Simulated cluster using radix-tree storage engine
		set_config("memory-radixtree-beta");
		break;
	}
	case 3: {
		TEST(true); // Simulated cluster using redwood storage engine
		set_config("ssd-redwood-experimental");
		break;
	}
	case 4: {
		TEST(true); // Simulated cluster using RocksDB storage engine
		set_config("ssd-rocksdb-experimental");
		// Tests using the RocksDB engine are necessarily non-deterministic because of RocksDB
		// background threads.
		TraceEvent(SevWarn, "RocksDBNonDeterminism")
		    .detail("Explanation", "The RocksDB storage engine is threaded and non-deterministic");
		noUnseed = true;
		break;
	}
	default:
		ASSERT(false); // Programmer forgot to adjust cases.
	}
}

// Sets replication type and TLogSpillType and Version
void SimulationConfig::setReplicationType(const TestConfig& testConfig) {
	replication_type = testConfig.simpleConfig
	                       ? 1
	                       : (std::max(testConfig.minimumReplication,
	                                   datacenters > 4 ? deterministicRandom()->randomInt(1, 3)
	                                                   : std::min(deterministicRandom()->randomInt(0, 6), 3)));
	if (testConfig.config.present()) {
		set_config(testConfig.config.get());
	} else {
		switch (replication_type) {
		case 0: {
			TEST(true); // Simulated cluster using custom redundancy mode
			int storage_servers = deterministicRandom()->randomInt(1, generateFearless ? 4 : 5);
			// FIXME: log replicas must be more than storage replicas because otherwise better master exists will not
			// recognize it needs to change dcs
			int replication_factor = deterministicRandom()->randomInt(storage_servers, generateFearless ? 4 : 5);
			int anti_quorum = deterministicRandom()->randomInt(
			    0,
			    (replication_factor / 2) +
			        1); // The anti quorum cannot be more than half of the replication factor, or the
			            // log system will continue to accept commits when a recovery is impossible
			// Go through buildConfiguration, as it sets tLogPolicy/storagePolicy.
			set_config(format("storage_replicas:=%d log_replicas:=%d log_anti_quorum:=%d "
			                  "replica_datacenters:=1 min_replica_datacenters:=1",
			                  storage_servers,
			                  replication_factor,
			                  anti_quorum));
			break;
		}
		case 1: {
			TEST(true); // Simulated cluster running in single redundancy mode
			set_config("single");
			break;
		}
		case 2: {
			TEST(true); // Simulated cluster running in double redundancy mode
			set_config("double");
			break;
		}
		case 3: {
			if (datacenters <= 2 || generateFearless) {
				TEST(true); // Simulated cluster running in triple redundancy mode
				set_config("triple");
			} else if (datacenters == 3) {
				TEST(true); // Simulated cluster running in 3 data-hall mode
				set_config("three_data_hall");
			} else {
				ASSERT(false);
			}
			break;
		}
		default:
			ASSERT(false); // Programmer forgot to adjust cases.
		}
		if (deterministicRandom()->random01() < 0.5) {
			int logSpill = deterministicRandom()->randomInt(TLogSpillType::VALUE, TLogSpillType::END);
			set_config(format("log_spill:=%d", logSpill));
			int logVersion =
			    deterministicRandom()->randomInt(TLogVersion::MIN_RECRUITABLE, testConfig.maxTLogVersion + 1);
			set_config(format("log_version:=%d", logVersion));
		} else {
			if (deterministicRandom()->random01() < 0.7)
				set_config(format("log_version:=%d", testConfig.maxTLogVersion));
			if (deterministicRandom()->random01() < 0.5)
				set_config(format("log_spill:=%d", TLogSpillType::DEFAULT));
		}
	}
}

// Set the regions of the config, including the primary and remote options
// This will also determine the replication types used for satellite and remote.
void SimulationConfig::setRegions(const TestConfig& testConfig) {
	// The kill region workload relies on the fact that all "0", "2", and "4" are all of the possible primary dcids.
	StatusObject primaryObj;
	StatusObject primaryDcObj;
	primaryDcObj["id"] = "0";
	primaryDcObj["priority"] = 2;
	StatusArray primaryDcArr;
	primaryDcArr.push_back(primaryDcObj);

	StatusObject remoteObj;
	StatusObject remoteDcObj;
	remoteDcObj["id"] = "1";
	remoteDcObj["priority"] = 1;
	StatusArray remoteDcArr;
	remoteDcArr.push_back(remoteDcObj);

	bool needsRemote = generateFearless;
	if (generateFearless) {
		if (datacenters > 4) {
			// FIXME: we cannot use one satellite replication with more than one satellite per region because
			// canKillProcesses does not respect usable_dcs
			int satellite_replication_type = deterministicRandom()->randomInt(0, 3);
			switch (satellite_replication_type) {
			case 0: {
				TEST(true); // Simulated cluster using no satellite redundancy mode (>4 datacenters)
				break;
			}
			case 1: {
				TEST(true); // Simulated cluster using two satellite fast redundancy mode
				primaryObj["satellite_redundancy_mode"] = "two_satellite_fast";
				remoteObj["satellite_redundancy_mode"] = "two_satellite_fast";
				break;
			}
			case 2: {
				TEST(true); // Simulated cluster using two satellite safe redundancy mode
				primaryObj["satellite_redundancy_mode"] = "two_satellite_safe";
				remoteObj["satellite_redundancy_mode"] = "two_satellite_safe";
				break;
			}
			default:
				ASSERT(false); // Programmer forgot to adjust cases.
			}
		} else {
			int satellite_replication_type = deterministicRandom()->randomInt(0, 5);
			switch (satellite_replication_type) {
			case 0: {
				// FIXME: implement
				TEST(true); // Simulated cluster using custom satellite redundancy mode
				break;
			}
			case 1: {
				TEST(true); // Simulated cluster using no satellite redundancy mode (<4 datacenters)
				break;
			}
			case 2: {
				TEST(true); // Simulated cluster using single satellite redundancy mode
				primaryObj["satellite_redundancy_mode"] = "one_satellite_single";
				remoteObj["satellite_redundancy_mode"] = "one_satellite_single";
				break;
			}
			case 3: {
				TEST(true); // Simulated cluster using double satellite redundancy mode
				primaryObj["satellite_redundancy_mode"] = "one_satellite_double";
				remoteObj["satellite_redundancy_mode"] = "one_satellite_double";
				break;
			}
			case 4: {
				TEST(true); // Simulated cluster using triple satellite redundancy mode
				primaryObj["satellite_redundancy_mode"] = "one_satellite_triple";
				remoteObj["satellite_redundancy_mode"] = "one_satellite_triple";
				break;
			}
			default:
				ASSERT(false); // Programmer forgot to adjust cases.
			}
		}

		if (deterministicRandom()->random01() < 0.25)
			primaryObj["satellite_logs"] = deterministicRandom()->randomInt(1, 7);
		if (deterministicRandom()->random01() < 0.25)
			remoteObj["satellite_logs"] = deterministicRandom()->randomInt(1, 7);

		// We cannot run with a remote DC when MAX_READ_TRANSACTION_LIFE_VERSIONS is too small, because the log
		// routers will not be able to keep up.
		if (testConfig.minimumRegions <= 1 &&
		    (deterministicRandom()->random01() < 0.25 ||
		     SERVER_KNOBS->MAX_READ_TRANSACTION_LIFE_VERSIONS < SERVER_KNOBS->VERSIONS_PER_SECOND)) {
			TEST(true); // Simulated cluster using one region
			needsRemote = false;
		} else {
			TEST(true); // Simulated cluster using two regions
			db.usableRegions = 2;
		}

		int remote_replication_type = deterministicRandom()->randomInt(0, datacenters > 4 ? 4 : 5);
		switch (remote_replication_type) {
		case 0: {
			// FIXME: implement
			TEST(true); // Simulated cluster using custom remote redundancy mode
			break;
		}
		case 1: {
			TEST(true); // Simulated cluster using default remote redundancy mode
			break;
		}
		case 2: {
			TEST(true); // Simulated cluster using single remote redundancy mode
			set_config("remote_single");
			break;
		}
		case 3: {
			TEST(true); // Simulated cluster using double remote redundancy mode
			set_config("remote_double");
			break;
		}
		case 4: {
			TEST(true); // Simulated cluster using triple remote redundancy mode
			set_config("remote_triple");
			break;
		}
		default:
			ASSERT(false); // Programmer forgot to adjust cases.
		}

		if (deterministicRandom()->random01() < 0.25)
			db.desiredLogRouterCount = deterministicRandom()->randomInt(1, 7);
		if (deterministicRandom()->random01() < 0.25)
			db.remoteDesiredTLogCount = deterministicRandom()->randomInt(1, 7);

		bool useNormalDCsAsSatellites =
		    datacenters > 4 && testConfig.minimumRegions < 2 && deterministicRandom()->random01() < 0.3;
		StatusObject primarySatelliteObj;
		primarySatelliteObj["id"] = useNormalDCsAsSatellites ? "1" : "2";
		primarySatelliteObj["priority"] = 1;
		primarySatelliteObj["satellite"] = 1;
		if (deterministicRandom()->random01() < 0.25)
			primarySatelliteObj["satellite_logs"] = deterministicRandom()->randomInt(1, 7);
		primaryDcArr.push_back(primarySatelliteObj);

		StatusObject remoteSatelliteObj;
		remoteSatelliteObj["id"] = useNormalDCsAsSatellites ? "0" : "3";
		remoteSatelliteObj["priority"] = 1;
		remoteSatelliteObj["satellite"] = 1;
		if (deterministicRandom()->random01() < 0.25)
			remoteSatelliteObj["satellite_logs"] = deterministicRandom()->randomInt(1, 7);
		remoteDcArr.push_back(remoteSatelliteObj);

		if (datacenters > 4) {
			StatusObject primarySatelliteObjB;
			primarySatelliteObjB["id"] = useNormalDCsAsSatellites ? "2" : "4";
			primarySatelliteObjB["priority"] = 1;
			primarySatelliteObjB["satellite"] = 1;
			if (deterministicRandom()->random01() < 0.25)
				primarySatelliteObjB["satellite_logs"] = deterministicRandom()->randomInt(1, 7);
			primaryDcArr.push_back(primarySatelliteObjB);

			StatusObject remoteSatelliteObjB;
			remoteSatelliteObjB["id"] = useNormalDCsAsSatellites ? "2" : "5";
			remoteSatelliteObjB["priority"] = 1;
			remoteSatelliteObjB["satellite"] = 1;
			if (deterministicRandom()->random01() < 0.25)
				remoteSatelliteObjB["satellite_logs"] = deterministicRandom()->randomInt(1, 7);
			remoteDcArr.push_back(remoteSatelliteObjB);
		}
		if (useNormalDCsAsSatellites) {
			datacenters = 3;
		}
	}

	primaryObj["datacenters"] = primaryDcArr;
	remoteObj["datacenters"] = remoteDcArr;

	StatusArray regionArr;
	regionArr.push_back(primaryObj);
	if (needsRemote || deterministicRandom()->random01() < 0.5) {
		regionArr.push_back(remoteObj);
	}

	if (needsRemote) {
		g_simulator.originalRegions =
		    "regions=" + json_spirit::write_string(json_spirit::mValue(regionArr), json_spirit::Output_options::none);

		StatusArray disablePrimary = regionArr;
		disablePrimary[0].get_obj()["datacenters"].get_array()[0].get_obj()["priority"] = -1;
		g_simulator.disablePrimary = "regions=" + json_spirit::write_string(json_spirit::mValue(disablePrimary),
		                                                                    json_spirit::Output_options::none);

		StatusArray disableRemote = regionArr;
		disableRemote[1].get_obj()["datacenters"].get_array()[0].get_obj()["priority"] = -1;
		g_simulator.disableRemote = "regions=" + json_spirit::write_string(json_spirit::mValue(disableRemote),
		                                                                   json_spirit::Output_options::none);
	} else {
		// In order to generate a starting configuration with the remote disabled, do not apply the region
		// configuration to the DatabaseConfiguration until after creating the starting conf string.
		set_config("regions=" +
		           json_spirit::write_string(json_spirit::mValue(regionArr), json_spirit::Output_options::none));
	}
}

// Sets the machine count based on the testConfig. May be overwritten later
// if the end result is not a viable config.
void SimulationConfig::setMachineCount(const TestConfig& testConfig) {
	if (testConfig.machineCount.present()) {
		machine_count = testConfig.machineCount.get();
	} else if (generateFearless && testConfig.minimumReplication > 1) {
		// low latency tests in fearless configurations need 4 machines per datacenter (3 for triple replication, 1 that
		// is down during failures).
		machine_count = 16;
	} else if (generateFearless) {
		machine_count = 12;
	} else if (db.tLogPolicy && db.tLogPolicy->info() == "data_hall^2 x zoneid^2 x 1") {
		machine_count = 9;
	} else {
		// datacenters+2 so that the configure database workload can configure into three_data_hall
		machine_count = std::max(datacenters + 2,
		                         ((db.minDatacentersRequired() > 0) ? datacenters : 1) *
		                             std::max(3, db.minZonesRequiredPerDatacenter()));
		machine_count = deterministicRandom()->randomInt(machine_count, std::max(machine_count + 1, extraDB ? 6 : 10));
		// generateMachineTeamTestConfig set up the number of servers per machine and the number of machines such that
		// if we do not remove the surplus server and machine teams, the simulation test will report error.
		// This is needed to make sure the number of server (and machine) teams is no larger than the desired number.
		bool generateMachineTeamTestConfig = BUGGIFY_WITH_PROB(0.1) ? true : false;
		if (generateMachineTeamTestConfig) {
			// When DESIRED_TEAMS_PER_SERVER is set to 1, the desired machine team number is 5
			// while the max possible machine team number is 10.
			// If machine_count > 5, we can still test the effectivenss of machine teams
			// Note: machine_count may be much larger than 5 because we may have a big replication factor
			machine_count = std::max(machine_count, deterministicRandom()->randomInt(5, extraDB ? 6 : 10));
		}
	}
}

// Sets the coordinator count based on the testConfig. May be overwritten later
// if the end result is not a viable config.
void SimulationConfig::setCoordinators(const TestConfig& testConfig) {
	if (testConfig.coordinators.present()) {
		coordinators = testConfig.coordinators.get();
	} else {
		// because we protect a majority of coordinators from being killed, it is better to run with low numbers of
		// coordinators to prevent too many processes from being protected
		coordinators = (testConfig.minimumRegions <= 1 && BUGGIFY)
		                   ? deterministicRandom()->randomInt(1, std::max(machine_count, 2))
		                   : 1;
	}
}

// Sets the processes per machine based on the testConfig.
void SimulationConfig::setProcessesPerMachine(const TestConfig& testConfig) {
	if (testConfig.processesPerMachine.present()) {
		processes_per_machine = testConfig.processesPerMachine.get();
	} else if (generateFearless) {
		processes_per_machine = 1;
	} else {
		processes_per_machine = deterministicRandom()->randomInt(1, (extraDB ? 14 : 28) / machine_count + 2);
	}
}

// Sets the TSS configuration based on the testConfig.
// Also configures the cluster behaviour through setting some flags on the simulator.
void SimulationConfig::setTss(const TestConfig& testConfig) {
	int tssCount = 0;
	if (!testConfig.simpleConfig && !testConfig.disableTss && deterministicRandom()->random01() < 0.25) {
		// 1 or 2 tss
		tssCount = deterministicRandom()->randomInt(1, 3);
	}

	// reduce tss to half of extra non-seed servers that can be recruited in usable regions.
	tssCount =
	    std::max(0, std::min(tssCount, (db.usableRegions * (machine_count / datacenters) - replication_type) / 2));

	if (!testConfig.config.present() && tssCount > 0 && faultInjectionActivated) {
		std::string confStr = format("tss_count:=%d tss_storage_engine:=%d", tssCount, db.storageServerStoreType);
		set_config(confStr);
		double tssRandom = deterministicRandom()->random01();
		if (tssRandom > 0.5) {
			// normal tss mode
			g_simulator.tssMode = ISimulator::TSSMode::EnabledNormal;
		} else if (tssRandom < 0.25 && !testConfig.isFirstTestInRestart) {
			// fault injection - don't enable in first test in restart because second test won't know it intentionally
			// lost data
			g_simulator.tssMode = ISimulator::TSSMode::EnabledDropMutations;
		} else {
			// delay injection
			g_simulator.tssMode = ISimulator::TSSMode::EnabledAddDelay;
		}
		printf("enabling tss for simulation in mode %d: %s\n", g_simulator.tssMode, confStr.c_str());
	}
}

void setConfigDB(TestConfig const& testConfig) {
	g_simulator.configDBType = testConfig.getConfigDBType();
}

// Generates and sets an appropriate configuration for the database according to
// the provided testConfig. Some attributes are randomly generated for more coverage
// of different combinations
void SimulationConfig::generateNormalConfig(const TestConfig& testConfig) {
	set_config("new");
	// Some of these options will overwrite one another so the ordering is important.
	// This is a bit inefficient but separates the different types of option setting paths for better readability.
	setDatacenters(testConfig);

	// These 3 sets will only change the settings with trivial logic and low coupling with
	// other portions of the configuration. The parameters that are more involved and use
	// complex logic will be found in their respective "set----" methods following after.
	setRandomConfig();
	if (testConfig.simpleConfig) {
		setSimpleConfig();
	}
	setSpecificConfig(testConfig);

	setStorageEngine(testConfig);
	setReplicationType(testConfig);
	if (generateFearless || (datacenters == 2 && deterministicRandom()->random01() < 0.5)) {
		setRegions(testConfig);
	}
	setMachineCount(testConfig);
	setCoordinators(testConfig);

	if (testConfig.minimumReplication > 1 && datacenters == 3) {
		// low latency tests in 3 data hall mode need 2 other data centers with 2 machines each to avoid waiting for
		// logs to recover.
		machine_count = std::max(machine_count, 6);
		coordinators = 3;
	}

	setProcessesPerMachine(testConfig);
	setTss(testConfig);
<<<<<<< HEAD
	setSplits(testConfig);
=======
	setConfigDB(testConfig);
>>>>>>> 05853b97
}

// Configures the system according to the given specifications in order to run
// simulation under the correct conditions
void setupSimulatedSystem(vector<Future<Void>>* systemActors,
                          std::string baseFolder,
                          int* pTesterCount,
                          Optional<ClusterConnectionString>* pConnString,
                          Standalone<StringRef>* pStartingConfiguration,
                          std::string whitelistBinPaths,
                          TestConfig testConfig,
                          ProtocolVersion protocolVersion) {
	// SOMEDAY: this does not test multi-interface configurations
	SimulationConfig simconfig(testConfig);
	if (testConfig.logAntiQuorum != -1) {
		simconfig.db.tLogWriteAntiQuorum = testConfig.logAntiQuorum;
	}
	StatusObject startingConfigJSON = simconfig.db.toJSON(true);
	std::string startingConfigString = "new";
	if (testConfig.configureLocked) {
		startingConfigString += " locked";
	}
	auto configDBType = testConfig.getConfigDBType();
	for (auto kv : startingConfigJSON) {
		if ("tss_storage_engine" == kv.first) {
			continue;
		}
		startingConfigString += " ";
		if (kv.second.type() == json_spirit::int_type) {
			startingConfigString += kv.first + ":=" + format("%d", kv.second.get_int());
		} else if (kv.second.type() == json_spirit::str_type) {
			startingConfigString += kv.second.get_str();
		} else if (kv.second.type() == json_spirit::array_type) {
			startingConfigString += kv.first + "=" +
			                        json_spirit::write_string(json_spirit::mValue(kv.second.get_array()),
			                                                  json_spirit::Output_options::none);
		} else {
			ASSERT(false);
		}
	}

	// handle tss_storage_engine separately because the passthrough needs the enum ordinal, but it's serialized to json
	// as the string name
	if (simconfig.db.desiredTSSCount > 0) {
		startingConfigString += format(" tss_storage_engine:=%d", simconfig.db.testingStorageServerStoreType);
	}

	if (g_simulator.originalRegions != "") {
		simconfig.set_config(g_simulator.originalRegions);
		g_simulator.startingDisabledConfiguration = startingConfigString + " " + g_simulator.disableRemote;
		startingConfigString += " " + g_simulator.originalRegions;
	}

	g_simulator.storagePolicy = simconfig.db.storagePolicy;
	g_simulator.tLogPolicy = simconfig.db.tLogPolicy;
	g_simulator.tLogWriteAntiQuorum = simconfig.db.tLogWriteAntiQuorum;
	g_simulator.remoteTLogPolicy = simconfig.db.getRemoteTLogPolicy();
	g_simulator.usableRegions = simconfig.db.usableRegions;

	if (simconfig.db.regions.size() > 0) {
		g_simulator.primaryDcId = simconfig.db.regions[0].dcId;
		g_simulator.hasSatelliteReplication = simconfig.db.regions[0].satelliteTLogReplicationFactor > 0;
		if (simconfig.db.regions[0].satelliteTLogUsableDcsFallback > 0) {
			g_simulator.satelliteTLogPolicyFallback = simconfig.db.regions[0].satelliteTLogPolicyFallback;
			g_simulator.satelliteTLogWriteAntiQuorumFallback =
			    simconfig.db.regions[0].satelliteTLogWriteAntiQuorumFallback;
		} else {
			g_simulator.satelliteTLogPolicyFallback = simconfig.db.regions[0].satelliteTLogPolicy;
			g_simulator.satelliteTLogWriteAntiQuorumFallback = simconfig.db.regions[0].satelliteTLogWriteAntiQuorum;
		}
		g_simulator.satelliteTLogPolicy = simconfig.db.regions[0].satelliteTLogPolicy;
		g_simulator.satelliteTLogWriteAntiQuorum = simconfig.db.regions[0].satelliteTLogWriteAntiQuorum;

		for (auto s : simconfig.db.regions[0].satellites) {
			g_simulator.primarySatelliteDcIds.push_back(s.dcId);
		}
	} else {
		g_simulator.hasSatelliteReplication = false;
		g_simulator.satelliteTLogWriteAntiQuorum = 0;
	}

	if (simconfig.db.regions.size() == 2) {
		g_simulator.remoteDcId = simconfig.db.regions[1].dcId;
		ASSERT((!simconfig.db.regions[0].satelliteTLogPolicy && !simconfig.db.regions[1].satelliteTLogPolicy) ||
		       simconfig.db.regions[0].satelliteTLogPolicy->info() ==
		           simconfig.db.regions[1].satelliteTLogPolicy->info());

		for (auto s : simconfig.db.regions[1].satellites) {
			g_simulator.remoteSatelliteDcIds.push_back(s.dcId);
		}
	}

	if (g_simulator.usableRegions < 2 || !g_simulator.hasSatelliteReplication) {
		g_simulator.allowLogSetKills = false;
	}

	ASSERT(g_simulator.storagePolicy && g_simulator.tLogPolicy);
	ASSERT(!g_simulator.hasSatelliteReplication || g_simulator.satelliteTLogPolicy);
	TraceEvent("SimulatorConfig").detail("ConfigString", StringRef(startingConfigString));

	const int dataCenters = simconfig.datacenters;
	const int machineCount = simconfig.machine_count;
	const int coordinatorCount = simconfig.coordinators;
	const int processesPerMachine = simconfig.processes_per_machine;

	// half the time, when we have more than 4 machines that are not the first in their dataCenter, assign classes
	bool assignClasses = machineCount - dataCenters > 4 && deterministicRandom()->random01() < 0.5;

	// Use SSL 5% of the time
	bool sslEnabled = deterministicRandom()->random01() < 0.10;
	bool sslOnly = sslEnabled && deterministicRandom()->coinflip();
	g_simulator.listenersPerProcess = sslEnabled && !sslOnly ? 2 : 1;
	TEST(sslEnabled); // SSL enabled
	TEST(!sslEnabled); // SSL disabled

	// Use IPv6 25% of the time
	bool useIPv6 = deterministicRandom()->random01() < 0.25;
	TEST(useIPv6); // Use IPv6
	TEST(!useIPv6); // Use IPv4

	vector<NetworkAddress> coordinatorAddresses;
	vector<NetworkAddress> extraCoordinatorAddresses; // Used by extra DB if the DR db is a new one
	if (testConfig.minimumRegions > 1) {
		// do not put coordinators in the primary region so that we can kill that region safely
		int nonPrimaryDcs = dataCenters / 2;
		for (int dc = 1; dc < dataCenters; dc += 2) {
			int dcCoordinators = coordinatorCount / nonPrimaryDcs + ((dc - 1) / 2 < coordinatorCount % nonPrimaryDcs);
			for (int m = 0; m < dcCoordinators; m++) {
				auto ip = makeIPAddressForSim(useIPv6, { 2, dc, 1, m });
				coordinatorAddresses.push_back(
				    NetworkAddress(ip, sslEnabled && !sslOnly ? 2 : 1, true, sslEnabled && sslOnly));
				auto extraIp = makeIPAddressForSim(useIPv6, { 4, dc, 1, m });
				extraCoordinatorAddresses.push_back(
				    NetworkAddress(extraIp, sslEnabled && !sslOnly ? 2 : 1, true, sslEnabled && sslOnly));
				TraceEvent("SelectedCoordinator").detail("Address", coordinatorAddresses.back());
			}
		}
	} else {
		int assignedMachines = 0;
		int coordCount = coordinatorCount;
		if (coordinatorCount > 4) {
			++coordCount;
		}
		for (int dc = 0; dc < dataCenters; dc++) {
			int dcCoordinators = coordCount / dataCenters + (dc < coordCount % dataCenters);
			int machines = machineCount / dataCenters + (dc < machineCount % dataCenters);
			for (int m = 0; m < dcCoordinators; m++) {
				if (coordinatorCount > 4 &&
				    (assignedMachines == 4 || (m + 1 == dcCoordinators && assignedMachines < 4 &&
				                               assignedMachines + machines - dcCoordinators >= 4))) {
					auto ip = makeIPAddressForSim(useIPv6, { 2, dc, 1, m });
					TraceEvent("SkippedCoordinator")
					    .detail("Address", ip.toString())
					    .detail("M", m)
					    .detail("Machines", machines)
					    .detail("Assigned", assignedMachines)
					    .detail("DcCoord", dcCoordinators)
					    .detail("CoordinatorCount", coordinatorCount);
				} else {
					auto ip = makeIPAddressForSim(useIPv6, { 2, dc, 1, m });
					coordinatorAddresses.push_back(
					    NetworkAddress(ip, sslEnabled && !sslOnly ? 2 : 1, true, sslEnabled && sslOnly));
					auto extraIp = makeIPAddressForSim(useIPv6, { 4, dc, 1, m });
					extraCoordinatorAddresses.push_back(
					    NetworkAddress(extraIp, sslEnabled && !sslOnly ? 2 : 1, true, sslEnabled && sslOnly));
					TraceEvent("SelectedCoordinator")
					    .detail("Address", coordinatorAddresses.back())
					    .detail("M", m)
					    .detail("Machines", machines)
					    .detail("Assigned", assignedMachines)
					    .detail("DcCoord", dcCoordinators)
					    .detail("P1", (m + 1 == dcCoordinators))
					    .detail("P2", (assignedMachines < 4))
					    .detail("P3", (assignedMachines + machines - dcCoordinators >= 4))
					    .detail("CoordinatorCount", coordinatorCount);
				}
				assignedMachines++;
			}
			assignedMachines += machines - dcCoordinators;
		}
	}

	ASSERT(coordinatorAddresses.size() > 0);
	deterministicRandom()->randomShuffle(coordinatorAddresses);
	for (int i = 0; i < (coordinatorAddresses.size() / 2) + 1; i++) {
		TraceEvent("ProtectCoordinator")
		    .detail("Address", coordinatorAddresses[i])
		    .detail("Coordinators", describe(coordinatorAddresses));
		g_simulator.protectedAddresses.insert(NetworkAddress(
		    coordinatorAddresses[i].ip, coordinatorAddresses[i].port, true, coordinatorAddresses[i].isTLS()));
		if (coordinatorAddresses[i].port == 2) {
			g_simulator.protectedAddresses.insert(NetworkAddress(coordinatorAddresses[i].ip, 1, true, true));
		}
	}
	deterministicRandom()->randomShuffle(coordinatorAddresses);

	ASSERT_EQ(coordinatorAddresses.size(), coordinatorCount);
	ClusterConnectionString conn(coordinatorAddresses, LiteralStringRef("TestCluster:0"));

	// If extraDB==0, leave g_simulator.extraDB as null because the test does not use DR.
	if (testConfig.extraDB == 1) {
		// The DR database can be either a new database or itself
		g_simulator.extraDB =
		    BUGGIFY ? new ClusterConnectionString(coordinatorAddresses, LiteralStringRef("TestCluster:0"))
		            : new ClusterConnectionString(extraCoordinatorAddresses, LiteralStringRef("ExtraCluster:0"));
	} else if (testConfig.extraDB == 2) {
		// The DR database is a new database
		g_simulator.extraDB =
		    new ClusterConnectionString(extraCoordinatorAddresses, LiteralStringRef("ExtraCluster:0"));
	} else if (testConfig.extraDB == 3) {
		// The DR database is the same database
		g_simulator.extraDB = new ClusterConnectionString(coordinatorAddresses, LiteralStringRef("TestCluster:0"));
	}

	*pConnString = conn;

	TraceEvent("SimulatedConnectionString")
	    .detail("String", conn.toString())
	    .detail("ConfigString", startingConfigString);

	bool requiresExtraDBMachines = testConfig.extraDB && g_simulator.extraDB->toString() != conn.toString();
	int assignedMachines = 0, nonVersatileMachines = 0;
	std::vector<ProcessClass::ClassType> processClassesSubSet = { ProcessClass::UnsetClass,
		                                                          ProcessClass::StatelessClass };
	for (int dc = 0; dc < dataCenters; dc++) {
		// FIXME: test unset dcID
		Optional<Standalone<StringRef>> dcUID = StringRef(format("%d", dc));
		std::vector<UID> machineIdentities;
		int machines = machineCount / dataCenters +
		               (dc < machineCount % dataCenters); // add remainder of machines to first datacenter
		int dcCoordinators = coordinatorCount / dataCenters + (dc < coordinatorCount % dataCenters);
		printf("Datacenter %d: %d/%d machines, %d/%d coordinators\n",
		       dc,
		       machines,
		       machineCount,
		       dcCoordinators,
		       coordinatorCount);
		ASSERT_LE(dcCoordinators, machines);

		// FIXME: temporarily code to test storage cache
		// TODO: caching disabled for this merge
		if (dc == 0) {
			machines++;
		}

		int useSeedForMachine = deterministicRandom()->randomInt(0, machines);
		Standalone<StringRef> zoneId;
		Standalone<StringRef> newZoneId;
		for (int machine = 0; machine < machines; machine++) {
			Standalone<StringRef> machineId(deterministicRandom()->randomUniqueID().toString());
			if (machine == 0 || machineCount - dataCenters <= 4 || assignedMachines != 4 ||
			    simconfig.db.regions.size() || deterministicRandom()->random01() < 0.5) {
				zoneId = deterministicRandom()->randomUniqueID().toString();
				newZoneId = deterministicRandom()->randomUniqueID().toString();
			}

			// Choose a machine class
			ProcessClass processClass = ProcessClass(ProcessClass::UnsetClass, ProcessClass::CommandLineSource);
			if (assignClasses) {
				if (assignedMachines < 4)
					processClass = ProcessClass((ProcessClass::ClassType)deterministicRandom()->randomInt(0, 2),
					                            ProcessClass::CommandLineSource); // Unset or Storage
				else if (assignedMachines == 4 && !simconfig.db.regions.size())
					processClass = ProcessClass(
					    processClassesSubSet[deterministicRandom()->randomInt(0, processClassesSubSet.size())],
					    ProcessClass::CommandLineSource); // Unset or Stateless
				else
					processClass = ProcessClass((ProcessClass::ClassType)deterministicRandom()->randomInt(0, 3),
					                            ProcessClass::CommandLineSource); // Unset, Storage, or Transaction
				if (processClass ==
				    ProcessClass::StatelessClass) // *can't* be assigned to other roles, even in an emergency
					nonVersatileMachines++;
			}

			// FIXME: temporarily code to test storage cache
			// TODO: caching disabled for this merge
			if (machine == machines - 1 && dc == 0) {
				processClass = ProcessClass(ProcessClass::StorageCacheClass, ProcessClass::CommandLineSource);
				nonVersatileMachines++;
			}

			std::vector<IPAddress> ips;
			ips.reserve(processesPerMachine);
			for (int i = 0; i < processesPerMachine; i++) {
				ips.push_back(
				    makeIPAddressForSim(useIPv6, { 2, dc, deterministicRandom()->randomInt(1, i + 2), machine }));
			}
			if (requiresExtraDBMachines) {
				ips.push_back(makeIPAddressForSim(useIPv6, { 2, dc, 1, machine }));
			}

			// check the sslEnablementMap using only one ip
			LocalityData localities(Optional<Standalone<StringRef>>(), zoneId, machineId, dcUID);
			localities.set(LiteralStringRef("data_hall"), dcUID);
			systemActors->push_back(reportErrors(simulatedMachine(conn,
			                                                      ips,
			                                                      sslEnabled,
			                                                      localities,
			                                                      processClass,
			                                                      baseFolder,
			                                                      false,
			                                                      machine == useSeedForMachine,
			                                                      requiresExtraDBMachines ? AgentOnly : AgentAddition,
			                                                      sslOnly,
			                                                      whitelistBinPaths,
			                                                      protocolVersion,
			                                                      configDBType),
			                                     "SimulatedMachine"));

			if (requiresExtraDBMachines) {
				std::vector<IPAddress> extraIps;
				extraIps.reserve(processesPerMachine);
				for (int i = 0; i < processesPerMachine; i++) {
					extraIps.push_back(
					    makeIPAddressForSim(useIPv6, { 4, dc, deterministicRandom()->randomInt(1, i + 2), machine }));
				}

				Standalone<StringRef> newMachineId(deterministicRandom()->randomUniqueID().toString());

				LocalityData localities(Optional<Standalone<StringRef>>(), newZoneId, newMachineId, dcUID);
				localities.set(LiteralStringRef("data_hall"), dcUID);
				systemActors->push_back(reportErrors(simulatedMachine(*g_simulator.extraDB,
				                                                      extraIps,
				                                                      sslEnabled,
				                                                      localities,
				                                                      processClass,
				                                                      baseFolder,
				                                                      false,
				                                                      machine == useSeedForMachine,
				                                                      AgentNone,
				                                                      sslOnly,
				                                                      whitelistBinPaths,
				                                                      protocolVersion,
				                                                      configDBType),
				                                     "SimulatedMachine"));
			}

			assignedMachines++;
		}
	}

	g_simulator.desiredCoordinators = coordinatorCount;
	g_simulator.physicalDatacenters = dataCenters;
	g_simulator.processesPerMachine = processesPerMachine;

	TraceEvent("SetupSimulatorSettings")
	    .detail("DesiredCoordinators", g_simulator.desiredCoordinators)
	    .detail("PhysicalDatacenters", g_simulator.physicalDatacenters)
	    .detail("ProcessesPerMachine", g_simulator.processesPerMachine);

	// SOMEDAY: add locality for testers to simulate network topology
	// FIXME: Start workers with tester class instead, at least sometimes run tests with the testers-only flag
	int testerCount = *pTesterCount = deterministicRandom()->randomInt(4, 9);
	int useSeedForMachine = deterministicRandom()->randomInt(0, testerCount);
	for (int i = 0; i < testerCount; i++) {
		std::vector<IPAddress> ips;
		ips.push_back(makeIPAddressForSim(useIPv6, { 3, 4, 3, i + 1 }));
		Standalone<StringRef> newZoneId = Standalone<StringRef>(deterministicRandom()->randomUniqueID().toString());
		LocalityData localities(
		    Optional<Standalone<StringRef>>(), newZoneId, newZoneId, Optional<Standalone<StringRef>>());
		systemActors->push_back(
		    reportErrors(simulatedMachine(conn,
		                                  ips,
		                                  sslEnabled && sslOnly,
		                                  localities,
		                                  ProcessClass(ProcessClass::TesterClass, ProcessClass::CommandLineSource),
		                                  baseFolder,
		                                  false,
		                                  i == useSeedForMachine,
		                                  AgentNone,
		                                  sslEnabled && sslOnly,
		                                  whitelistBinPaths,
		                                  protocolVersion,
		                                  configDBType),
		                 "SimulatedTesterMachine"));
	}

	if (g_simulator.setDiffProtocol) {
		--(*pTesterCount);
	}

	*pStartingConfiguration = startingConfigString;

	// save some state that we only need when restarting the simulator.
	g_simulator.connectionString = conn.toString();
	g_simulator.testerCount = testerCount;

	TraceEvent("SimulatedClusterStarted")
	    .detail("DataCenters", dataCenters)
	    .detail("ServerMachineCount", machineCount)
	    .detail("ProcessesPerServer", processesPerMachine)
	    .detail("SSLEnabled", sslEnabled)
	    .detail("SSLOnly", sslOnly)
	    .detail("ClassesAssigned", assignClasses)
	    .detail("StartingConfiguration", pStartingConfiguration->toString());
}

using namespace std::literals;

#if defined(SSD_ROCKSDB_EXPERIMENTAL) && !VALGRIND
bool rocksDBEnabled = true;
#else
bool rocksDBEnabled = false;
#endif

// Populates the TestConfig fields according to what is found in the test file.
void checkTestConf(const char* testFile, TestConfig* testConfig) {}

} // namespace

ACTOR void setupAndRun(std::string dataFolder,
                       const char* testFile,
                       bool rebooting,
                       bool restoring,
                       std::string whitelistBinPaths) {
	state vector<Future<Void>> systemActors;
	state Optional<ClusterConnectionString> connFile;
	state Standalone<StringRef> startingConfiguration;
	state int testerCount = 1;
	state TestConfig testConfig;
	testConfig.readFromConfig(testFile);
	g_simulator.hasDiffProtocolProcess = testConfig.startIncompatibleProcess;
	g_simulator.setDiffProtocol = false;

	// The RocksDB storage engine does not support the restarting tests because you cannot consistently get a clean
	// snapshot of the storage engine without a snapshotting file system.
	// https://github.com/apple/foundationdb/issues/5155
	if (std::string_view(testFile).find("restarting") != std::string_view::npos) {
		testConfig.storageEngineExcludeTypes.push_back(4);
	}

	// The RocksDB engine is not always built with the rest of fdbserver. Don't try to use it if it is not included
	// in the build.
	if (!rocksDBEnabled) {
		testConfig.storageEngineExcludeTypes.push_back(4);
	}

	state ProtocolVersion protocolVersion = currentProtocolVersion;
	if (testConfig.startIncompatibleProcess) {
		// isolates right most 1 bit of compatibleProtocolVersionMask to make this protocolVersion incompatible
		uint64_t minAddToMakeIncompatible =
		    ProtocolVersion::compatibleProtocolVersionMask & ~(ProtocolVersion::compatibleProtocolVersionMask - 1);
		protocolVersion = ProtocolVersion(currentProtocolVersion.version() + minAddToMakeIncompatible);
	}

	// TODO (IPv6) Use IPv6?
	wait(g_simulator.onProcess(
	    g_simulator.newProcess("TestSystem",
	                           IPAddress(0x01010101),
	                           1,
	                           false,
	                           1,
	                           LocalityData(Optional<Standalone<StringRef>>(),
	                                        Standalone<StringRef>(deterministicRandom()->randomUniqueID().toString()),
	                                        Standalone<StringRef>(deterministicRandom()->randomUniqueID().toString()),
	                                        Optional<Standalone<StringRef>>()),
	                           ProcessClass(ProcessClass::TesterClass, ProcessClass::CommandLineSource),
	                           "",
	                           "",
	                           currentProtocolVersion),
	    TaskPriority::DefaultYield));
	Sim2FileSystem::newFileSystem();
	FlowTransport::createInstance(true, 1);
	TEST(true); // Simulation start

	try {
		// systemActors.push_back( startSystemMonitor(dataFolder) );
		if (rebooting) {
			wait(timeoutError(restartSimulatedSystem(&systemActors,
			                                         dataFolder,
			                                         &testerCount,
			                                         &connFile,
			                                         &startingConfiguration,
			                                         testConfig,
			                                         whitelistBinPaths,
			                                         protocolVersion),
			                  100.0));
			// FIXME: snapshot restore does not support multi-region restore, hence restore it as single region always
			if (restoring) {
				startingConfiguration = LiteralStringRef("usable_regions=1");
			}
		} else {
			g_expect_full_pointermap = 1;
			setupSimulatedSystem(&systemActors,
			                     dataFolder,
			                     &testerCount,
			                     &connFile,
			                     &startingConfiguration,
			                     whitelistBinPaths,
			                     testConfig,
			                     protocolVersion);
			wait(delay(1.0)); // FIXME: WHY!!!  //wait for machines to boot
		}
		std::string clusterFileDir = joinPath(dataFolder, deterministicRandom()->randomUniqueID().toString());
		platform::createDirectory(clusterFileDir);
		writeFile(joinPath(clusterFileDir, "fdb.cluster"), connFile.get().toString());
		wait(timeoutError(runTests(makeReference<ClusterConnectionFile>(joinPath(clusterFileDir, "fdb.cluster")),
		                           TEST_TYPE_FROM_FILE,
		                           TEST_ON_TESTERS,
		                           testerCount,
		                           testFile,
		                           startingConfiguration),
		                  isBuggifyEnabled(BuggifyType::General) ? 36000.0 : 5400.0));
	} catch (Error& e) {
		TraceEvent(SevError, "SetupAndRunError").error(e);
	}

	TraceEvent("SimulatedSystemDestruct").log();
	g_simulator.stop();
	destructed = true;
	wait(Never());
	ASSERT(false);
}<|MERGE_RESOLUTION|>--- conflicted
+++ resolved
@@ -89,11 +89,8 @@
 class TestConfig {
 	class ConfigBuilder {
 		using value_type = toml::basic_value<toml::discard_comments>;
-<<<<<<< HEAD
-		using base_variant = std::variant<int, bool, std::string, std::vector<int>, std::vector<std::string>>;
-=======
-		using base_variant = std::variant<int, bool, std::string, std::vector<int>, ConfigDBType>;
->>>>>>> 05853b97
+		using base_variant =
+		    std::variant<int, bool, std::string, std::vector<int>, std::vector<std::string>, ConfigDBType>;
 		using types =
 		    variant_map<variant_concat<base_variant, variant_map<base_variant, Optional>>, std::add_pointer_t>;
 		std::unordered_map<std::string_view, types> confMap;
@@ -118,16 +115,17 @@
 				(*this)(&res);
 				*val = std::move(res);
 			}
-<<<<<<< HEAD
 			void operator()(std::vector<std::string>* val) const {
 				auto arr = value.as_array();
 				for (const auto& i : arr) {
-					val->emplace_back(i.as_string());
+					val->push_back(i.as_string());
 				}
 			}
 			void operator()(Optional<std::vector<std::string>>* val) const {
 				std::vector<std::string> res;
-=======
+				(*this)(&res);
+				*val = std::move(res);
+			}
 			void operator()(ConfigDBType* val) const {
 				if (value.as_string() == "random") {
 					*val = deterministicRandom()->coinflip() ? ConfigDBType::SIMPLE : ConfigDBType::PAXOS;
@@ -137,7 +135,6 @@
 			}
 			void operator()(Optional<ConfigDBType>* val) const {
 				ConfigDBType res;
->>>>>>> 05853b97
 				(*this)(&res);
 				*val = std::move(res);
 			}
@@ -1797,11 +1794,8 @@
 
 	setProcessesPerMachine(testConfig);
 	setTss(testConfig);
-<<<<<<< HEAD
 	setSplits(testConfig);
-=======
 	setConfigDB(testConfig);
->>>>>>> 05853b97
 }
 
 // Configures the system according to the given specifications in order to run
