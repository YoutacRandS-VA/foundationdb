--- conflicted
+++ resolved
@@ -4750,13 +4750,10 @@
 ACTOR Future<Void> dataDistributor(DataDistributorInterface di, Reference<AsyncVar<struct ServerDBInfo>> db ) {
 	state Reference<DataDistributorData> self( new DataDistributorData(db, di.id()) );
 	state Future<Void> collection = actorCollection( self->addActor.getFuture() );
-<<<<<<< HEAD
 	state PromiseStream<GetMetricsListRequest> getShardMetricsList;
-=======
 	state Database cx = openDBOnServer(db, TaskPriority::DefaultDelay, true, true);
 	state ActorCollection actors(false);
 	self->addActor.send(actors.getResult());
->>>>>>> 5d8928d1
 
 	try {
 		TraceEvent("DataDistributorRunning", di.id());
@@ -4773,7 +4770,6 @@
 				TraceEvent("DataDistributorHalted", di.id()).detail("ReqID", req.requesterID);
 				break;
 			}
-<<<<<<< HEAD
 			when ( state GetDataDistributorMetricsRequest req = waitNext(di.dataDistributorMetrics.getFuture()) ) {
 				ErrorOr<Standalone<VectorRef<DDMetrics>>> result = wait(errorOr(brokenPromiseToNever(
 				    getShardMetricsList.getReply(GetMetricsListRequest(req.keys, req.shardLimit)))));
@@ -4784,13 +4780,12 @@
 					rep.storageMetricsList = result.get();
 					req.reply.send(rep);
 				}
-=======
+			}
 			when(DistributorSnapRequest snapReq = waitNext(di.distributorSnapReq.getFuture())) {
 				actors.add(ddSnapCreate(snapReq, db));
 			}
 			when(DistributorExclusionSafetyCheckRequest exclCheckReq = waitNext(di.distributorExclCheckReq.getFuture())) {
 				actors.add(ddExclusionSafetyCheck(exclCheckReq, self, cx));
->>>>>>> 5d8928d1
 			}
 		}
 	}
