--- conflicted
+++ resolved
@@ -673,12 +673,6 @@
 			    .detail("RemoteDead", remoteDead)
 			    .detail("PrimaryDead", primaryDead);
 			g_simulator->usableRegions = 1;
-<<<<<<< HEAD
-			g_simulator->killDataCenter(primaryDead ? g_simulator->primaryDcId : g_simulator->remoteDcId,
-			                            ISimulator::KillType::KillInstantly,
-			                            true);
-=======
->>>>>>> f63dfb89
 			wait(success(ManagementAPI::changeConfig(
 			    cx.getReference(),
 			    (primaryDead ? g_simulator->disablePrimary : g_simulator->disableRemote) + " repopulate_anti_quorum=1",
