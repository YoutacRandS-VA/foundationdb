--- conflicted
+++ resolved
@@ -212,21 +212,12 @@
 
 	bool isEncryptionEnabled = false;
 	bool buggifyFull = false;
-<<<<<<< HEAD
 
 	int64_t memoryFullThreshold =
 	    (int64_t)(SERVER_KNOBS->BLOB_WORKER_REJECT_WHEN_FULL_THRESHOLD * SERVER_KNOBS->SERVER_MEM_LIMIT);
 	int64_t lastResidentMemory = 0;
 	double lastResidentMemoryCheckTime = -100.0;
 
-=======
-
-	int64_t memoryFullThreshold =
-	    (int64_t)(SERVER_KNOBS->BLOB_WORKER_REJECT_WHEN_FULL_THRESHOLD * SERVER_KNOBS->SERVER_MEM_LIMIT);
-	int64_t lastResidentMemory = 0;
-	double lastResidentMemoryCheckTime = -100.0;
-
->>>>>>> c26fd425
 	BlobWorkerData(UID id, Reference<AsyncVar<ServerDBInfo> const> dbInfo, Database db)
 	  : id(id), db(db), tenantData(BGTenantMap(dbInfo)), dbInfo(dbInfo),
 	    initialSnapshotLock(new FlowLock(SERVER_KNOBS->BLOB_WORKER_INITIAL_SNAPSHOT_PARALLELISM)),
