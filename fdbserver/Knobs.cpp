--- conflicted
+++ resolved
@@ -364,12 +364,8 @@
 	init( MAX_PROXY_COMPUTE,                                      2.0 );
 	init( PROXY_COMPUTE_BUCKETS,                                20000 );
 	init( PROXY_COMPUTE_GROWTH_RATE,                             0.01 );
-<<<<<<< HEAD
-	init( TXN_STATE_SEND_AMOUNT,                                    2 );
+	init( TXN_STATE_SEND_AMOUNT,                                    4 );
 	init( ASK_READ_VERSION_FROM_MASTER,                          true );
-=======
-	init( TXN_STATE_SEND_AMOUNT,                                    4 );
->>>>>>> 314d0a52
 
 	// Master Server
 	// masterCommitter() in the master server will allow lower priority tasks (e.g. DataDistibution)
