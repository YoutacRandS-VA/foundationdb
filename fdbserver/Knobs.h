--- conflicted
+++ resolved
@@ -105,12 +105,8 @@
 	double INFLIGHT_PENALTY_REDUNDANT;
 	double INFLIGHT_PENALTY_UNHEALTHY;
 	double INFLIGHT_PENALTY_ONE_LEFT;
-<<<<<<< HEAD
-
-=======
 	bool USE_OLD_NEEDED_SERVERS;
-	
->>>>>>> 53d4798c
+
 	// Higher priorities are executed first
 	// Priority/100 is the "priority group"/"superpriority".  Priority inversion
 	//   is possible within but not between priority groups; fewer priority groups
