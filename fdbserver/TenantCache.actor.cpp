--- conflicted
+++ resolved
@@ -217,12 +217,7 @@
 
 		for (uint16_t i = 0; i < tenantCount; i++) {
 			TenantName tenantName(format("%s_%08d", "ddtc_test_tenant", tenantNumber + i));
-<<<<<<< HEAD
-			TenantMapEntry tenant(tenantNumber + i, KeyRef(), TenantState::READY);
-=======
-			TenantMapEntry tenant(tenantNumber + i);
->>>>>>> 537ceff8
-
+			TenantMapEntry tenant(tenantNumber + i, TenantState::READY);
 			tenantCache.insert(tenantName, tenant);
 		}
 
@@ -249,12 +244,7 @@
 
 		for (uint16_t i = 0; i < tenantCount; i++) {
 			TenantName tenantName(format("%s_%08d", "ddtc_test_tenant", tenantNumber + i));
-<<<<<<< HEAD
-			TenantMapEntry tenant(tenantNumber + i, KeyRef(), TenantState::READY);
-=======
-			TenantMapEntry tenant(tenantNumber + i);
->>>>>>> 537ceff8
-
+			TenantMapEntry tenant(tenantNumber + i, TenantState::READY);
 			tenantCache.insert(tenantName, tenant);
 		}
 
@@ -267,11 +257,7 @@
 
 			if (tenantOrdinal % staleTenantFraction != 0) {
 				TenantName tenantName(format("%s_%08d", "ddtc_test_tenant", tenantOrdinal));
-<<<<<<< HEAD
-				TenantMapEntry tenant(tenantOrdinal, KeyRef(), TenantState::READY);
-=======
-				TenantMapEntry tenant(tenantOrdinal);
->>>>>>> 537ceff8
+				TenantMapEntry tenant(tenantOrdinal, TenantState::READY);
 				bool newTenant = tenantCache.update(tenantName, tenant);
 				ASSERT(!newTenant);
 				keepCount++;
