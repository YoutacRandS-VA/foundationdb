/*
 * storageserver.actor.cpp
 *
 * This source file is part of the FoundationDB open source project
 *
 * Copyright 2013-2018 Apple Inc. and the FoundationDB project authors
 *
 * Licensed under the Apache License, Version 2.0 (the "License");
 * you may not use this file except in compliance with the License.
 * You may obtain a copy of the License at
 *
 *     http://www.apache.org/licenses/LICENSE-2.0
 *
 * Unless required by applicable law or agreed to in writing, software
 * distributed under the License is distributed on an "AS IS" BASIS,
 * WITHOUT WARRANTIES OR CONDITIONS OF ANY KIND, either express or implied.
 * See the License for the specific language governing permissions and
 * limitations under the License.
 */

#include <cinttypes>
#include <functional>
#include <type_traits>
#include <unordered_map>

#include "fdbrpc/fdbrpc.h"
#include "fdbrpc/LoadBalance.h"
#include "flow/ActorCollection.h"
#include "flow/Arena.h"
#include "flow/Hash3.h"
#include "flow/Histogram.h"
#include "flow/IRandom.h"
#include "flow/IndexedSet.h"
#include "flow/SystemMonitor.h"
#include "flow/Tracing.h"
#include "flow/Util.h"
#include "fdbclient/Atomic.h"
#include "fdbclient/DatabaseContext.h"
#include "fdbclient/KeyRangeMap.h"
#include "fdbclient/CommitProxyInterface.h"
#include "fdbclient/NativeAPI.actor.h"
#include "fdbclient/Notified.h"
#include "fdbclient/StatusClient.h"
#include "fdbclient/SystemData.h"
#include "fdbclient/VersionedMap.h"
#include "fdbserver/FDBExecHelper.actor.h"
#include "fdbserver/IKeyValueStore.h"
#include "fdbserver/Knobs.h"
#include "fdbserver/LatencyBandConfig.h"
#include "fdbserver/LogProtocolMessage.h"
#include "fdbserver/SpanContextMessage.h"
#include "fdbserver/LogSystem.h"
#include "fdbserver/MoveKeys.actor.h"
#include "fdbserver/MutationTracking.h"
#include "fdbserver/RecoveryState.h"
#include "fdbserver/StorageMetrics.h"
#include "fdbserver/ServerDBInfo.h"
#include "fdbserver/TLogInterface.h"
#include "fdbserver/WaitFailure.h"
#include "fdbserver/WorkerInterface.actor.h"
#include "fdbrpc/sim_validation.h"
#include "fdbrpc/Smoother.h"
#include "fdbrpc/Stats.h"
#include "flow/TDMetric.actor.h"
#include "flow/genericactors.actor.h"

#include "flow/actorcompiler.h" // This must be the last #include.

#ifndef __INTEL_COMPILER
#pragma region Data Structures
#endif

#define SHORT_CIRCUT_ACTUAL_STORAGE 0

namespace {
bool canReplyWith(Error e) {
	switch (e.code()) {
	case error_code_transaction_too_old:
	case error_code_future_version:
	case error_code_wrong_shard_server:
	case error_code_process_behind:
	case error_code_watch_cancelled:
		// case error_code_all_alternatives_failed:
		return true;
	default:
		return false;
	};
}
} // namespace

struct AddingShard : NonCopyable {
	KeyRange keys;
	Future<Void> fetchClient; // holds FetchKeys() actor
	Promise<Void> fetchComplete;
	Promise<Void> readWrite;

	std::deque<Standalone<VerUpdateRef>>
	    updates; // during the Fetching phase, mutations with key in keys and version>=(fetchClient's) fetchVersion;

	struct StorageServer* server;
	Version transferredVersion;

	enum Phase { WaitPrevious, Fetching, Waiting };

	Phase phase;

	AddingShard(StorageServer* server, KeyRangeRef const& keys);

	// When fetchKeys "partially completes" (splits an adding shard in two), this is used to construct the left half
	AddingShard(AddingShard* prev, KeyRange const& keys)
	  : keys(keys), fetchClient(prev->fetchClient), server(prev->server), transferredVersion(prev->transferredVersion),
	    phase(prev->phase) {}
	~AddingShard() {
		if (!fetchComplete.isSet())
			fetchComplete.send(Void());
		if (!readWrite.isSet())
			readWrite.send(Void());
	}

	void addMutation(Version version, MutationRef const& mutation);

	bool isTransferred() const { return phase == Waiting; }
};

class ShardInfo : public ReferenceCounted<ShardInfo>, NonCopyable {
	ShardInfo(KeyRange keys, std::unique_ptr<AddingShard>&& adding, StorageServer* readWrite)
	  : adding(std::move(adding)), readWrite(readWrite), keys(keys) {}

public:
	std::unique_ptr<AddingShard> adding;
	struct StorageServer* readWrite;
	KeyRange keys;
	uint64_t changeCounter;

	static ShardInfo* newNotAssigned(KeyRange keys) { return new ShardInfo(keys, nullptr, nullptr); }
	static ShardInfo* newReadWrite(KeyRange keys, StorageServer* data) { return new ShardInfo(keys, nullptr, data); }
	static ShardInfo* newAdding(StorageServer* data, KeyRange keys) {
		return new ShardInfo(keys, std::make_unique<AddingShard>(data, keys), nullptr);
	}
	static ShardInfo* addingSplitLeft(KeyRange keys, AddingShard* oldShard) {
		return new ShardInfo(keys, std::make_unique<AddingShard>(oldShard, keys), nullptr);
	}

	bool isReadable() const { return readWrite != nullptr; }
	bool notAssigned() const { return !readWrite && !adding; }
	bool assigned() const { return readWrite || adding; }
	bool isInVersionedData() const { return readWrite || (adding && adding->isTransferred()); }
	void addMutation(Version version, MutationRef const& mutation);
	bool isFetched() const { return readWrite || (adding && adding->fetchComplete.isSet()); }

	const char* debugDescribeState() const {
		if (notAssigned())
			return "NotAssigned";
		else if (adding && !adding->isTransferred())
			return "AddingFetching";
		else if (adding)
			return "AddingTransferred";
		else
			return "ReadWrite";
	}
};

struct StorageServerDisk {
	explicit StorageServerDisk(struct StorageServer* data, IKeyValueStore* storage) : data(data), storage(storage) {}

	void makeNewStorageServerDurable();
	bool makeVersionMutationsDurable(Version& prevStorageVersion, Version newStorageVersion, int64_t& bytesLeft);
	void makeVersionDurable(Version version);
	Future<bool> restoreDurableState();

	void changeLogProtocol(Version version, ProtocolVersion protocol);

	void writeMutation(MutationRef mutation);
	void writeKeyValue(KeyValueRef kv);
	void clearRange(KeyRangeRef keys);

	Future<Void> getError() { return storage->getError(); }
	Future<Void> init() { return storage->init(); }
	Future<Void> commit() { return storage->commit(); }

	// SOMEDAY: Put readNextKeyInclusive in IKeyValueStore
	Future<Key> readNextKeyInclusive(KeyRef key) { return readFirstKey(storage, KeyRangeRef(key, allKeys.end)); }
	Future<Optional<Value>> readValue(KeyRef key, Optional<UID> debugID = Optional<UID>()) {
		return storage->readValue(key, debugID);
	}
	Future<Optional<Value>> readValuePrefix(KeyRef key, int maxLength, Optional<UID> debugID = Optional<UID>()) {
		return storage->readValuePrefix(key, maxLength, debugID);
	}
	Future<Standalone<RangeResultRef>> readRange(KeyRangeRef keys, int rowLimit = 1 << 30, int byteLimit = 1 << 30) {
		return storage->readRange(keys, rowLimit, byteLimit);
	}

	KeyValueStoreType getKeyValueStoreType() const { return storage->getType(); }
	StorageBytes getStorageBytes() const { return storage->getStorageBytes(); }
	std::tuple<size_t, size_t, size_t> getSize() const { return storage->getSize(); }

private:
	struct StorageServer* data;
	IKeyValueStore* storage;

	void writeMutations(const VectorRef<MutationRef>& mutations, Version debugVersion, const char* debugContext);

	ACTOR static Future<Key> readFirstKey(IKeyValueStore* storage, KeyRangeRef range) {
		Standalone<RangeResultRef> r = wait(storage->readRange(range, 1));
		if (r.size())
			return r[0].key;
		else
			return range.end;
	}
};

struct UpdateEagerReadInfo {
	std::vector<KeyRef> keyBegin;
	std::vector<Key> keyEnd; // these are for ClearRange

	std::vector<std::pair<KeyRef, int>> keys;
	std::vector<Optional<Value>> value;

	Arena arena;

	void addMutations(VectorRef<MutationRef> const& mutations) {
		for (auto& m : mutations)
			addMutation(m);
	}

	void addMutation(MutationRef const& m) {
		// SOMEDAY: Theoretically we can avoid a read if there is an earlier overlapping ClearRange
		if (m.type == MutationRef::ClearRange && !m.param2.startsWith(systemKeys.end))
			keyBegin.push_back(m.param2);
		else if (m.type == MutationRef::CompareAndClear) {
			keyBegin.push_back(keyAfter(m.param1, arena));
			if (keys.size() > 0 && keys.back().first == m.param1) {
				// Don't issue a second read, if the last read was equal to the current key.
				// CompareAndClear is likely to be used after another atomic operation on same key.
				keys.back().second = std::max(keys.back().second, m.param2.size() + 1);
			} else {
				keys.emplace_back(m.param1, m.param2.size() + 1);
			}
		} else if ((m.type == MutationRef::AppendIfFits) || (m.type == MutationRef::ByteMin) ||
		           (m.type == MutationRef::ByteMax))
			keys.emplace_back(m.param1, CLIENT_KNOBS->VALUE_SIZE_LIMIT);
		else if (isAtomicOp((MutationRef::Type)m.type))
			keys.emplace_back(m.param1, m.param2.size());
	}

	void finishKeyBegin() {
		std::sort(keyBegin.begin(), keyBegin.end());
		keyBegin.resize(std::unique(keyBegin.begin(), keyBegin.end()) - keyBegin.begin());
		std::sort(keys.begin(), keys.end(), [](const std::pair<KeyRef, int>& lhs, const std::pair<KeyRef, int>& rhs) {
			return (lhs.first < rhs.first) || (lhs.first == rhs.first && lhs.second > rhs.second);
		});
		keys.resize(std::unique(keys.begin(),
		                        keys.end(),
		                        [](const std::pair<KeyRef, int>& lhs, const std::pair<KeyRef, int>& rhs) {
			                        return lhs.first == rhs.first;
		                        }) -
		            keys.begin());
		// value gets populated in doEagerReads
	}

	Optional<Value>& getValue(KeyRef key) {
		int i = std::lower_bound(keys.begin(),
		                         keys.end(),
		                         std::pair<KeyRef, int>(key, 0),
		                         [](const std::pair<KeyRef, int>& lhs, const std::pair<KeyRef, int>& rhs) {
			                         return lhs.first < rhs.first;
		                         }) -
		        keys.begin();
		ASSERT(i < keys.size() && keys[i].first == key);
		return value[i];
	}

	KeyRef getKeyEnd(KeyRef key) {
		int i = std::lower_bound(keyBegin.begin(), keyBegin.end(), key) - keyBegin.begin();
		ASSERT(i < keyBegin.size() && keyBegin[i] == key);
		return keyEnd[i];
	}
};

const int VERSION_OVERHEAD =
    64 + sizeof(Version) + sizeof(Standalone<VerUpdateRef>) + // mutationLog, 64b overhead for map
    2 * (64 + sizeof(Version) +
         sizeof(Reference<VersionedMap<KeyRef, ValueOrClearToRef>::PTreeT>)); // versioned map [ x2 for
                                                                              // createNewVersion(version+1) ], 64b
                                                                              // overhead for map
static int mvccStorageBytes(MutationRef const& m) {
	return VersionedMap<KeyRef, ValueOrClearToRef>::overheadPerItem * 2 +
	       (MutationRef::OVERHEAD_BYTES + m.param1.size() + m.param2.size()) * 2;
}

struct FetchInjectionInfo {
	Arena arena;
	vector<VerUpdateRef> changes;
};

class ServerWatchMetadata : public ReferenceCounted<ServerWatchMetadata> {
public:
	Key key;
	Optional<Value> value;
	Version version;
	Future<Version> watch_impl;
	Promise<Version> versionPromise;
	Optional<TagSet> tags;
	Optional<UID> debugID;

	ServerWatchMetadata(Key key, Optional<Value> value, Version version, Optional<TagSet> tags, Optional<UID> debugID)
	  : key(key), value(value), version(version), tags(tags), debugID(debugID) {}
};

struct StorageServer {
	typedef VersionedMap<KeyRef, ValueOrClearToRef> VersionedData;

private:
	// versionedData contains sets and clears.

	// * Nonoverlapping: No clear overlaps a set or another clear, or adjoins another clear.
	// ~ Clears are maximal: If versionedData.at(v) contains a clear [b,e) then
	//      there is a key data[e]@v, or e==allKeys.end, or a shard boundary or former boundary at e

	// * Reads are possible: When k is in a readable shard, for any v in [storageVersion, version.get()],
	//      storage[k] + versionedData.at(v)[k] = database[k] @ v    (storage[k] might be @ any version in
	//      [durableVersion, storageVersion])

	// * Transferred shards are partially readable: When k is in an adding, transferred shard, for any v in
	// [transferredVersion, version.get()],
	//      storage[k] + versionedData.at(v)[k] = database[k] @ v

	// * versionedData contains versions [storageVersion(), version.get()].  It might also contain version
	// (version.get()+1), in which changeDurableVersion may be deleting ghosts, and/or it might
	//      contain later versions if applyUpdate is on the stack.

	// * Old shards are erased: versionedData.atLatest() has entries (sets or intersecting clears) only for keys in
	// readable or adding,transferred shards.
	//   Earlier versions may have extra entries for shards that *were* readable or adding,transferred when those
	//   versions were the latest, but they eventually are forgotten.

	// * Old mutations are erased: All items in versionedData.atLatest() have insertVersion() > durableVersion(), but
	// views
	//   at older versions may contain older items which are also in storage (this is OK because of idempotency)

	VersionedData versionedData;
	std::map<Version, Standalone<VerUpdateRef>> mutationLog; // versions (durableVersion, version]
	std::unordered_map<KeyRef, Reference<ServerWatchMetadata>> watchMap; // keep track of server watches

public:
public:
	// Histograms
	struct FetchKeysHistograms {
		const Reference<Histogram> latency;
		const Reference<Histogram> bytes;
		const Reference<Histogram> bandwidth;

		FetchKeysHistograms()
		  : latency(Histogram::getHistogram(STORAGESERVER_HISTOGRAM_GROUP,
		                                    FETCH_KEYS_LATENCY_HISTOGRAM,
		                                    Histogram::Unit::microseconds)),
		    bytes(Histogram::getHistogram(STORAGESERVER_HISTOGRAM_GROUP,
		                                  FETCH_KEYS_BYTES_HISTOGRAM,
		                                  Histogram::Unit::bytes)),
		    bandwidth(Histogram::getHistogram(STORAGESERVER_HISTOGRAM_GROUP,
		                                      FETCH_KEYS_BYTES_PER_SECOND_HISTOGRAM,
		                                      Histogram::Unit::bytes_per_second)) {}
	} fetchKeysHistograms;

	// watch map operations
	Reference<ServerWatchMetadata> getWatchMetadata(KeyRef key) const;
	KeyRef setWatchMetadata(Reference<ServerWatchMetadata> metadata);
	void deleteWatchMetadata(KeyRef key);
	void clearWatchMetadata();

	class CurrentRunningFetchKeys {
		std::unordered_map<UID, double> startTimeMap;
		std::unordered_map<UID, KeyRange> keyRangeMap;

		static const StringRef emptyString;
		static const KeyRangeRef emptyKeyRange;

	public:
		void recordStart(const UID id, const KeyRange& keyRange) {
			startTimeMap[id] = now();
			keyRangeMap[id] = keyRange;
		}

		void recordFinish(const UID id) {
			startTimeMap.erase(id);
			keyRangeMap.erase(id);
		}

		std::pair<double, KeyRange> longestTime() const {
			if (numRunning() == 0) {
				return { -1, emptyKeyRange };
			}

			const double currentTime = now();
			double longest = 0;
			UID UIDofLongest;
			for (const auto& kv : startTimeMap) {
				const double currentRunningTime = currentTime - kv.second;
				if (longest <= currentRunningTime) {
					longest = currentRunningTime;
					UIDofLongest = kv.first;
				}
			}
			if (BUGGIFY) {
				UIDofLongest = deterministicRandom()->randomUniqueID();
			}
			auto it = keyRangeMap.find(UIDofLongest);
			if (it != keyRangeMap.end()) {
				return { longest, it->second };
			}
			return { -1, emptyKeyRange };
		}

		int numRunning() const { return startTimeMap.size(); }
	} currentRunningFetchKeys;

	Tag tag;
	vector<std::pair<Version, Tag>> history;
	vector<std::pair<Version, Tag>> allHistory;
	Version poppedAllAfter;
	std::map<Version, Arena>
	    freeable; // for each version, an Arena that must be held until that version is < oldestVersion
	Arena lastArena;
	double cpuUsage;
	double diskUsage;

	std::map<Version, Standalone<VerUpdateRef>> const& getMutationLog() const { return mutationLog; }
	std::map<Version, Standalone<VerUpdateRef>>& getMutableMutationLog() { return mutationLog; }
	VersionedData const& data() const { return versionedData; }
	VersionedData& mutableData() { return versionedData; }

	double old_rate = 1.0;
	double currentRate() {
		auto versionLag = version.get() - durableVersion.get();
		double res;
		if (versionLag >= SERVER_KNOBS->STORAGE_DURABILITY_LAG_HARD_MAX) {
			res = 0.0;
		} else if (versionLag > SERVER_KNOBS->STORAGE_DURABILITY_LAG_SOFT_MAX) {
			res =
			    1.0 -
			    (double(versionLag - SERVER_KNOBS->STORAGE_DURABILITY_LAG_SOFT_MAX) /
			     double(SERVER_KNOBS->STORAGE_DURABILITY_LAG_HARD_MAX - SERVER_KNOBS->STORAGE_DURABILITY_LAG_SOFT_MAX));
		} else {
			res = 1.0;
		}
		if (res != old_rate) {
			TraceEvent(SevDebug, "LocalRatekeeperChange", thisServerID)
			    .detail("Old", old_rate)
			    .detail("New", res)
			    .detail("NonDurableVersions", versionLag);
			old_rate = res;
		}
		return res;
	}

	void addMutationToMutationLogOrStorage(
	    Version ver,
	    MutationRef m); // Appends m to mutationLog@ver, or to storage if ver==invalidVersion

	// Update the byteSample, and write the updates to the mutation log@ver, or to storage if ver==invalidVersion
	void byteSampleApplyMutation(MutationRef const& m, Version ver);
	void byteSampleApplySet(KeyValueRef kv, Version ver);
	void byteSampleApplyClear(KeyRangeRef range, Version ver);

	void popVersion(Version v, bool popAllTags = false) {
		if (logSystem) {
			if (v > poppedAllAfter) {
				popAllTags = true;
				poppedAllAfter = std::numeric_limits<Version>::max();
			}

			vector<std::pair<Version, Tag>>* hist = &history;
			vector<std::pair<Version, Tag>> allHistoryCopy;
			if (popAllTags) {
				allHistoryCopy = allHistory;
				hist = &allHistoryCopy;
			}

			while (hist->size() && v > hist->back().first) {
				logSystem->pop(v, hist->back().second);
				hist->pop_back();
			}
			if (hist->size()) {
				logSystem->pop(v, hist->back().second);
			} else {
				logSystem->pop(v, tag);
			}
		}
	}

	Standalone<VerUpdateRef>& addVersionToMutationLog(Version v) {
		// return existing version...
		auto m = mutationLog.find(v);
		if (m != mutationLog.end())
			return m->second;

		// ...or create a new one
		auto& u = mutationLog[v];
		u.version = v;
		if (lastArena.getSize() >= 65536)
			lastArena = Arena(4096);
		u.arena() = lastArena;
		counters.bytesInput += VERSION_OVERHEAD;
		return u;
	}

	MutationRef addMutationToMutationLog(Standalone<VerUpdateRef>& mLV, MutationRef const& m) {
		byteSampleApplyMutation(m, mLV.version);
		counters.bytesInput += mvccStorageBytes(m);
		return mLV.push_back_deep(mLV.arena(), m);
	}

	StorageServerDisk storage;

	KeyRangeMap<Reference<ShardInfo>> shards;
	uint64_t shardChangeCounter; // max( shards->changecounter )

	KeyRangeMap<bool> cachedRangeMap; // indicates if a key-range is being cached

	// newestAvailableVersion[k]
	//   == invalidVersion -> k is unavailable at all versions
	//   <= storageVersion -> k is unavailable at all versions (but might be read anyway from storage if we are in the
	//   process of committing makeShardDurable)
	//   == v              -> k is readable (from storage+versionedData) @ [storageVersion,v], and not being updated
	//   when version increases
	//   == latestVersion  -> k is readable (from storage+versionedData) @ [storageVersion,version.get()], and thus
	//   stays available when version increases
	CoalescedKeyRangeMap<Version> newestAvailableVersion;

	CoalescedKeyRangeMap<Version> newestDirtyVersion; // Similar to newestAvailableVersion, but includes (only) keys
	                                                  // that were only partly available (due to cancelled fetchKeys)

	// The following are in rough order from newest to oldest
	Version lastTLogVersion, lastVersionWithData, restoredVersion;
	NotifiedVersion version;
	NotifiedVersion desiredOldestVersion; // We can increase oldestVersion (and then durableVersion) to this version
	                                      // when the disk permits
	NotifiedVersion oldestVersion; // See also storageVersion()
	NotifiedVersion durableVersion; // At least this version will be readable from storage after a power failure
	Version rebootAfterDurableVersion;
	int8_t primaryLocality;

	Deque<std::pair<Version, Version>> recoveryVersionSkips;
	int64_t versionLag; // An estimate for how many versions it takes for the data to move from the logs to this storage
	                    // server

	ProtocolVersion logProtocol;

	Reference<ILogSystem> logSystem;
	Reference<ILogSystem::IPeekCursor> logCursor;

	UID thisServerID;
	Key sk;
	Reference<AsyncVar<ServerDBInfo>> db;
	Database cx;
	ActorCollection actors;

	StorageServerMetrics metrics;
	CoalescedKeyRangeMap<bool, int64_t, KeyBytesMetric<int64_t>> byteSampleClears;
	AsyncVar<bool> byteSampleClearsTooLarge;
	Future<Void> byteSampleRecovery;
	Future<Void> durableInProgress;

	AsyncMap<Key, bool> watches;
	int64_t watchBytes;
	int64_t numWatches;
	AsyncVar<bool> noRecentUpdates;
	double lastUpdate;

	Int64MetricHandle readQueueSizeMetric;

	std::string folder;

	// defined only during splitMutations()/addMutation()
	UpdateEagerReadInfo* updateEagerReads;

	FlowLock durableVersionLock;
	FlowLock fetchKeysParallelismLock;
	vector<Promise<FetchInjectionInfo*>> readyFetchKeys;

	int64_t instanceID;

	Promise<Void> otherError;
	Promise<Void> coreStarted;
	bool shuttingDown;

	bool behind;
	bool versionBehind;

	bool debug_inApplyUpdate;
	double debug_lastValidateTime;

	int maxQueryQueue;
	int getAndResetMaxQueryQueueSize() {
		int val = maxQueryQueue;
		maxQueryQueue = 0;
		return val;
	}

	struct TransactionTagCounter {
		struct TagInfo {
			TransactionTag tag;
			double rate;
			double fractionalBusyness;

			TagInfo(TransactionTag const& tag, double rate, double fractionalBusyness)
			  : tag(tag), rate(rate), fractionalBusyness(fractionalBusyness) {}
		};

		TransactionTagMap<int64_t> intervalCounts;
		int64_t intervalTotalSampledCount = 0;
		TransactionTag busiestTag;
		int64_t busiestTagCount = 0;
		double intervalStart = 0;

		Optional<TagInfo> previousBusiestTag;

		int64_t costFunction(int64_t bytes) { return bytes / SERVER_KNOBS->READ_COST_BYTE_FACTOR + 1; }

		void addRequest(Optional<TagSet> const& tags, int64_t bytes) {
			if (tags.present()) {
				TEST(true); // Tracking tag on storage server
				double cost = costFunction(bytes);
				for (auto& tag : tags.get()) {
					int64_t& count = intervalCounts[TransactionTag(tag, tags.get().getArena())];
					count += cost;
					if (count > busiestTagCount) {
						busiestTagCount = count;
						busiestTag = tag;
					}
				}

				intervalTotalSampledCount += cost;
			}
		}

		void startNewInterval(UID id) {
			double elapsed = now() - intervalStart;
			previousBusiestTag.reset();
			if (intervalStart > 0 && CLIENT_KNOBS->READ_TAG_SAMPLE_RATE > 0 && elapsed > 0) {
				double rate = busiestTagCount / CLIENT_KNOBS->READ_TAG_SAMPLE_RATE / elapsed;
				if (rate > SERVER_KNOBS->MIN_TAG_READ_PAGES_RATE) {
					previousBusiestTag = TagInfo(busiestTag, rate, (double)busiestTagCount / intervalTotalSampledCount);
				}

				TraceEvent("BusiestReadTag", id)
				    .detail("Elapsed", elapsed)
				    .detail("Tag", printable(busiestTag))
				    .detail("TagCost", busiestTagCount)
				    .detail("TotalSampledCost", intervalTotalSampledCount)
				    .detail("Reported", previousBusiestTag.present())
				    .trackLatest(id.toString() + "/BusiestReadTag");
			}

			intervalCounts.clear();
			intervalTotalSampledCount = 0;
			busiestTagCount = 0;
			intervalStart = now();
		}

		Optional<TagInfo> getBusiestTag() const { return previousBusiestTag; }
	};

	TransactionTagCounter transactionTagCounter;

	Optional<LatencyBandConfig> latencyBandConfig;

	struct Counters {
		CounterCollection cc;
<<<<<<< HEAD
		Counter allQueries, getKeyQueries, getValueQueries, getRangeQueries, getRangeStreamQueries, finishedQueries, rowsQueried, bytesQueried, watchQueries, emptyQueries;
=======
		Counter allQueries, getKeyQueries, getValueQueries, getRangeQueries, finishedQueries, lowPriorityQueries,
		    rowsQueried, bytesQueried, watchQueries, emptyQueries;
>>>>>>> 652c5c4e
		Counter bytesInput, bytesDurable, bytesFetched,
		    mutationBytes; // Like bytesInput but without MVCC accounting
		Counter sampledBytesCleared;
		Counter mutations, setMutations, clearRangeMutations, atomicMutations;
		Counter updateBatches, updateVersions;
		Counter loops;
		Counter fetchWaitingMS, fetchWaitingCount, fetchExecutingMS, fetchExecutingCount;
		Counter readsRejected;

		LatencySample readLatencySample;
		LatencyBands readLatencyBands;

		Counters(StorageServer* self)
<<<<<<< HEAD
			: cc("StorageServer", self->thisServerID.toString()),
			getKeyQueries("GetKeyQueries", cc),
			getValueQueries("GetValueQueries",cc),
			getRangeQueries("GetRangeQueries", cc),
			getRangeStreamQueries("GetRangeStreamQueries", cc),
			allQueries("QueryQueue", cc),
			finishedQueries("FinishedQueries", cc),
			rowsQueried("RowsQueried", cc),
			bytesQueried("BytesQueried", cc),
			watchQueries("WatchQueries", cc),
			emptyQueries("EmptyQueries", cc),
			bytesInput("BytesInput", cc),
			bytesDurable("BytesDurable", cc),
			bytesFetched("BytesFetched", cc),
			mutationBytes("MutationBytes", cc),
			sampledBytesCleared("SampledBytesCleared", cc),
			mutations("Mutations", cc),
			setMutations("SetMutations", cc),
			clearRangeMutations("ClearRangeMutations", cc),
			atomicMutations("AtomicMutations", cc),
			updateBatches("UpdateBatches", cc),
			updateVersions("UpdateVersions", cc),
			loops("Loops", cc),
			fetchWaitingMS("FetchWaitingMS", cc),
			fetchWaitingCount("FetchWaitingCount", cc),
			fetchExecutingMS("FetchExecutingMS", cc),
			fetchExecutingCount("FetchExecutingCount", cc),
			readsRejected("ReadsRejected", cc),
			readLatencySample("ReadLatencyMetrics", self->thisServerID, SERVER_KNOBS->LATENCY_METRICS_LOGGING_INTERVAL, SERVER_KNOBS->LATENCY_SAMPLE_SIZE),
			readLatencyBands("ReadLatencyBands", self->thisServerID, SERVER_KNOBS->STORAGE_LOGGING_DELAY)
		{
			specialCounter(cc, "LastTLogVersion", [self](){ return self->lastTLogVersion; });
			specialCounter(cc, "Version", [self](){ return self->version.get(); });
			specialCounter(cc, "StorageVersion", [self](){ return self->storageVersion(); });
			specialCounter(cc, "DurableVersion", [self](){ return self->durableVersion.get(); });
			specialCounter(cc, "DesiredOldestVersion", [self](){ return self->desiredOldestVersion.get(); });
			specialCounter(cc, "VersionLag", [self](){ return self->versionLag; });
			specialCounter(cc, "LocalRate", [self]{ return self->currentRate() * 100; });
=======
		  : cc("StorageServer", self->thisServerID.toString()), getKeyQueries("GetKeyQueries", cc),
		    getValueQueries("GetValueQueries", cc), getRangeQueries("GetRangeQueries", cc),
		    allQueries("QueryQueue", cc), finishedQueries("FinishedQueries", cc),
		    lowPriorityQueries("LowPriorityQueries", cc), rowsQueried("RowsQueried", cc),
		    bytesQueried("BytesQueried", cc), watchQueries("WatchQueries", cc), emptyQueries("EmptyQueries", cc),
		    bytesInput("BytesInput", cc), bytesDurable("BytesDurable", cc), bytesFetched("BytesFetched", cc),
		    mutationBytes("MutationBytes", cc), sampledBytesCleared("SampledBytesCleared", cc),
		    mutations("Mutations", cc), setMutations("SetMutations", cc),
		    clearRangeMutations("ClearRangeMutations", cc), atomicMutations("AtomicMutations", cc),
		    updateBatches("UpdateBatches", cc), updateVersions("UpdateVersions", cc), loops("Loops", cc),
		    fetchWaitingMS("FetchWaitingMS", cc), fetchWaitingCount("FetchWaitingCount", cc),
		    fetchExecutingMS("FetchExecutingMS", cc), fetchExecutingCount("FetchExecutingCount", cc),
		    readsRejected("ReadsRejected", cc), readLatencySample("ReadLatencyMetrics",
		                                                          self->thisServerID,
		                                                          SERVER_KNOBS->LATENCY_METRICS_LOGGING_INTERVAL,
		                                                          SERVER_KNOBS->LATENCY_SAMPLE_SIZE),
		    readLatencyBands("ReadLatencyBands", self->thisServerID, SERVER_KNOBS->STORAGE_LOGGING_DELAY) {
			specialCounter(cc, "LastTLogVersion", [self]() { return self->lastTLogVersion; });
			specialCounter(cc, "Version", [self]() { return self->version.get(); });
			specialCounter(cc, "StorageVersion", [self]() { return self->storageVersion(); });
			specialCounter(cc, "DurableVersion", [self]() { return self->durableVersion.get(); });
			specialCounter(cc, "DesiredOldestVersion", [self]() { return self->desiredOldestVersion.get(); });
			specialCounter(cc, "VersionLag", [self]() { return self->versionLag; });
			specialCounter(cc, "LocalRate", [self] { return self->currentRate() * 100; });
>>>>>>> 652c5c4e

			specialCounter(cc, "BytesReadSampleCount", [self]() { return self->metrics.bytesReadSample.queue.size(); });

			specialCounter(
			    cc, "FetchKeysFetchActive", [self]() { return self->fetchKeysParallelismLock.activePermits(); });
			specialCounter(cc, "FetchKeysWaiting", [self]() { return self->fetchKeysParallelismLock.waiters(); });

			specialCounter(cc, "QueryQueueMax", [self]() { return self->getAndResetMaxQueryQueueSize(); });

			specialCounter(cc, "BytesStored", [self]() { return self->metrics.byteSample.getEstimate(allKeys); });
			specialCounter(cc, "ActiveWatches", [self]() { return self->numWatches; });
			specialCounter(cc, "WatchBytes", [self]() { return self->watchBytes; });

			specialCounter(cc, "KvstoreBytesUsed", [self]() { return self->storage.getStorageBytes().used; });
			specialCounter(cc, "KvstoreBytesFree", [self]() { return self->storage.getStorageBytes().free; });
			specialCounter(cc, "KvstoreBytesAvailable", [self]() { return self->storage.getStorageBytes().available; });
			specialCounter(cc, "KvstoreBytesTotal", [self]() { return self->storage.getStorageBytes().total; });
			specialCounter(cc, "KvstoreSizeTotal", [self]() { return std::get<0>(self->storage.getSize()); });
			specialCounter(cc, "KvstoreNodeTotal", [self]() { return std::get<1>(self->storage.getSize()); });
			specialCounter(cc, "KvstoreInlineKey", [self]() { return std::get<2>(self->storage.getSize()); });
		}
	} counters;

<<<<<<< HEAD
	StorageServer(IKeyValueStore* storage, Reference<AsyncVar<ServerDBInfo>> const& db, StorageServerInterface const& ssi)
		:	instanceID(deterministicRandom()->randomUniqueID().first()),
			storage(this, storage), db(db), actors(false),
			lastTLogVersion(0), lastVersionWithData(0), restoredVersion(0),
			rebootAfterDurableVersion(std::numeric_limits<Version>::max()),
			durableInProgress(Void()),
			versionLag(0), primaryLocality(tagLocalityInvalid),
			updateEagerReads(0),
			shardChangeCounter(0),
			fetchKeysParallelismLock(SERVER_KNOBS->FETCH_KEYS_PARALLELISM),
			shuttingDown(false), debug_inApplyUpdate(false), debug_lastValidateTime(0), watchBytes(0), numWatches(0),
			logProtocol(0), counters(this), tag(invalidTag), maxQueryQueue(0), thisServerID(ssi.id()),
			readQueueSizeMetric(LiteralStringRef("StorageServer.ReadQueueSize")),
			behind(false), versionBehind(false), byteSampleClears(false, LiteralStringRef("\xff\xff\xff")), noRecentUpdates(false),
			lastUpdate(now()), poppedAllAfter(std::numeric_limits<Version>::max()), cpuUsage(0.0), diskUsage(0.0)
	{
=======
	StorageServer(IKeyValueStore* storage,
	              Reference<AsyncVar<ServerDBInfo>> const& db,
	              StorageServerInterface const& ssi)
	  : fetchKeysHistograms(), instanceID(deterministicRandom()->randomUniqueID().first()), storage(this, storage),
	    db(db), actors(false), lastTLogVersion(0), lastVersionWithData(0), restoredVersion(0),
	    rebootAfterDurableVersion(std::numeric_limits<Version>::max()), durableInProgress(Void()), versionLag(0),
	    primaryLocality(tagLocalityInvalid), updateEagerReads(0), shardChangeCounter(0),
	    fetchKeysParallelismLock(SERVER_KNOBS->FETCH_KEYS_PARALLELISM_BYTES), shuttingDown(false),
	    debug_inApplyUpdate(false), debug_lastValidateTime(0), watchBytes(0), numWatches(0), logProtocol(0),
	    counters(this), tag(invalidTag), maxQueryQueue(0), thisServerID(ssi.id()),
	    readQueueSizeMetric(LiteralStringRef("StorageServer.ReadQueueSize")), behind(false), versionBehind(false),
	    byteSampleClears(false, LiteralStringRef("\xff\xff\xff")), noRecentUpdates(false), lastUpdate(now()),
	    poppedAllAfter(std::numeric_limits<Version>::max()), cpuUsage(0.0), diskUsage(0.0) {
>>>>>>> 652c5c4e
		version.initMetric(LiteralStringRef("StorageServer.Version"), counters.cc.id);
		oldestVersion.initMetric(LiteralStringRef("StorageServer.OldestVersion"), counters.cc.id);
		durableVersion.initMetric(LiteralStringRef("StorageServer.DurableVersion"), counters.cc.id);
		desiredOldestVersion.initMetric(LiteralStringRef("StorageServer.DesiredOldestVersion"), counters.cc.id);

		newestAvailableVersion.insert(allKeys, invalidVersion);
		newestDirtyVersion.insert(allKeys, invalidVersion);
		addShard(ShardInfo::newNotAssigned(allKeys));

		cx = openDBOnServer(db, TaskPriority::DefaultEndpoint, true, true);
	}

	//~StorageServer() { fclose(log); }

	// Puts the given shard into shards.  The caller is responsible for adding shards
	//   for all ranges in shards.getAffectedRangesAfterInsertion(newShard->keys)), because these
	//   shards are invalidated by the call.
	void addShard(ShardInfo* newShard) {
		ASSERT(!newShard->keys.empty());
		newShard->changeCounter = ++shardChangeCounter;
		//TraceEvent("AddShard", this->thisServerID).detail("KeyBegin", newShard->keys.begin).detail("KeyEnd", newShard->keys.end).detail("State", newShard->isReadable() ? "Readable" : newShard->notAssigned() ? "NotAssigned" : "Adding").detail("Version", this->version.get());
		/*auto affected = shards.getAffectedRangesAfterInsertion( newShard->keys, Reference<ShardInfo>() );
		for(auto i = affected.begin(); i != affected.end(); ++i)
		    shards.insert( *i, Reference<ShardInfo>() );*/
		shards.insert(newShard->keys, Reference<ShardInfo>(newShard));
	}
	void addMutation(Version version,
	                 MutationRef const& mutation,
	                 KeyRangeRef const& shard,
	                 UpdateEagerReadInfo* eagerReads);
	void setInitialVersion(Version ver) {
		version = ver;
		desiredOldestVersion = ver;
		oldestVersion = ver;
		durableVersion = ver;
		lastVersionWithData = ver;
		restoredVersion = ver;

		mutableData().createNewVersion(ver);
		mutableData().forgetVersionsBefore(ver);
	}

	// This is the maximum version that might be read from storage (the minimum version is durableVersion)
	Version storageVersion() const { return oldestVersion.get(); }

	bool isReadable(KeyRangeRef const& keys) {
		auto sh = shards.intersectingRanges(keys);
		for (auto i = sh.begin(); i != sh.end(); ++i)
			if (!i->value()->isReadable())
				return false;
		return true;
	}

	void checkChangeCounter(uint64_t oldShardChangeCounter, KeyRef const& key) {
		if (oldShardChangeCounter != shardChangeCounter && shards[key]->changeCounter > oldShardChangeCounter) {
			TEST(true); // shard change during getValueQ
			throw wrong_shard_server();
		}
	}

	void checkChangeCounter(uint64_t oldShardChangeCounter, KeyRangeRef const& keys) {
		if (oldShardChangeCounter != shardChangeCounter) {
			auto sh = shards.intersectingRanges(keys);
			for (auto i = sh.begin(); i != sh.end(); ++i)
				if (i->value()->changeCounter > oldShardChangeCounter) {
					TEST(true); // shard change during range operation
					throw wrong_shard_server();
				}
		}
	}

	Counter::Value queueSize() { return counters.bytesInput.getValue() - counters.bytesDurable.getValue(); }

	// penalty used by loadBalance() to balance requests among SSes. We prefer SS with less write queue size.
	double getPenalty() {
		return std::max(std::max(1.0,
		                         (queueSize() - (SERVER_KNOBS->TARGET_BYTES_PER_STORAGE_SERVER -
		                                         2.0 * SERVER_KNOBS->SPRING_BYTES_STORAGE_SERVER)) /
		                             SERVER_KNOBS->SPRING_BYTES_STORAGE_SERVER),
		                (currentRate() < 1e-6 ? 1e6 : 1.0 / currentRate()));
	}

	// Normally the storage server prefers to serve read requests over making mutations
	// durable to disk. However, when the storage server falls to far behind on
	// making mutations durable, this function will change the priority to prefer writes.
	Future<Void> getQueryDelay() {
		if ((version.get() - durableVersion.get() > SERVER_KNOBS->LOW_PRIORITY_DURABILITY_LAG) ||
		    (queueSize() > SERVER_KNOBS->LOW_PRIORITY_STORAGE_QUEUE_BYTES)) {
			++counters.lowPriorityQueries;
			return delay(0, TaskPriority::LowPriorityRead);
		}
		return delay(0, TaskPriority::DefaultEndpoint);
	}

	template <class Reply>
	using isLoadBalancedReply = std::is_base_of<LoadBalancedReply, Reply>;

	template <class Reply>
	static typename std::enable_if<isLoadBalancedReply<Reply>::value, void>::type
	sendErrorWithPenalty(const ReplyPromise<Reply>& promise, const Error& err, double penalty) {
		Reply reply;
		reply.error = err;
		reply.penalty = penalty;
		promise.send(reply);
	}

	template <class Reply>
	static typename std::enable_if<!isLoadBalancedReply<Reply>::value, void>::type
	sendErrorWithPenalty(const ReplyPromise<Reply>& promise, const Error& err, double) {
		promise.sendError(err);
	}

	template <class Request>
	bool shouldRead(const Request& request) {
		auto rate = currentRate();
		if (rate < SERVER_KNOBS->STORAGE_DURABILITY_LAG_REJECT_THRESHOLD &&
		    deterministicRandom()->random01() >
		        std::max(SERVER_KNOBS->STORAGE_DURABILITY_LAG_MIN_RATE,
		                 rate / SERVER_KNOBS->STORAGE_DURABILITY_LAG_REJECT_THRESHOLD)) {
			sendErrorWithPenalty(request.reply, server_overloaded(), getPenalty());
			++counters.readsRejected;
			return false;
		}
		return true;
	}

	template <class Request, class HandleFunction>
	Future<Void> readGuard(const Request& request, const HandleFunction& fun) {
		bool read = shouldRead(request);
		if (!read) {
			return Void();
		}
		return fun(this, request);
	}
};

const StringRef StorageServer::CurrentRunningFetchKeys::emptyString = LiteralStringRef("");
const KeyRangeRef StorageServer::CurrentRunningFetchKeys::emptyKeyRange =
    KeyRangeRef(StorageServer::CurrentRunningFetchKeys::emptyString,
                StorageServer::CurrentRunningFetchKeys::emptyString);

// If and only if key:=value is in (storage+versionedData),    // NOT ACTUALLY: and key < allKeys.end,
//   and H(key) < |key+value|/bytesPerSample,
//     let sampledSize = max(|key+value|,bytesPerSample)
//     persistByteSampleKeys.begin()+key := sampledSize is in storage
//     (key,sampledSize) is in byteSample

// So P(key is sampled) * sampledSize == |key+value|

void StorageServer::byteSampleApplyMutation(MutationRef const& m, Version ver) {
	if (m.type == MutationRef::ClearRange)
		byteSampleApplyClear(KeyRangeRef(m.param1, m.param2), ver);
	else if (m.type == MutationRef::SetValue)
		byteSampleApplySet(KeyValueRef(m.param1, m.param2), ver);
	else
		ASSERT(false); // Mutation of unknown type modfying byte sample
}

// watchMap Operations
Reference<ServerWatchMetadata> StorageServer::getWatchMetadata(KeyRef key) const {
	const auto it = watchMap.find(key);
	if (it == watchMap.end())
		return Reference<ServerWatchMetadata>();
	return it->second;
}

KeyRef StorageServer::setWatchMetadata(Reference<ServerWatchMetadata> metadata) {
	KeyRef keyRef = metadata->key.contents();

	watchMap[keyRef] = metadata;
	return keyRef;
}

void StorageServer::deleteWatchMetadata(KeyRef key) {
	watchMap.erase(key);
}

void StorageServer::clearWatchMetadata() {
	watchMap.clear();
}

#ifndef __INTEL_COMPILER
#pragma endregion
#endif

/////////////////////////////////// Validation ///////////////////////////////////////
#ifndef __INTEL_COMPILER
#pragma region Validation
#endif
bool validateRange(StorageServer::VersionedData::ViewAtVersion const& view,
                   KeyRangeRef range,
                   Version version,
                   UID id,
                   Version minInsertVersion) {
	// * Nonoverlapping: No clear overlaps a set or another clear, or adjoins another clear.
	// * Old mutations are erased: All items in versionedData.atLatest() have insertVersion() > durableVersion()

	//TraceEvent("ValidateRange", id).detail("KeyBegin", range.begin).detail("KeyEnd", range.end).detail("Version", version);
	KeyRef k;
	bool ok = true;
	bool kIsClear = false;
	auto i = view.lower_bound(range.begin);
	if (i != view.begin())
		--i;
	for (; i != view.end() && i.key() < range.end; ++i) {
		ASSERT(i.insertVersion() > minInsertVersion);
		if (kIsClear && i->isClearTo() ? i.key() <= k : i.key() < k) {
			TraceEvent(SevError, "InvalidRange", id)
			    .detail("Key1", k)
			    .detail("Key2", i.key())
			    .detail("Version", version);
			ok = false;
		}
		// ASSERT( i.key() >= k );
		kIsClear = i->isClearTo();
		k = kIsClear ? i->getEndKey() : i.key();
	}
	return ok;
}

void validate(StorageServer* data, bool force = false) {
	try {
		if (force || (EXPENSIVE_VALIDATION)) {
			data->newestAvailableVersion.validateCoalesced();
			data->newestDirtyVersion.validateCoalesced();

			for (auto s = data->shards.ranges().begin(); s != data->shards.ranges().end(); ++s) {
				ASSERT(s->value()->keys == s->range());
				ASSERT(!s->value()->keys.empty());
			}

			for (auto s = data->shards.ranges().begin(); s != data->shards.ranges().end(); ++s)
				if (s->value()->isReadable()) {
					auto ar = data->newestAvailableVersion.intersectingRanges(s->range());
					for (auto a = ar.begin(); a != ar.end(); ++a)
						ASSERT(a->value() == latestVersion);
				}

			// * versionedData contains versions [storageVersion(), version.get()].  It might also contain version
			// (version.get()+1), in which changeDurableVersion may be deleting ghosts, and/or it might
			//      contain later versions if applyUpdate is on the stack.
			ASSERT(data->data().getOldestVersion() == data->storageVersion());
			ASSERT(data->data().getLatestVersion() == data->version.get() ||
			       data->data().getLatestVersion() == data->version.get() + 1 ||
			       (data->debug_inApplyUpdate && data->data().getLatestVersion() > data->version.get()));

			auto latest = data->data().atLatest();

			// * Old shards are erased: versionedData.atLatest() has entries (sets or clear *begins*) only for keys in
			// readable or adding,transferred shards.
			for (auto s = data->shards.ranges().begin(); s != data->shards.ranges().end(); ++s) {
				ShardInfo* shard = s->value().getPtr();
				if (!shard->isInVersionedData()) {
					if (latest.lower_bound(s->begin()) != latest.lower_bound(s->end())) {
						TraceEvent(SevError, "VF", data->thisServerID)
						    .detail("LastValidTime", data->debug_lastValidateTime)
						    .detail("KeyBegin", s->begin())
						    .detail("KeyEnd", s->end())
						    .detail("FirstKey", latest.lower_bound(s->begin()).key())
						    .detail("FirstInsertV", latest.lower_bound(s->begin()).insertVersion());
					}
					ASSERT(latest.lower_bound(s->begin()) == latest.lower_bound(s->end()));
				}
			}

			latest.validate();
			validateRange(latest, allKeys, data->version.get(), data->thisServerID, data->durableVersion.get());

			data->debug_lastValidateTime = now();
		}
	} catch (...) {
		TraceEvent(SevError, "ValidationFailure", data->thisServerID)
		    .detail("LastValidTime", data->debug_lastValidateTime);
		throw;
	}
}
#ifndef __INTEL_COMPILER
#pragma endregion
#endif

void updateProcessStats(StorageServer* self) {
	if (g_network->isSimulated()) {
		// diskUsage and cpuUsage are not relevant in the simulator,
		// and relying on the actual values could break seed determinism
		self->cpuUsage = 100.0;
		self->diskUsage = 100.0;
		return;
	}

	SystemStatistics sysStats = getSystemStatistics();
	if (sysStats.initialized) {
		self->cpuUsage = 100 * sysStats.processCPUSeconds / sysStats.elapsed;
		self->diskUsage = 100 * std::max(0.0, (sysStats.elapsed - sysStats.processDiskIdleSeconds) / sysStats.elapsed);
	}
}

///////////////////////////////////// Queries /////////////////////////////////
#ifndef __INTEL_COMPILER
#pragma region Queries
#endif

ACTOR Future<Version> waitForVersionActor(StorageServer* data, Version version, SpanID spanContext) {
	state Span span("SS.WaitForVersion"_loc, { spanContext });
	choose {
		when(wait(data->version.whenAtLeast(version))) {
			// FIXME: A bunch of these can block with or without the following delay 0.
			// wait( delay(0) );  // don't do a whole bunch of these at once
			if (version < data->oldestVersion.get())
				throw transaction_too_old(); // just in case
			return version;
		}
		when(wait(delay(SERVER_KNOBS->FUTURE_VERSION_DELAY))) {
			if (deterministicRandom()->random01() < 0.001)
				TraceEvent(SevWarn, "ShardServerFutureVersion1000x", data->thisServerID)
				    .detail("Version", version)
				    .detail("MyVersion", data->version.get())
				    .detail("ServerID", data->thisServerID);
			throw future_version();
		}
	}
}

Future<Version> waitForVersion(StorageServer* data, Version version, SpanID spanContext) {
	if (version == latestVersion) {
		version = std::max(Version(1), data->version.get());
	}

	if (version < data->oldestVersion.get() || version <= 0) {
		return transaction_too_old();
	} else if (version <= data->version.get()) {
		return version;
	}

	if ((data->behind || data->versionBehind) && version > data->version.get()) {
		return process_behind();
	}

	if (deterministicRandom()->random01() < 0.001) {
		TraceEvent("WaitForVersion1000x");
	}
	return waitForVersionActor(data, version, spanContext);
}

ACTOR Future<Version> waitForVersionNoTooOld(StorageServer* data, Version version) {
	// This could become an Actor transparently, but for now it just does the lookup
	if (version == latestVersion)
		version = std::max(Version(1), data->version.get());
	if (version <= data->version.get())
		return version;
	choose {
		when(wait(data->version.whenAtLeast(version))) { return version; }
		when(wait(delay(SERVER_KNOBS->FUTURE_VERSION_DELAY))) {
			if (deterministicRandom()->random01() < 0.001)
				TraceEvent(SevWarn, "ShardServerFutureVersion1000x", data->thisServerID)
				    .detail("Version", version)
				    .detail("MyVersion", data->version.get())
				    .detail("ServerID", data->thisServerID);
			throw future_version();
		}
	}
}

ACTOR Future<Void> getValueQ(StorageServer* data, GetValueRequest req) {
	state int64_t resultSize = 0;
	Span span("SS:getValue"_loc, { req.spanContext });
	span.addTag("key"_sr, req.key);

	try {
		++data->counters.getValueQueries;
		++data->counters.allQueries;
		++data->readQueueSizeMetric;
		data->maxQueryQueue = std::max<int>(
		    data->maxQueryQueue, data->counters.allQueries.getValue() - data->counters.finishedQueries.getValue());

		// Active load balancing runs at a very high priority (to obtain accurate queue lengths)
		// so we need to downgrade here
		wait(data->getQueryDelay());

		if (req.debugID.present())
			g_traceBatch.addEvent("GetValueDebug",
			                      req.debugID.get().first(),
			                      "getValueQ.DoRead"); //.detail("TaskID", g_network->getCurrentTask());

		state Optional<Value> v;
		state Version version = wait(waitForVersion(data, req.version, req.spanContext));
		if (req.debugID.present())
			g_traceBatch.addEvent("GetValueDebug",
			                      req.debugID.get().first(),
			                      "getValueQ.AfterVersion"); //.detail("TaskID", g_network->getCurrentTask());

		state uint64_t changeCounter = data->shardChangeCounter;

		if (!data->shards[req.key]->isReadable()) {
			//TraceEvent("WrongShardServer", data->thisServerID).detail("Key", req.key).detail("Version", version).detail("In", "getValueQ");
			throw wrong_shard_server();
		}

		state int path = 0;
		auto i = data->data().at(version).lastLessOrEqual(req.key);
		if (i && i->isValue() && i.key() == req.key) {
			v = (Value)i->getValue();
			path = 1;
		} else if (!i || !i->isClearTo() || i->getEndKey() <= req.key) {
			path = 2;
			Optional<Value> vv = wait(data->storage.readValue(req.key, req.debugID));
			// Validate that while we were reading the data we didn't lose the version or shard
			if (version < data->storageVersion()) {
				TEST(true); // transaction_too_old after readValue
				throw transaction_too_old();
			}
			data->checkChangeCounter(changeCounter, req.key);
			v = vv;
		}

		DEBUG_MUTATION("ShardGetValue",
		               version,
		               MutationRef(MutationRef::DebugKey, req.key, v.present() ? v.get() : LiteralStringRef("<null>")));
		DEBUG_MUTATION("ShardGetPath",
		               version,
		               MutationRef(MutationRef::DebugKey,
		                           req.key,
		                           path == 0   ? LiteralStringRef("0")
		                           : path == 1 ? LiteralStringRef("1")
		                                       : LiteralStringRef("2")));

		/*
		StorageMetrics m;
		m.bytesPerKSecond = req.key.size() + (v.present() ? v.get().size() : 0);
		m.iosPerKSecond = 1;
		data->metrics.notify(req.key, m);
		*/

		if (v.present()) {
			++data->counters.rowsQueried;
			resultSize = v.get().size();
			data->counters.bytesQueried += resultSize;
		} else {
			++data->counters.emptyQueries;
		}

		if (SERVER_KNOBS->READ_SAMPLING_ENABLED) {
			// If the read yields no value, randomly sample the empty read.
			int64_t bytesReadPerKSecond =
			    v.present() ? std::max((int64_t)(req.key.size() + v.get().size()), SERVER_KNOBS->EMPTY_READ_PENALTY)
			                : SERVER_KNOBS->EMPTY_READ_PENALTY;
			data->metrics.notifyBytesReadPerKSecond(req.key, bytesReadPerKSecond);
		}

		if (req.debugID.present())
			g_traceBatch.addEvent("GetValueDebug",
			                      req.debugID.get().first(),
			                      "getValueQ.AfterRead"); //.detail("TaskID", g_network->getCurrentTask());

		// Check if the desired key might be cached
		auto cached = data->cachedRangeMap[req.key];
		// if (cached)
		//	TraceEvent(SevDebug, "SSGetValueCached").detail("Key", req.key);

		GetValueReply reply(v, cached);
		reply.penalty = data->getPenalty();
		req.reply.send(reply);
	} catch (Error& e) {
		if (!canReplyWith(e))
			throw;
		data->sendErrorWithPenalty(req.reply, e, data->getPenalty());
	}

	data->transactionTagCounter.addRequest(req.tags, resultSize);

	++data->counters.finishedQueries;
	--data->readQueueSizeMetric;

	double duration = g_network->timer() - req.requestTime();
	data->counters.readLatencySample.addMeasurement(duration);
	if (data->latencyBandConfig.present()) {
		int maxReadBytes =
		    data->latencyBandConfig.get().readConfig.maxReadBytes.orDefault(std::numeric_limits<int>::max());
		data->counters.readLatencyBands.addMeasurement(duration, resultSize > maxReadBytes);
	}

	return Void();
};

// Pessimistic estimate the number of overhead bytes used by each
// watch. Watch key references are stored in an AsyncMap<Key,bool>, and actors
// must be kept alive until the watch is finished.
extern size_t WATCH_OVERHEAD_WATCHQ, WATCH_OVERHEAD_WATCHIMPL;

ACTOR Future<Version> watchWaitForValueChange(StorageServer* data, SpanID parent, KeyRef key) {
	state Location spanLocation = "SS:watchWaitForValueChange"_loc;
	state Span span(spanLocation, { parent });
	state Reference<ServerWatchMetadata> metadata = data->getWatchMetadata(key);

	if (metadata->debugID.present())
		g_traceBatch.addEvent("WatchValueDebug",
		                      metadata->debugID.get().first(),
		                      "watchValueSendReply.Before"); //.detail("TaskID", g_network->getCurrentTask());

	wait(success(waitForVersionNoTooOld(data, metadata->version)));
	if (metadata->debugID.present())
		g_traceBatch.addEvent("WatchValueDebug",
		                      metadata->debugID.get().first(),
		                      "watchValueSendReply.AfterVersion"); //.detail("TaskID", g_network->getCurrentTask());

	state Version minVersion = data->data().latestVersion;
	state Future<Void> watchFuture = data->watches.onChange(metadata->key);
	loop {
		try {
			metadata = data->getWatchMetadata(key);
			state Version latest = data->version.get();
			TEST(latest >= minVersion &&
			     latest < data->data().latestVersion); // Starting watch loop with latestVersion > data->version
			GetValueRequest getReq(span.context, metadata->key, latest, metadata->tags, metadata->debugID);
			state Future<Void> getValue = getValueQ(
			    data, getReq); // we are relying on the delay zero at the top of getValueQ, if removed we need one here
			GetValueReply reply = wait(getReq.reply.getFuture());
			span = Span(spanLocation, parent);

			if (reply.error.present()) {
				ASSERT(reply.error.get().code() != error_code_future_version);
				throw reply.error.get();
			}
			if (BUGGIFY) {
				throw transaction_too_old();
			}

			DEBUG_MUTATION(
			    "ShardWatchValue",
			    latest,
			    MutationRef(MutationRef::DebugKey,
			                metadata->key,
			                reply.value.present() ? StringRef(reply.value.get()) : LiteralStringRef("<null>")));

			if (metadata->debugID.present())
				g_traceBatch.addEvent(
				    "WatchValueDebug",
				    metadata->debugID.get().first(),
				    "watchValueSendReply.AfterRead"); //.detail("TaskID", g_network->getCurrentTask());

			if (reply.value != metadata->value && latest >= metadata->version) {
				return latest; // fire watch
			}

			if (data->watchBytes > SERVER_KNOBS->MAX_STORAGE_SERVER_WATCH_BYTES) {
				TEST(true); // Too many watches, reverting to polling
				throw watch_cancelled();
			}

			state int64_t watchBytes =
			    (metadata->key.expectedSize() + metadata->value.expectedSize() + key.expectedSize() +
			     sizeof(Reference<ServerWatchMetadata>) + sizeof(ServerWatchMetadata) + WATCH_OVERHEAD_WATCHIMPL);

			data->watchBytes += watchBytes;
			try {
				if (latest < minVersion) {
					// If the version we read is less than minVersion, then we may fail to be notified of any changes
					// that occur up to or including minVersion To prevent that, we'll check the key again once the
					// version reaches our minVersion
					watchFuture = watchFuture || data->version.whenAtLeast(minVersion);
				}
				if (BUGGIFY) {
					// Simulate a trigger on the watch that results in the loop going around without the value changing
					watchFuture = watchFuture || delay(deterministicRandom()->random01());
				}
				wait(watchFuture);
				data->watchBytes -= watchBytes;
			} catch (Error& e) {
				data->watchBytes -= watchBytes;
				throw;
			}
		} catch (Error& e) {
			if (e.code() != error_code_transaction_too_old) {
				throw e;
			}

			TEST(true); // Reading a watched key failed with transaction_too_old
		}

		watchFuture = data->watches.onChange(metadata->key);
		wait(data->version.whenAtLeast(data->data().latestVersion));
	}
}

void checkCancelWatchImpl(StorageServer* data, WatchValueRequest req) {
	Reference<ServerWatchMetadata> metadata = data->getWatchMetadata(req.key.contents());
	if (metadata.isValid() && metadata->versionPromise.getFutureReferenceCount() == 1) {
		// last watch timed out so cancel watch_impl and delete key from the map
		data->deleteWatchMetadata(req.key.contents());
		metadata->watch_impl.cancel();
	}
}

ACTOR Future<Void> watchValueSendReply(StorageServer* data,
                                       WatchValueRequest req,
                                       Future<Version> resp,
                                       SpanID spanContext) {
	state Span span("SS:watchValue"_loc, { spanContext });
	state double startTime = now();
	++data->counters.watchQueries;
	++data->numWatches;
	data->watchBytes += WATCH_OVERHEAD_WATCHQ;

	loop {
		double timeoutDelay = -1;
		if (data->noRecentUpdates.get()) {
			timeoutDelay = std::max(CLIENT_KNOBS->FAST_WATCH_TIMEOUT - (now() - startTime), 0.0);
		} else if (!BUGGIFY) {
			timeoutDelay = std::max(CLIENT_KNOBS->WATCH_TIMEOUT - (now() - startTime), 0.0);
		}

		try {
			choose {
				when(Version ver = wait(resp)) {
					// fire watch
					req.reply.send(WatchValueReply{ ver });
					checkCancelWatchImpl(data, req);
					--data->numWatches;
					data->watchBytes -= WATCH_OVERHEAD_WATCHQ;
					return Void();
				}
				when(wait(timeoutDelay < 0 ? Never() : delay(timeoutDelay))) {
					// watch timed out
					data->sendErrorWithPenalty(req.reply, timed_out(), data->getPenalty());
					checkCancelWatchImpl(data, req);
					--data->numWatches;
					data->watchBytes -= WATCH_OVERHEAD_WATCHQ;
					return Void();
				}
				when(wait(data->noRecentUpdates.onChange())) {}
			}
		} catch (Error& e) {
			data->watchBytes -= WATCH_OVERHEAD_WATCHQ;
			checkCancelWatchImpl(data, req);
			--data->numWatches;

			if (!canReplyWith(e))
				throw e;
			data->sendErrorWithPenalty(req.reply, e, data->getPenalty());
			return Void();
		}
	}
}

#ifdef NO_INTELLISENSE
size_t WATCH_OVERHEAD_WATCHQ =
    sizeof(WatchValueSendReplyActorState<WatchValueSendReplyActor>) + sizeof(WatchValueSendReplyActor);
size_t WATCH_OVERHEAD_WATCHIMPL =
    sizeof(WatchWaitForValueChangeActorState<WatchWaitForValueChangeActor>) + sizeof(WatchWaitForValueChangeActor);
#else
size_t WATCH_OVERHEAD_WATCHQ = 0; // only used in IDE so value is irrelevant
size_t WATCH_OVERHEAD_WATCHIMPL = 0;
#endif

ACTOR Future<Void> getShardState_impl(StorageServer* data, GetShardStateRequest req) {
	ASSERT(req.mode != GetShardStateRequest::NO_WAIT);

	loop {
		std::vector<Future<Void>> onChange;

		for (auto t : data->shards.intersectingRanges(req.keys)) {
			if (!t.value()->assigned()) {
				onChange.push_back(delay(SERVER_KNOBS->SHARD_READY_DELAY));
				break;
			}

			if (req.mode == GetShardStateRequest::READABLE && !t.value()->isReadable())
				onChange.push_back(t.value()->adding->readWrite.getFuture());

			if (req.mode == GetShardStateRequest::FETCHING && !t.value()->isFetched())
				onChange.push_back(t.value()->adding->fetchComplete.getFuture());
		}

		if (!onChange.size()) {
			req.reply.send(GetShardStateReply{ data->version.get(), data->durableVersion.get() });
			return Void();
		}

		wait(waitForAll(onChange));
		wait(delay(0)); // onChange could have been triggered by cancellation, let things settle before rechecking
	}
}

ACTOR Future<Void> getShardStateQ(StorageServer* data, GetShardStateRequest req) {
	choose {
		when(wait(getShardState_impl(data, req))) {}
		when(wait(delay(g_network->isSimulated() ? 10 : 60))) {
			data->sendErrorWithPenalty(req.reply, timed_out(), data->getPenalty());
		}
	}
	return Void();
}

void merge(Arena& arena,
           VectorRef<KeyValueRef, VecSerStrategy::String>& output,
           VectorRef<KeyValueRef> const& vm_output,
           Standalone<RangeResultRef> const& base,
           int& vCount,
           int limit,
           bool stopAtEndOfBase,
           int& pos,
           int limitBytes = 1 << 30)
// Combines data from base (at an older version) with sets from newer versions in [start, end) and appends the first (up
// to) |limit| rows to output If limit<0, base and output are in descending order, and start->key()>end->key(), but
// start is still inclusive and end is exclusive
{
	ASSERT(limit != 0);
	// Add a dependency of the new arena on the result from the KVS so that we don't have to copy any of the KVS
	// results.
	arena.dependsOn(base.arena());

	bool forward = limit > 0;
	if (!forward)
		limit = -limit;
	int adjustedLimit = limit + output.size();
	int accumulatedBytes = 0;
	KeyValueRef const* baseStart = base.begin();
	KeyValueRef const* baseEnd = base.end();
	while (baseStart != baseEnd && vCount > 0 && output.size() < adjustedLimit && accumulatedBytes < limitBytes) {
		if (forward ? baseStart->key < vm_output[pos].key : baseStart->key > vm_output[pos].key) {
			output.push_back(arena, *baseStart++);
		} else {
			output.push_back_deep(arena, vm_output[pos]);
			if (baseStart->key == vm_output[pos].key)
				++baseStart;
			++pos;
			vCount--;
		}
		accumulatedBytes += sizeof(KeyValueRef) + output.end()[-1].expectedSize();
	}
	while (baseStart != baseEnd && output.size() < adjustedLimit && accumulatedBytes < limitBytes) {
		output.push_back(arena, *baseStart++);
		accumulatedBytes += sizeof(KeyValueRef) + output.end()[-1].expectedSize();
	}
	if (!stopAtEndOfBase) {
		while (vCount > 0 && output.size() < adjustedLimit && accumulatedBytes < limitBytes) {
			output.push_back_deep(arena, vm_output[pos]);
			accumulatedBytes += sizeof(KeyValueRef) + output.end()[-1].expectedSize();
			++pos;
			vCount--;
		}
	}
}

// If limit>=0, it returns the first rows in the range (sorted ascending), otherwise the last rows (sorted descending).
// readRange has O(|result|) + O(log |data|) cost
ACTOR Future<GetKeyValuesReply> readRange(StorageServer* data,
                                          Version version,
                                          KeyRange range,
                                          int limit,
                                          int* pLimitBytes,
                                          SpanID parentSpan) {
	state GetKeyValuesReply result;
	state StorageServer::VersionedData::ViewAtVersion view = data->data().at(version);
	state StorageServer::VersionedData::iterator vCurrent = view.end();
	state KeyRef readBegin;
	state KeyRef readEnd;
	state Key readBeginTemp;
	state int vCount = 0;
	state Span span("SS:readRange"_loc, parentSpan);

	// for caching the storage queue results during the first PTree traversal
	state VectorRef<KeyValueRef> resultCache;

	// for remembering the position in the resultCache
	state int pos = 0;

	// Check if the desired key-range is cached
	auto containingRange = data->cachedRangeMap.rangeContaining(range.begin);
	if (containingRange.value() && containingRange->range().end >= range.end) {
		//TraceEvent(SevDebug, "SSReadRangeCached").detail("Size",data->cachedRangeMap.size()).detail("ContainingRangeBegin",containingRange->range().begin).detail("ContainingRangeEnd",containingRange->range().end).
		//	detail("Begin", range.begin).detail("End",range.end);
		result.cached = true;
	} else
		result.cached = false;

	// if (limit >= 0) we are reading forward, else backward
	if (limit >= 0) {
		// We might care about a clear beginning before start that
		//  runs into range
		vCurrent = view.lastLessOrEqual(range.begin);
		if (vCurrent && vCurrent->isClearTo() && vCurrent->getEndKey() > range.begin)
			readBegin = vCurrent->getEndKey();
		else
			readBegin = range.begin;

		vCurrent = view.lower_bound(readBegin);

		while (limit > 0 && *pLimitBytes > 0 && readBegin < range.end) {
			ASSERT(!vCurrent || vCurrent.key() >= readBegin);
			ASSERT(data->storageVersion() <= version);

			/* Traverse the PTree further, if thare are no unconsumed resultCache items */
			if (pos == resultCache.size()) {
				if (vCurrent) {
					auto b = vCurrent;
					--b;
					ASSERT(!b || b.key() < readBegin);
				}

				// Read up to limit items from the view, stopping at the next clear (or the end of the range)
				int vSize = 0;
				while (vCurrent && vCurrent.key() < range.end && !vCurrent->isClearTo() && vCount < limit &&
				       vSize < *pLimitBytes) {
					// Store the versionedData results in resultCache
					resultCache.emplace_back(result.arena, vCurrent.key(), vCurrent->getValue());
					vSize += sizeof(KeyValueRef) + resultCache.cback().expectedSize();
					++vCount;
					++vCurrent;
				}
			}

			// Read the data on disk up to vCurrent (or the end of the range)
			readEnd = vCurrent ? std::min(vCurrent.key(), range.end) : range.end;
			Standalone<RangeResultRef> atStorageVersion =
			    wait(data->storage.readRange(KeyRangeRef(readBegin, readEnd), limit, *pLimitBytes));

			ASSERT(atStorageVersion.size() <= limit);
			if (data->storageVersion() > version)
				throw transaction_too_old();

			// merge the sets in resultCache with the sets on disk, stopping at the last key from disk if there is
			// 'more'
			int prevSize = result.data.size();
			merge(result.arena,
			      result.data,
			      resultCache,
			      atStorageVersion,
			      vCount,
			      limit,
			      atStorageVersion.more,
			      pos,
			      *pLimitBytes);
			limit -= result.data.size() - prevSize;

			for (auto i = result.data.begin() + prevSize; i != result.data.end(); i++) {
				*pLimitBytes -= sizeof(KeyValueRef) + i->expectedSize();
			}

			if (limit <= 0 || *pLimitBytes <= 0) {
				break;
			}

			// Setup for the next iteration
			// If we hit our limits reading from disk but then combining with MVCC gave us back more room
			if (atStorageVersion
			        .more) { // if there might be more data, begin reading right after what we already found to find out
				ASSERT(result.data.end()[-1].key == atStorageVersion.end()[-1].key);
				readBegin = readBeginTemp = keyAfter(result.data.end()[-1].key);
			} else if (vCurrent && vCurrent->isClearTo()) { // if vCurrent is a clear, skip it.
				ASSERT(vCurrent->getEndKey() > readBegin);
				readBegin = vCurrent->getEndKey(); // next disk read should start at the end of the clear
				++vCurrent;
			} else {
				ASSERT(readEnd == range.end);
				break;
			}
		}
	} else {
		vCurrent = view.lastLess(range.end);

		// A clear might extend all the way to range.end
		if (vCurrent && vCurrent->isClearTo() && vCurrent->getEndKey() >= range.end) {
			readEnd = vCurrent.key();
			--vCurrent;
		} else {
			readEnd = range.end;
		}

		while (limit < 0 && *pLimitBytes > 0 && readEnd > range.begin) {
			ASSERT(!vCurrent || vCurrent.key() < readEnd);
			ASSERT(data->storageVersion() <= version);

			/* Traverse the PTree further, if thare are no unconsumed resultCache items */
			if (pos == resultCache.size()) {
				if (vCurrent) {
					auto b = vCurrent;
					++b;
					ASSERT(!b || b.key() >= readEnd);
				}

				vCount = 0;
				int vSize = 0;
				while (vCurrent && vCurrent.key() >= range.begin && !vCurrent->isClearTo() && vCount < -limit &&
				       vSize < *pLimitBytes) {
					// Store the versionedData results in resultCache
					resultCache.emplace_back(result.arena, vCurrent.key(), vCurrent->getValue());
					vSize += sizeof(KeyValueRef) + resultCache.cback().expectedSize();
					++vCount;
					--vCurrent;
				}
			}

			readBegin = vCurrent ? std::max(vCurrent->isClearTo() ? vCurrent->getEndKey() : vCurrent.key(), range.begin)
			                     : range.begin;
			Standalone<RangeResultRef> atStorageVersion =
			    wait(data->storage.readRange(KeyRangeRef(readBegin, readEnd), limit, *pLimitBytes));

			ASSERT(atStorageVersion.size() <= -limit);
			if (data->storageVersion() > version)
				throw transaction_too_old();

			int prevSize = result.data.size();
			merge(result.arena,
			      result.data,
			      resultCache,
			      atStorageVersion,
			      vCount,
			      limit,
			      atStorageVersion.more,
			      pos,
			      *pLimitBytes);
			limit += result.data.size() - prevSize;

			for (auto i = result.data.begin() + prevSize; i != result.data.end(); i++) {
				*pLimitBytes -= sizeof(KeyValueRef) + i->expectedSize();
			}

			if (limit >= 0 || *pLimitBytes <= 0) {
				break;
			}

			if (atStorageVersion.more) {
				ASSERT(result.data.end()[-1].key == atStorageVersion.end()[-1].key);
				readEnd = result.data.end()[-1].key;
			} else if (vCurrent && vCurrent->isClearTo()) {
				ASSERT(vCurrent.key() < readEnd);
				readEnd = vCurrent.key();
				--vCurrent;
			} else {
				ASSERT(readBegin == range.begin);
				break;
			}
		}
	}

	// all but the last item are less than *pLimitBytes
	ASSERT(result.data.size() == 0 || *pLimitBytes + result.data.end()[-1].expectedSize() + sizeof(KeyValueRef) > 0);
	result.more = limit == 0 || *pLimitBytes <= 0; // FIXME: Does this have to be exact?
	result.version = version;
	return result;
}

// bool selectorInRange( KeySelectorRef const& sel, KeyRangeRef const& range ) {
// Returns true if the given range suffices to at least begin to resolve the given KeySelectorRef
//	return sel.getKey() >= range.begin && (sel.isBackward() ? sel.getKey() <= range.end : sel.getKey() < range.end);
//}

ACTOR Future<Key> findKey(StorageServer* data,
                          KeySelectorRef sel,
                          Version version,
                          KeyRange range,
                          int* pOffset,
                          SpanID parentSpan)
// Attempts to find the key indicated by sel in the data at version, within range.
// Precondition: selectorInRange(sel, range)
// If it is found, offset is set to 0 and a key is returned which falls inside range.
// If the search would depend on any key outside range OR if the key selector offset is too large (range read returns
// too many bytes), it returns either
//   a negative offset and a key in [range.begin, sel.getKey()], indicating the key is (the first key <= returned key) +
//   offset, or a positive offset and a key in (sel.getKey(), range.end], indicating the key is (the first key >=
//   returned key) + offset-1
// The range passed in to this function should specify a shard.  If range.begin is repeatedly not the beginning of a
// shard, then it is possible to get stuck looping here
{
	ASSERT(version != latestVersion);
	ASSERT(selectorInRange(sel, range) && version >= data->oldestVersion.get());

	// Count forward or backward distance items, skipping the first one if it == key and skipEqualKey
	state bool forward = sel.offset > 0; // If forward, result >= sel.getKey(); else result <= sel.getKey()
	state int sign = forward ? +1 : -1;
	state bool skipEqualKey = sel.orEqual == forward;
	state int distance = forward ? sel.offset : 1 - sel.offset;
	state Span span("SS.findKey"_loc, { parentSpan });

	// Don't limit the number of bytes if this is a trivial key selector (there will be at most two items returned from
	// the read range in this case)
	state int maxBytes;
	if (sel.offset <= 1 && sel.offset >= 0)
		maxBytes = std::numeric_limits<int>::max();
	else
		maxBytes = BUGGIFY ? SERVER_KNOBS->BUGGIFY_LIMIT_BYTES : SERVER_KNOBS->STORAGE_LIMIT_BYTES;

	state GetKeyValuesReply rep = wait(
	    readRange(data,
	              version,
	              forward ? KeyRangeRef(sel.getKey(), range.end) : KeyRangeRef(range.begin, keyAfter(sel.getKey())),
	              (distance + skipEqualKey) * sign,
	              &maxBytes,
	              span.context));
	state bool more = rep.more && rep.data.size() != distance + skipEqualKey;

	// If we get only one result in the reverse direction as a result of the data being too large, we could get stuck in
	// a loop
	if (more && !forward && rep.data.size() == 1) {
		TEST(true); // Reverse key selector returned only one result in range read
		maxBytes = std::numeric_limits<int>::max();
		GetKeyValuesReply rep2 = wait(
		    readRange(data, version, KeyRangeRef(range.begin, keyAfter(sel.getKey())), -2, &maxBytes, span.context));
		rep = rep2;
		more = rep.more && rep.data.size() != distance + skipEqualKey;
		ASSERT(rep.data.size() == 2 || !more);
	}

	int index = distance - 1;
	if (skipEqualKey && rep.data.size() && rep.data[0].key == sel.getKey())
		++index;

	if (index < rep.data.size()) {
		*pOffset = 0;

		if (SERVER_KNOBS->READ_SAMPLING_ENABLED) {
			int64_t bytesReadPerKSecond =
			    std::max((int64_t)rep.data[index].key.size(), SERVER_KNOBS->EMPTY_READ_PENALTY);
			data->metrics.notifyBytesReadPerKSecond(sel.getKey(), bytesReadPerKSecond);
		}

		return rep.data[index].key;
	} else {
		if (SERVER_KNOBS->READ_SAMPLING_ENABLED) {
			int64_t bytesReadPerKSecond = SERVER_KNOBS->EMPTY_READ_PENALTY;
			data->metrics.notifyBytesReadPerKSecond(sel.getKey(), bytesReadPerKSecond);
		}

		// FIXME: If range.begin=="" && !forward, return success?
		*pOffset = index - rep.data.size() + 1;
		if (!forward)
			*pOffset = -*pOffset;

		if (more) {
			TEST(true); // Key selector read range had more results

			ASSERT(rep.data.size());
			Key returnKey = forward ? keyAfter(rep.data.back().key) : rep.data.back().key;

			// This is possible if key/value pairs are very large and only one result is returned on a last less than
			// query SOMEDAY: graceful handling of exceptionally sized values
			ASSERT(returnKey != sel.getKey());

			return returnKey;
		} else
			return forward ? range.end : range.begin;
	}
}

KeyRange getShardKeyRange(StorageServer* data, const KeySelectorRef& sel)
// Returns largest range such that the shard state isReadable and selectorInRange(sel, range) or wrong_shard_server if
// no such range exists
{
	auto i = sel.isBackward() ? data->shards.rangeContainingKeyBefore(sel.getKey())
	                          : data->shards.rangeContaining(sel.getKey());
	if (!i->value()->isReadable())
		throw wrong_shard_server();
	ASSERT(selectorInRange(sel, i->range()));
	return i->range();
}

ACTOR Future<Void> getKeyValuesQ(StorageServer* data, GetKeyValuesRequest req)
// Throws a wrong_shard_server if the keys in the request or result depend on data outside this server OR if a large
// selector offset prevents all data from being read in one range read
{
	state Span span("SS:getKeyValues"_loc, { req.spanContext });
	state int64_t resultSize = 0;

	++data->counters.getRangeQueries;
	++data->counters.allQueries;
	++data->readQueueSizeMetric;
	data->maxQueryQueue = std::max<int>(
	    data->maxQueryQueue, data->counters.allQueries.getValue() - data->counters.finishedQueries.getValue());

	// Active load balancing runs at a very high priority (to obtain accurate queue lengths)
	// so we need to downgrade here
	if (SERVER_KNOBS->FETCH_KEYS_LOWER_PRIORITY && req.isFetchKeys) {
		wait(delay(0, TaskPriority::FetchKeys));
	} else {
		wait(data->getQueryDelay());
	}

	try {
		if (req.debugID.present())
			g_traceBatch.addEvent("TransactionDebug", req.debugID.get().first(), "storageserver.getKeyValues.Before");
		state Version version = wait(waitForVersion(data, req.version, span.context));

		state uint64_t changeCounter = data->shardChangeCounter;
		//		try {
		state KeyRange shard = getShardKeyRange(data, req.begin);

		if (req.debugID.present())
			g_traceBatch.addEvent(
			    "TransactionDebug", req.debugID.get().first(), "storageserver.getKeyValues.AfterVersion");
		//.detail("ShardBegin", shard.begin).detail("ShardEnd", shard.end);
		//} catch (Error& e) { TraceEvent("WrongShardServer", data->thisServerID).detail("Begin",
		// req.begin.toString()).detail("End", req.end.toString()).detail("Version", version).detail("Shard",
		//"None").detail("In", "getKeyValues>getShardKeyRange"); throw e; }

		if (!selectorInRange(req.end, shard) && !(req.end.isFirstGreaterOrEqual() && req.end.getKey() == shard.end)) {
			//			TraceEvent("WrongShardServer1", data->thisServerID).detail("Begin",
			// req.begin.toString()).detail("End", req.end.toString()).detail("Version", version).detail("ShardBegin",
			// shard.begin).detail("ShardEnd", shard.end).detail("In", "getKeyValues>checkShardExtents");
			throw wrong_shard_server();
		}

		state int offset1;
		state int offset2;
		state Future<Key> fBegin = req.begin.isFirstGreaterOrEqual()
		                               ? Future<Key>(req.begin.getKey())
		                               : findKey(data, req.begin, version, shard, &offset1, span.context);
		state Future<Key> fEnd = req.end.isFirstGreaterOrEqual()
		                             ? Future<Key>(req.end.getKey())
		                             : findKey(data, req.end, version, shard, &offset2, span.context);
		state Key begin = wait(fBegin);
		state Key end = wait(fEnd);
		if (req.debugID.present())
			g_traceBatch.addEvent(
			    "TransactionDebug", req.debugID.get().first(), "storageserver.getKeyValues.AfterKeys");
		//.detail("Off1",offset1).detail("Off2",offset2).detail("ReqBegin",req.begin.getKey()).detail("ReqEnd",req.end.getKey());

		// Offsets of zero indicate begin/end keys in this shard, which obviously means we can answer the query
		// An end offset of 1 is also OK because the end key is exclusive, so if the first key of the next shard is the
		// end the last actual key returned must be from this shard. A begin offset of 1 is also OK because then either
		// begin is past end or equal to end (so the result is definitely empty)
		if ((offset1 && offset1 != 1) || (offset2 && offset2 != 1)) {
			TEST(true); // wrong_shard_server due to offset
			// We could detect when offset1 takes us off the beginning of the database or offset2 takes us off the end,
			// and return a clipped range rather than an error (since that is what the NativeAPI.getRange will do anyway
			// via its "slow path"), but we would have to add some flags to the response to encode whether we went off
			// the beginning and the end, since it needs that information.
			//TraceEvent("WrongShardServer2", data->thisServerID).detail("Begin", req.begin.toString()).detail("End", req.end.toString()).detail("Version", version).detail("ShardBegin", shard.begin).detail("ShardEnd", shard.end).detail("In", "getKeyValues>checkOffsets").detail("BeginKey", begin).detail("EndKey", end).detail("BeginOffset", offset1).detail("EndOffset", offset2);
			throw wrong_shard_server();
		}

		if (begin >= end) {
			if (req.debugID.present())
				g_traceBatch.addEvent("TransactionDebug", req.debugID.get().first(), "storageserver.getKeyValues.Send");
			//.detail("Begin",begin).detail("End",end);

			GetKeyValuesReply none;
			none.version = version;
			none.more = false;
			none.penalty = data->getPenalty();

			data->checkChangeCounter(changeCounter,
			                         KeyRangeRef(std::min<KeyRef>(req.begin.getKey(), req.end.getKey()),
			                                     std::max<KeyRef>(req.begin.getKey(), req.end.getKey())));
			req.reply.send(none);
		} else {
			state int remainingLimitBytes = req.limitBytes;

			GetKeyValuesReply _r =
			    wait(readRange(data, version, KeyRangeRef(begin, end), req.limit, &remainingLimitBytes, span.context));
			GetKeyValuesReply r = _r;

			if (req.debugID.present())
				g_traceBatch.addEvent(
				    "TransactionDebug", req.debugID.get().first(), "storageserver.getKeyValues.AfterReadRange");
			//.detail("Begin",begin).detail("End",end).detail("SizeOf",r.data.size());
			data->checkChangeCounter(
			    changeCounter,
			    KeyRangeRef(std::min<KeyRef>(begin, std::min<KeyRef>(req.begin.getKey(), req.end.getKey())),
			                std::max<KeyRef>(end, std::max<KeyRef>(req.begin.getKey(), req.end.getKey()))));
			if (EXPENSIVE_VALIDATION) {
				for (int i = 0; i < r.data.size(); i++)
					ASSERT(r.data[i].key >= begin && r.data[i].key < end);
				ASSERT(r.data.size() <= std::abs(req.limit));
			}

			/*for( int i = 0; i < r.data.size(); i++ ) {
			    StorageMetrics m;
			    m.bytesPerKSecond = r.data[i].expectedSize();
			    m.iosPerKSecond = 1; //FIXME: this should be 1/r.data.size(), but we cannot do that because it is an int
			    data->metrics.notify(r.data[i].key, m);
			}*/

			// For performance concerns, the cost of a range read is billed to the start key and end key of the range.
			int64_t totalByteSize = 0;
			for (int i = 0; i < r.data.size(); i++) {
				totalByteSize += r.data[i].expectedSize();
			}
			if (totalByteSize > 0 && SERVER_KNOBS->READ_SAMPLING_ENABLED) {
				int64_t bytesReadPerKSecond = std::max(totalByteSize, SERVER_KNOBS->EMPTY_READ_PENALTY) / 2;
				data->metrics.notifyBytesReadPerKSecond(r.data[0].key, bytesReadPerKSecond);
				data->metrics.notifyBytesReadPerKSecond(r.data[r.data.size() - 1].key, bytesReadPerKSecond);
			}

			r.penalty = data->getPenalty();
			req.reply.send(r);

			resultSize = req.limitBytes - remainingLimitBytes;
			data->counters.bytesQueried += resultSize;
			data->counters.rowsQueried += r.data.size();
			if (r.data.size() == 0) {
				++data->counters.emptyQueries;
			}
		}
	} catch (Error& e) {
		if (!canReplyWith(e))
			throw;
		data->sendErrorWithPenalty(req.reply, e, data->getPenalty());
	}

	data->transactionTagCounter.addRequest(req.tags, resultSize);
	++data->counters.finishedQueries;
	--data->readQueueSizeMetric;

	double duration = g_network->timer() - req.requestTime();
	data->counters.readLatencySample.addMeasurement(duration);
	if (data->latencyBandConfig.present()) {
		int maxReadBytes =
		    data->latencyBandConfig.get().readConfig.maxReadBytes.orDefault(std::numeric_limits<int>::max());
		int maxSelectorOffset =
		    data->latencyBandConfig.get().readConfig.maxKeySelectorOffset.orDefault(std::numeric_limits<int>::max());
		data->counters.readLatencyBands.addMeasurement(duration,
		                                               resultSize > maxReadBytes ||
		                                                   abs(req.begin.offset) > maxSelectorOffset ||
		                                                   abs(req.end.offset) > maxSelectorOffset);
	}

	return Void();
}

<<<<<<< HEAD
ACTOR Future<Void> getKeyValuesStreamQ(StorageServer* data, GetKeyValuesStreamRequest req)
// Throws a wrong_shard_server if the keys in the request or result depend on data outside this server OR if a large
// selector offset prevents all data from being read in one range read
{
	state Span span("SS:getKeyValuesStream"_loc, { req.spanContext });
	state int64_t resultSize = 0;

	++data->counters.getRangeStreamQueries;
	++data->counters.allQueries;
	++data->readQueueSizeMetric;
	data->maxQueryQueue = std::max<int>( data->maxQueryQueue, data->counters.allQueries.getValue() - data->counters.finishedQueries.getValue());

	// Active load balancing runs at a very high priority (to obtain accurate queue lengths)
	// so we need to downgrade here
	if (SERVER_KNOBS->FETCH_KEYS_LOWER_PRIORITY && req.isFetchKeys) {
		wait( delay(0, TaskPriority::FetchKeys) );
	} else {
		wait( delay(0, TaskPriority::DefaultEndpoint) );
	}
	
	try {
		if( req.debugID.present() )
			g_traceBatch.addEvent("TransactionDebug", req.debugID.get().first(), "storageserver.getKeyValues.Before");
		state Version version = wait( waitForVersion( data, req.version, span.context ) );

		state uint64_t changeCounter = data->shardChangeCounter;
//		try {
		state KeyRange shard = getShardKeyRange( data, req.begin );

		if( req.debugID.present() )
			g_traceBatch.addEvent("TransactionDebug", req.debugID.get().first(), "storageserver.getKeyValues.AfterVersion");
		//.detail("ShardBegin", shard.begin).detail("ShardEnd", shard.end);
		//} catch (Error& e) { TraceEvent("WrongShardServer", data->thisServerID).detail("Begin", req.begin.toString()).detail("End", req.end.toString()).detail("Version", version).detail("Shard", "None").detail("In", "getKeyValues>getShardKeyRange"); throw e; }

		if ( !selectorInRange(req.end, shard) && !(req.end.isFirstGreaterOrEqual() && req.end.getKey() == shard.end) ) {
//			TraceEvent("WrongShardServer1", data->thisServerID).detail("Begin", req.begin.toString()).detail("End", req.end.toString()).detail("Version", version).detail("ShardBegin", shard.begin).detail("ShardEnd", shard.end).detail("In", "getKeyValues>checkShardExtents");
			throw wrong_shard_server();
		}

		state int offset1;
		state int offset2;
		state Future<Key> fBegin = req.begin.isFirstGreaterOrEqual()
		                               ? Future<Key>(req.begin.getKey())
		                               : findKey(data, req.begin, version, shard, &offset1, span.context);
		state Future<Key> fEnd = req.end.isFirstGreaterOrEqual()
		                             ? Future<Key>(req.end.getKey())
		                             : findKey(data, req.end, version, shard, &offset2, span.context);
		state Key begin = wait(fBegin);
		state Key end = wait(fEnd);
		if( req.debugID.present() )
			g_traceBatch.addEvent("TransactionDebug", req.debugID.get().first(), "storageserver.getKeyValues.AfterKeys");
		//.detail("Off1",offset1).detail("Off2",offset2).detail("ReqBegin",req.begin.getKey()).detail("ReqEnd",req.end.getKey());

		// Offsets of zero indicate begin/end keys in this shard, which obviously means we can answer the query
		// An end offset of 1 is also OK because the end key is exclusive, so if the first key of the next shard is the end the last actual key returned must be from this shard.
		// A begin offset of 1 is also OK because then either begin is past end or equal to end (so the result is definitely empty)
		if ((offset1 && offset1!=1) || (offset2 && offset2!=1)) {
			TEST(true);  // wrong_shard_server due to offset in rangeStream
			// We could detect when offset1 takes us off the beginning of the database or offset2 takes us off the end, and return a clipped range rather
			// than an error (since that is what the NativeAPI.getRange will do anyway via its "slow path"), but we would have to add some flags to the response
			// to encode whether we went off the beginning and the end, since it needs that information.
			//TraceEvent("WrongShardServer2", data->thisServerID).detail("Begin", req.begin.toString()).detail("End", req.end.toString()).detail("Version", version).detail("ShardBegin", shard.begin).detail("ShardEnd", shard.end).detail("In", "getKeyValues>checkOffsets").detail("BeginKey", begin).detail("EndKey", end).detail("BeginOffset", offset1).detail("EndOffset", offset2);
			throw wrong_shard_server();
		}

		if (begin >= end) {
			if( req.debugID.present() )
				g_traceBatch.addEvent("TransactionDebug", req.debugID.get().first(), "storageserver.getKeyValues.Send");
			//.detail("Begin",begin).detail("End",end);

			GetKeyValuesStreamReply none;
			none.version = version;
			none.more = false;

			data->checkChangeCounter( changeCounter, KeyRangeRef( std::min<KeyRef>(req.begin.getKey(), req.end.getKey()), std::max<KeyRef>(req.begin.getKey(), req.end.getKey()) ) );
			req.reply.send( none );
			req.reply.sendError( end_of_stream() );
		} else {
			loop {
				wait(req.reply.onReady());
				state int byteLimit = CLIENT_KNOBS->REPLY_BYTE_LIMIT;
				GetKeyValuesReply _r = wait( readRange(data, version, KeyRangeRef(begin, end), req.limit, &byteLimit, span.context) );
				GetKeyValuesStreamReply r(_r);

				if( req.debugID.present() )
					g_traceBatch.addEvent("TransactionDebug", req.debugID.get().first(), "storageserver.getKeyValues.AfterReadRange");
				//.detail("Begin",begin).detail("End",end).detail("SizeOf",r.data.size());
				data->checkChangeCounter( changeCounter, KeyRangeRef( std::min<KeyRef>(begin, std::min<KeyRef>(req.begin.getKey(), req.end.getKey())), std::max<KeyRef>(end, std::max<KeyRef>(req.begin.getKey(), req.end.getKey())) ) );
				if (EXPENSIVE_VALIDATION) {
					for (int i = 0; i < r.data.size(); i++)
						ASSERT(r.data[i].key >= begin && r.data[i].key < end);
					ASSERT(r.data.size() <= std::abs(req.limit));
				}

				/*for( int i = 0; i < r.data.size(); i++ ) {
					StorageMetrics m;
					m.bytesPerKSecond = r.data[i].expectedSize();
					m.iosPerKSecond = 1; //FIXME: this should be 1/r.data.size(), but we cannot do that because it is an int
					data->metrics.notify(r.data[i].key, m);
				}*/

				// For performance concerns, the cost of a range read is billed to the start key and end key of the range.
				int64_t totalByteSize = 0;
				for (int i = 0; i < r.data.size(); i++) {
					totalByteSize += r.data[i].expectedSize();
				}
				if (totalByteSize > 0 && SERVER_KNOBS->READ_SAMPLING_ENABLED) {
					int64_t bytesReadPerKSecond = std::max(totalByteSize, SERVER_KNOBS->EMPTY_READ_PENALTY) / 2;
					data->metrics.notifyBytesReadPerKSecond(r.data[0].key, bytesReadPerKSecond);
					data->metrics.notifyBytesReadPerKSecond(r.data[r.data.size() - 1].key, bytesReadPerKSecond);
				}

				req.reply.send( r );

				data->counters.rowsQueried += r.data.size();
				if(r.data.size() == 0) {
					++data->counters.emptyQueries;
				}
				if(!r.more) {
					req.reply.sendError(end_of_stream());
					break;
				}
				ASSERT(r.data.size());

				if(req.limit >= 0) {
					begin = keyAfter(r.data.back().key);
				} else {
					end = r.data.back().key;
				}

				if (SERVER_KNOBS->FETCH_KEYS_LOWER_PRIORITY && req.isFetchKeys) {
					wait( delay(0, TaskPriority::FetchKeys) );
				} else {
					wait( delay(0, TaskPriority::DefaultEndpoint) );
				}
				
				data->transactionTagCounter.addRequest(req.tags, resultSize);

				//FIXME: figure out what to do with latency measurements
				//double duration = g_network->timer() - req.requestTime();
				//data->counters.readLatencySample.addMeasurement(duration);
				//if(data->latencyBandConfig.present()) {
				//	int maxReadBytes = data->latencyBandConfig.get().readConfig.maxReadBytes.orDefault(std::numeric_limits<int>::max());
				//	int maxSelectorOffset = data->latencyBandConfig.get().readConfig.maxKeySelectorOffset.orDefault(std::numeric_limits<int>::max());
				//	data->counters.readLatencyBands.addMeasurement(
				//		duration, resultSize > maxReadBytes || abs(req.begin.offset) > maxSelectorOffset ||
				//										abs(req.end.offset) > maxSelectorOffset);
				//}
			}
		}
	} catch (Error& e) {
		if(e.code() != error_code_operation_obsolete) {
			if(!canReplyWith(e))
				throw;
			req.reply.sendError(e);
		}
	}

	data->transactionTagCounter.addRequest(req.tags, resultSize);
	++data->counters.finishedQueries;
	--data->readQueueSizeMetric;

	//FIXME: figure out what to do with latency measurements
	//double duration = g_network->timer() - req.requestTime();
	//data->counters.readLatencySample.addMeasurement(duration);
	//if(data->latencyBandConfig.present()) {
	//	int maxReadBytes = data->latencyBandConfig.get().readConfig.maxReadBytes.orDefault(std::numeric_limits<int>::max());
	//	int maxSelectorOffset = data->latencyBandConfig.get().readConfig.maxKeySelectorOffset.orDefault(std::numeric_limits<int>::max());
	//	data->counters.readLatencyBands.addMeasurement(
	//		duration, resultSize > maxReadBytes || abs(req.begin.offset) > maxSelectorOffset ||
	//										abs(req.end.offset) > maxSelectorOffset);
	//}

	return Void();
}

ACTOR Future<Void> getKeyQ( StorageServer* data, GetKeyRequest req ) {
=======
ACTOR Future<Void> getKeyQ(StorageServer* data, GetKeyRequest req) {
>>>>>>> 652c5c4e
	state Span span("SS:getKey"_loc, { req.spanContext });
	state int64_t resultSize = 0;

	++data->counters.getKeyQueries;
	++data->counters.allQueries;
	++data->readQueueSizeMetric;
	data->maxQueryQueue = std::max<int>(
	    data->maxQueryQueue, data->counters.allQueries.getValue() - data->counters.finishedQueries.getValue());

	// Active load balancing runs at a very high priority (to obtain accurate queue lengths)
	// so we need to downgrade here
	wait(data->getQueryDelay());

	try {
		state Version version = wait(waitForVersion(data, req.version, req.spanContext));
		state uint64_t changeCounter = data->shardChangeCounter;
		state KeyRange shard = getShardKeyRange(data, req.sel);

		state int offset;
		Key k = wait(findKey(data, req.sel, version, shard, &offset, req.spanContext));

		data->checkChangeCounter(
		    changeCounter, KeyRangeRef(std::min<KeyRef>(req.sel.getKey(), k), std::max<KeyRef>(req.sel.getKey(), k)));

		KeySelector updated;
		if (offset < 0)
			updated = firstGreaterOrEqual(k) +
			          offset; // first thing on this shard OR (large offset case) smallest key retrieved in range read
		else if (offset > 0)
			updated =
			    firstGreaterOrEqual(k) + offset -
			    1; // first thing on next shard OR (large offset case) keyAfter largest key retrieved in range read
		else
			updated = KeySelectorRef(k, true, 0); // found

		resultSize = k.size();
		data->counters.bytesQueried += resultSize;
		++data->counters.rowsQueried;

		// Check if the desired key might be cached
		auto cached = data->cachedRangeMap[k];
		// if (cached)
		//	TraceEvent(SevDebug, "SSGetKeyCached").detail("Key", k).detail("Begin",
		// shard.begin.printable()).detail("End", shard.end.printable());

		GetKeyReply reply(updated, cached);
		reply.penalty = data->getPenalty();

		req.reply.send(reply);
	} catch (Error& e) {
		// if (e.code() == error_code_wrong_shard_server) TraceEvent("WrongShardServer").detail("In","getKey");
		if (!canReplyWith(e))
			throw;
		data->sendErrorWithPenalty(req.reply, e, data->getPenalty());
	}

	// SOMEDAY: The size reported here is an undercount of the bytes read due to the fact that we have to scan for the
	// key It would be more accurate to count all the read bytes, but it's not critical because this function is only
	// used if read-your-writes is disabled
	data->transactionTagCounter.addRequest(req.tags, resultSize);

	++data->counters.finishedQueries;
	--data->readQueueSizeMetric;

	double duration = g_network->timer() - req.requestTime();
	data->counters.readLatencySample.addMeasurement(duration);
	if (data->latencyBandConfig.present()) {
		int maxReadBytes =
		    data->latencyBandConfig.get().readConfig.maxReadBytes.orDefault(std::numeric_limits<int>::max());
		int maxSelectorOffset =
		    data->latencyBandConfig.get().readConfig.maxKeySelectorOffset.orDefault(std::numeric_limits<int>::max());
		data->counters.readLatencyBands.addMeasurement(
		    duration, resultSize > maxReadBytes || abs(req.sel.offset) > maxSelectorOffset);
	}

	return Void();
}

void getQueuingMetrics(StorageServer* self, StorageQueuingMetricsRequest const& req) {
	StorageQueuingMetricsReply reply;
	reply.localTime = now();
	reply.instanceID = self->instanceID;
	reply.bytesInput = self->counters.bytesInput.getValue();
	reply.bytesDurable = self->counters.bytesDurable.getValue();

	reply.storageBytes = self->storage.getStorageBytes();
	reply.localRateLimit = self->currentRate();

	reply.version = self->version.get();
	reply.cpuUsage = self->cpuUsage;
	reply.diskUsage = self->diskUsage;
	reply.durableVersion = self->durableVersion.get();

	Optional<StorageServer::TransactionTagCounter::TagInfo> busiestTag = self->transactionTagCounter.getBusiestTag();
	reply.busiestTag = busiestTag.map<TransactionTag>(
	    [](StorageServer::TransactionTagCounter::TagInfo tagInfo) { return tagInfo.tag; });
	reply.busiestTagFractionalBusyness = busiestTag.present() ? busiestTag.get().fractionalBusyness : 0.0;
	reply.busiestTagRate = busiestTag.present() ? busiestTag.get().rate : 0.0;

	req.reply.send(reply);
}

#ifndef __INTEL_COMPILER
#pragma endregion
#endif

/////////////////////////// Updates ////////////////////////////////
#ifndef __INTEL_COMPILER
#pragma region Updates
#endif

ACTOR Future<Void> doEagerReads(StorageServer* data, UpdateEagerReadInfo* eager) {
	eager->finishKeyBegin();

	vector<Future<Key>> keyEnd(eager->keyBegin.size());
	for (int i = 0; i < keyEnd.size(); i++)
		keyEnd[i] = data->storage.readNextKeyInclusive(eager->keyBegin[i]);

	state Future<vector<Key>> futureKeyEnds = getAll(keyEnd);

	vector<Future<Optional<Value>>> value(eager->keys.size());
	for (int i = 0; i < value.size(); i++)
		value[i] = data->storage.readValuePrefix(eager->keys[i].first, eager->keys[i].second);

	state Future<vector<Optional<Value>>> futureValues = getAll(value);
	state vector<Key> keyEndVal = wait(futureKeyEnds);
	vector<Optional<Value>> optionalValues = wait(futureValues);

	eager->keyEnd = keyEndVal;
	eager->value = optionalValues;

	return Void();
}

bool changeDurableVersion(StorageServer* data, Version desiredDurableVersion) {
	// Remove entries from the latest version of data->versionedData that haven't changed since they were inserted
	//   before or at desiredDurableVersion, to maintain the invariants for versionedData.
	// Such entries remain in older versions of versionedData until they are forgotten, because it is expensive to dig
	// them out. We also remove everything up to and including newDurableVersion from mutationLog, and everything
	//   up to but excluding desiredDurableVersion from freeable
	// May return false if only part of the work has been done, in which case the caller must call again with the same
	// parameters

	auto& verData = data->mutableData();
	ASSERT(verData.getLatestVersion() == data->version.get() || verData.getLatestVersion() == data->version.get() + 1);

	Version nextDurableVersion = desiredDurableVersion;

	auto mlv = data->getMutationLog().begin();
	if (mlv != data->getMutationLog().end() && mlv->second.version <= desiredDurableVersion) {
		auto& v = mlv->second;
		nextDurableVersion = v.version;
		data->freeable[data->version.get()].dependsOn(v.arena());

		if (verData.getLatestVersion() <= data->version.get())
			verData.createNewVersion(data->version.get() + 1);

		int64_t bytesDurable = VERSION_OVERHEAD;
		for (const auto& m : v.mutations) {
			bytesDurable += mvccStorageBytes(m);
			auto i = verData.atLatest().find(m.param1);
			if (i) {
				ASSERT(i.key() == m.param1);
				ASSERT(i.insertVersion() >= nextDurableVersion);
				if (i.insertVersion() == nextDurableVersion)
					verData.erase(i);
			}
			if (m.type == MutationRef::SetValue) {
				// A set can split a clear, so there might be another entry immediately after this one that should also
				// be cleaned up
				i = verData.atLatest().upper_bound(m.param1);
				if (i) {
					ASSERT(i.insertVersion() >= nextDurableVersion);
					if (i.insertVersion() == nextDurableVersion)
						verData.erase(i);
				}
			}
		}
		data->counters.bytesDurable += bytesDurable;
	}

	if (EXPENSIVE_VALIDATION) {
		// Check that the above loop did its job
		auto view = data->data().atLatest();
		for (auto i = view.begin(); i != view.end(); ++i)
			ASSERT(i.insertVersion() > nextDurableVersion);
	}
	data->getMutableMutationLog().erase(data->getMutationLog().begin(),
	                                    data->getMutationLog().upper_bound(nextDurableVersion));
	data->freeable.erase(data->freeable.begin(), data->freeable.lower_bound(nextDurableVersion));

	Future<Void> checkFatalError = data->otherError.getFuture();
	data->durableVersion.set(nextDurableVersion);
	setDataDurableVersion(data->thisServerID, data->durableVersion.get());
	if (checkFatalError.isReady())
		checkFatalError.get();

	// TraceEvent("ForgotVersionsBefore", data->thisServerID).detail("Version", nextDurableVersion);
	validate(data);

	return nextDurableVersion == desiredDurableVersion;
}

Optional<MutationRef> clipMutation(MutationRef const& m, KeyRangeRef range) {
	if (isSingleKeyMutation((MutationRef::Type)m.type)) {
		if (range.contains(m.param1))
			return m;
	} else if (m.type == MutationRef::ClearRange) {
		KeyRangeRef i = range & KeyRangeRef(m.param1, m.param2);
		if (!i.empty())
			return MutationRef((MutationRef::Type)m.type, i.begin, i.end);
	} else
		ASSERT(false);
	return Optional<MutationRef>();
}

bool expandMutation(MutationRef& m,
                    StorageServer::VersionedData const& data,
                    UpdateEagerReadInfo* eager,
                    KeyRef eagerTrustedEnd,
                    Arena& ar) {
	// After this function call, m should be copied into an arena immediately (before modifying data, shards, or eager)
	if (m.type == MutationRef::ClearRange) {
		// Expand the clear
		const auto& d = data.atLatest();

		// If another clear overlaps the beginning of this one, engulf it
		auto i = d.lastLess(m.param1);
		if (i && i->isClearTo() && i->getEndKey() >= m.param1)
			m.param1 = i.key();

		// If another clear overlaps the end of this one, engulf it; otherwise expand
		i = d.lastLessOrEqual(m.param2);
		if (i && i->isClearTo() && i->getEndKey() >= m.param2) {
			m.param2 = i->getEndKey();
		} else {
			// Expand to the next set or clear (from storage or latestVersion), and if it
			// is a clear, engulf it as well
			i = d.lower_bound(m.param2);
			KeyRef endKeyAtStorageVersion =
			    m.param2 == eagerTrustedEnd ? eagerTrustedEnd : std::min(eager->getKeyEnd(m.param2), eagerTrustedEnd);
			if (!i || endKeyAtStorageVersion < i.key())
				m.param2 = endKeyAtStorageVersion;
			else if (i->isClearTo())
				m.param2 = i->getEndKey();
			else
				m.param2 = i.key();
		}
	} else if (m.type != MutationRef::SetValue && (m.type)) {

		Optional<StringRef> oldVal;
		auto it = data.atLatest().lastLessOrEqual(m.param1);
		if (it != data.atLatest().end() && it->isValue() && it.key() == m.param1)
			oldVal = it->getValue();
		else if (it != data.atLatest().end() && it->isClearTo() && it->getEndKey() > m.param1) {
			TEST(true); // Atomic op right after a clear.
		} else {
			Optional<Value>& oldThing = eager->getValue(m.param1);
			if (oldThing.present())
				oldVal = oldThing.get();
		}

		switch (m.type) {
		case MutationRef::AddValue:
			m.param2 = doLittleEndianAdd(oldVal, m.param2, ar);
			break;
		case MutationRef::And:
			m.param2 = doAnd(oldVal, m.param2, ar);
			break;
		case MutationRef::Or:
			m.param2 = doOr(oldVal, m.param2, ar);
			break;
		case MutationRef::Xor:
			m.param2 = doXor(oldVal, m.param2, ar);
			break;
		case MutationRef::AppendIfFits:
			m.param2 = doAppendIfFits(oldVal, m.param2, ar);
			break;
		case MutationRef::Max:
			m.param2 = doMax(oldVal, m.param2, ar);
			break;
		case MutationRef::Min:
			m.param2 = doMin(oldVal, m.param2, ar);
			break;
		case MutationRef::ByteMin:
			m.param2 = doByteMin(oldVal, m.param2, ar);
			break;
		case MutationRef::ByteMax:
			m.param2 = doByteMax(oldVal, m.param2, ar);
			break;
		case MutationRef::MinV2:
			m.param2 = doMinV2(oldVal, m.param2, ar);
			break;
		case MutationRef::AndV2:
			m.param2 = doAndV2(oldVal, m.param2, ar);
			break;
		case MutationRef::CompareAndClear:
			if (oldVal.present() && m.param2 == oldVal.get()) {
				m.type = MutationRef::ClearRange;
				m.param2 = keyAfter(m.param1, ar);
				return expandMutation(m, data, eager, eagerTrustedEnd, ar);
			}
			return false;
		}
		m.type = MutationRef::SetValue;
	}

	return true;
}

void applyMutation(StorageServer* self, MutationRef const& m, Arena& arena, StorageServer::VersionedData& data) {
	// m is expected to be in arena already
	// Clear split keys are added to arena
	StorageMetrics metrics;
	metrics.bytesPerKSecond = mvccStorageBytes(m) / 2;
	metrics.iosPerKSecond = 1;
	self->metrics.notify(m.param1, metrics);

	if (m.type == MutationRef::SetValue) {
		auto prev = data.atLatest().lastLessOrEqual(m.param1);
		if (prev && prev->isClearTo() && prev->getEndKey() > m.param1) {
			ASSERT(prev.key() <= m.param1);
			KeyRef end = prev->getEndKey();
			// the insert version of the previous clear is preserved for the "left half", because in
			// changeDurableVersion() the previous clear is still responsible for removing it insert() invalidates prev,
			// so prev.key() is not safe to pass to it by reference
			data.insert(KeyRef(prev.key()),
			            ValueOrClearToRef::clearTo(m.param1),
			            prev.insertVersion()); // overwritten by below insert if empty
			KeyRef nextKey = keyAfter(m.param1, arena);
			if (end != nextKey) {
				ASSERT(end > nextKey);
				// the insert version of the "right half" is not preserved, because in changeDurableVersion() this set
				// is responsible for removing it
				// FIXME: This copy is technically an asymptotic problem, definitely a waste of memory (copy of keyAfter
				// is a waste, but not asymptotic)
				data.insert(nextKey, ValueOrClearToRef::clearTo(KeyRef(arena, end)));
			}
		}
		data.insert(m.param1, ValueOrClearToRef::value(m.param2));
		self->watches.trigger(m.param1);
	} else if (m.type == MutationRef::ClearRange) {
		data.erase(m.param1, m.param2);
		ASSERT(m.param2 > m.param1);
		ASSERT(!data.isClearContaining(data.atLatest(), m.param1));
		data.insert(m.param1, ValueOrClearToRef::clearTo(m.param2));
		self->watches.triggerRange(m.param1, m.param2);
	}
}

void removeDataRange(StorageServer* ss,
                     Standalone<VerUpdateRef>& mLV,
                     KeyRangeMap<Reference<ShardInfo>>& shards,
                     KeyRangeRef range) {
	// modify the latest version of data to remove all sets and trim all clears to exclude range.
	// Add a clear to mLV (mutationLog[data.getLatestVersion()]) that ensures all keys in range are removed from the
	// disk when this latest version becomes durable mLV is also modified if necessary to ensure that split clears can
	// be forgotten

	MutationRef clearRange(MutationRef::ClearRange, range.begin, range.end);
	clearRange = ss->addMutationToMutationLog(mLV, clearRange);

	auto& data = ss->mutableData();

	// Expand the range to the right to include other shards not in versionedData
	for (auto r = shards.rangeContaining(range.end); r != shards.ranges().end() && !r->value()->isInVersionedData();
	     ++r)
		range = KeyRangeRef(range.begin, r->end());

	auto endClear = data.atLatest().lastLess(range.end);
	if (endClear && endClear->isClearTo() && endClear->getEndKey() > range.end) {
		// This clear has been bumped up to insertVersion==data.getLatestVersion and needs a corresponding mutation log
		// entry to forget
		MutationRef m(MutationRef::ClearRange, range.end, endClear->getEndKey());
		m = ss->addMutationToMutationLog(mLV, m);
		data.insert(m.param1, ValueOrClearToRef::clearTo(m.param2));
	}

	auto beginClear = data.atLatest().lastLess(range.begin);
	if (beginClear && beginClear->isClearTo() && beginClear->getEndKey() > range.begin) {
		// We don't need any special mutationLog entry - because the begin key and insert version are unchanged the
		// original clear
		//   mutation works to forget this one - but we need range.begin in the right arena
		KeyRef rb(mLV.arena(), range.begin);
		// insert() invalidates beginClear, so beginClear.key() is not safe to pass to it by reference
		data.insert(KeyRef(beginClear.key()), ValueOrClearToRef::clearTo(rb), beginClear.insertVersion());
	}

	data.erase(range.begin, range.end);
}

void setAvailableStatus(StorageServer* self, KeyRangeRef keys, bool available);
void setAssignedStatus(StorageServer* self, KeyRangeRef keys, bool nowAssigned);

void coalesceShards(StorageServer* data, KeyRangeRef keys) {
	auto shardRanges = data->shards.intersectingRanges(keys);
	auto fullRange = data->shards.ranges();

	auto iter = shardRanges.begin();
	if (iter != fullRange.begin())
		--iter;
	auto iterEnd = shardRanges.end();
	if (iterEnd != fullRange.end())
		++iterEnd;

	bool lastReadable = false;
	bool lastNotAssigned = false;
	KeyRangeMap<Reference<ShardInfo>>::iterator lastRange;

	for (; iter != iterEnd; ++iter) {
		if (lastReadable && iter->value()->isReadable()) {
			KeyRange range = KeyRangeRef(lastRange->begin(), iter->end());
			data->addShard(ShardInfo::newReadWrite(range, data));
			iter = data->shards.rangeContaining(range.begin);
		} else if (lastNotAssigned && iter->value()->notAssigned()) {
			KeyRange range = KeyRangeRef(lastRange->begin(), iter->end());
			data->addShard(ShardInfo::newNotAssigned(range));
			iter = data->shards.rangeContaining(range.begin);
		}

		lastReadable = iter->value()->isReadable();
		lastNotAssigned = iter->value()->notAssigned();
		lastRange = iter;
	}
}

<<<<<<< HEAD
=======
ACTOR Future<Standalone<RangeResultRef>> tryGetRange(Database cx,
                                                     Version version,
                                                     KeyRangeRef keys,
                                                     GetRangeLimits limits,
                                                     bool* isTooOld) {
	state Transaction tr(cx);
	state Standalone<RangeResultRef> output;
	state KeySelectorRef begin = firstGreaterOrEqual(keys.begin);
	state KeySelectorRef end = firstGreaterOrEqual(keys.end);

	if (*isTooOld)
		throw transaction_too_old();

	ASSERT(!cx->switchable);
	tr.setVersion(version);
	tr.info.taskID = TaskPriority::FetchKeys;
	limits.minRows = 0;

	try {
		loop {
			Standalone<RangeResultRef> rep = wait(tr.getRange(begin, end, limits, true));
			limits.decrement(rep);

			if (limits.isReached() || !rep.more) {
				if (output.size()) {
					output.arena().dependsOn(rep.arena());
					output.append(output.arena(), rep.begin(), rep.size());
					if (limits.isReached() && rep.readThrough.present())
						output.readThrough = rep.readThrough.get();
				} else {
					output = rep;
				}

				output.more = limits.isReached();

				return output;
			} else if (rep.readThrough.present()) {
				output.arena().dependsOn(rep.arena());
				if (rep.size()) {
					output.append(output.arena(), rep.begin(), rep.size());
					ASSERT(rep.readThrough.get() > rep.end()[-1].key);
				} else {
					ASSERT(rep.readThrough.get() > keys.begin);
				}
				begin = firstGreaterOrEqual(rep.readThrough.get());
			} else {
				output.arena().dependsOn(rep.arena());
				output.append(output.arena(), rep.begin(), rep.size());
				begin = firstGreaterThan(output.end()[-1].key);
			}
		}
	} catch (Error& e) {
		if (begin.getKey() != keys.begin &&
		    (e.code() == error_code_transaction_too_old || e.code() == error_code_future_version ||
		     e.code() == error_code_process_behind)) {
			if (e.code() == error_code_transaction_too_old)
				*isTooOld = true;
			output.more = true;
			if (begin.isFirstGreaterOrEqual())
				output.readThrough = begin.getKey();
			return output;
		}
		throw;
	}
}

>>>>>>> 652c5c4e
template <class T>
void addMutation(T& target, Version version, MutationRef const& mutation) {
	target.addMutation(version, mutation);
}

template <class T>
void addMutation(Reference<T>& target, Version version, MutationRef const& mutation) {
	addMutation(*target, version, mutation);
}

template <class T>
void splitMutations(StorageServer* data, KeyRangeMap<T>& map, VerUpdateRef const& update) {
	for (int i = 0; i < update.mutations.size(); i++) {
		splitMutation(data, map, update.mutations[i], update.version);
	}
}

template <class T>
void splitMutation(StorageServer* data, KeyRangeMap<T>& map, MutationRef const& m, Version ver) {
	if (isSingleKeyMutation((MutationRef::Type)m.type)) {
		if (!SHORT_CIRCUT_ACTUAL_STORAGE || !normalKeys.contains(m.param1))
			addMutation(map.rangeContaining(m.param1)->value(), ver, m);
	} else if (m.type == MutationRef::ClearRange) {
		KeyRangeRef mKeys(m.param1, m.param2);
		if (!SHORT_CIRCUT_ACTUAL_STORAGE || !normalKeys.contains(mKeys)) {
			auto r = map.intersectingRanges(mKeys);
			for (auto i = r.begin(); i != r.end(); ++i) {
				KeyRangeRef k = mKeys & i->range();
				addMutation(i->value(), ver, MutationRef((MutationRef::Type)m.type, k.begin, k.end));
			}
		}
	} else
		ASSERT(false); // Unknown mutation type in splitMutations
}

ACTOR Future<Void> logFetchKeysWarning(AddingShard* shard) {
	state double startTime = now();
	loop {
		state double waitSeconds = BUGGIFY ? 5.0 : 600.0;
		wait(delay(waitSeconds));

		const auto traceEventLevel =
		    waitSeconds > SERVER_KNOBS->FETCH_KEYS_TOO_LONG_TIME_CRITERIA ? SevWarnAlways : SevInfo;
		TraceEvent(traceEventLevel, "FetchKeysTooLong")
		    .detail("Duration", now() - startTime)
		    .detail("Phase", shard->phase)
		    .detail("Begin", shard->keys.begin.printable())
		    .detail("End", shard->keys.end.printable());
	}
}

class FetchKeysMetricReporter {
	const UID uid;
	const double startTime;
	int fetchedBytes;
	StorageServer::FetchKeysHistograms& histograms;
	StorageServer::CurrentRunningFetchKeys& currentRunning;

public:
	FetchKeysMetricReporter(const UID& uid_,
	                        const double startTime_,
	                        const KeyRange& keyRange,
	                        StorageServer::FetchKeysHistograms& histograms_,
	                        StorageServer::CurrentRunningFetchKeys& currentRunning_)
	  : uid(uid_), startTime(startTime_), fetchedBytes(0), histograms(histograms_), currentRunning(currentRunning_) {

		currentRunning.recordStart(uid, keyRange);
	}

	void addFetchedBytes(const int bytes) { fetchedBytes += bytes; }

	~FetchKeysMetricReporter() {
		double latency = now() - startTime;

		// If fetchKeys is *NOT* run, i.e. returning immediately, still report a record.
		if (latency == 0)
			latency = 1e6;

		const uint32_t bandwidth = fetchedBytes / latency;

		histograms.latency->sampleSeconds(latency);
		histograms.bytes->sample(fetchedBytes);
		histograms.bandwidth->sample(bandwidth);

		currentRunning.recordFinish(uid);
	}
};

ACTOR Future<Void> fetchKeys(StorageServer* data, AddingShard* shard) {
	state const UID fetchKeysID = deterministicRandom()->randomUniqueID();
	state TraceInterval interval("FetchKeys");
	state KeyRange keys = shard->keys;
	state Future<Void> warningLogger = logFetchKeysWarning(shard);
<<<<<<< HEAD
	state double startt = now();
	
=======
	state const double startTime = now();
	state int fetchBlockBytes = BUGGIFY ? SERVER_KNOBS->BUGGIFY_BLOCK_BYTES : SERVER_KNOBS->FETCH_BLOCK_BYTES;
	state FetchKeysMetricReporter metricReporter(
	    fetchKeysID, startTime, keys, data->fetchKeysHistograms, data->currentRunningFetchKeys);

>>>>>>> 652c5c4e
	// delay(0) to force a return to the run loop before the work of fetchKeys is started.
	//  This allows adding->start() to be called inline with CSK.
	wait(data->coreStarted.getFuture() && delay(0));

	try {
		DEBUG_KEY_RANGE("fetchKeysBegin", data->version.get(), shard->keys);

		TraceEvent(SevDebug, interval.begin(), data->thisServerID)
		    .detail("KeyBegin", shard->keys.begin)
		    .detail("KeyEnd", shard->keys.end);

		validate(data);

		// Wait (if necessary) for the latest version at which any key in keys was previously available (+1) to be
		// durable
		auto navr = data->newestAvailableVersion.intersectingRanges(keys);
		Version lastAvailable = invalidVersion;
		for (auto r = navr.begin(); r != navr.end(); ++r) {
			ASSERT(r->value() != latestVersion);
			lastAvailable = std::max(lastAvailable, r->value());
		}
		auto ndvr = data->newestDirtyVersion.intersectingRanges(keys);
		for (auto r = ndvr.begin(); r != ndvr.end(); ++r)
			lastAvailable = std::max(lastAvailable, r->value());

		if (lastAvailable != invalidVersion && lastAvailable >= data->durableVersion.get()) {
			TEST(true); // FetchKeys waits for previous available version to be durable
			wait(data->durableVersion.whenAtLeast(lastAvailable + 1));
		}

		TraceEvent(SevDebug, "FetchKeysVersionSatisfied", data->thisServerID).detail("FKID", interval.pairID);

<<<<<<< HEAD
		wait( data->fetchKeysParallelismLock.take( TaskPriority::DefaultYield ) );
		state FlowLock::Releaser holdingFKPL( data->fetchKeysParallelismLock );
=======
		wait(data->fetchKeysParallelismLock.take(TaskPriority::DefaultYield, fetchBlockBytes));
		state FlowLock::Releaser holdingFKPL(data->fetchKeysParallelismLock, fetchBlockBytes);
>>>>>>> 652c5c4e

		state double executeStart = now();
		++data->counters.fetchWaitingCount;
		data->counters.fetchWaitingMS += 1000 * (executeStart - startTime);

		// Fetch keys gets called while the update actor is processing mutations. data->version will not be updated
		// until all mutations for a version have been processed. We need to take the durableVersionLock to ensure
		// data->version is greater than the version of the mutation which caused the fetch to be initiated.
		wait(data->durableVersionLock.take());

		shard->phase = AddingShard::Fetching;
		
		data->durableVersionLock.release();

		wait(delay(0));

		TraceEvent(SevDebug, "FetchKeysUnblocked", data->thisServerID)
		    .detail("FKID", interval.pairID)
		    .detail("Version", fetchVersion);

		// Get the history
		state int debug_getRangeRetries = 0;
		state int debug_nextRetryToLog = 1;
		state bool isTooOld = false;

		// FIXME: The client cache does not notice when servers are added to a team. To read from a local storage server
		// we must refresh the cache manually.
		data->cx->invalidateCache(keys);

		loop {
<<<<<<< HEAD
			state Transaction tr( data->cx );
			state Version fetchVersion = data->version.get();
			while (!shard->updates.empty() && shard->updates[0].version <= fetchVersion) shard->updates.pop_front();
			tr.setVersion( fetchVersion );
			tr.info.taskID = TaskPriority::FetchKeys;
			state PromiseStream<Standalone<RangeResultRef>> results;
			state Future<Void> hold = tr.getRangeStream(results, keys, GetRangeLimits(), true);
			state Key nfk = keys.begin;

			try {
				loop {
					TEST(true);		// Fetching keys for transferred shard
					state Standalone<RangeResultRef> this_block = waitNext( results.getFuture() );

					int expectedSize = (int)this_block.expectedSize() + (8-(int)sizeof(KeyValueRef))*this_block.size();

					TraceEvent(SevDebug, "FetchKeysBlock", data->thisServerID).detail("FKID", interval.pairID)
						.detail("BlockRows", this_block.size()).detail("BlockBytes", expectedSize)
						.detail("KeyBegin", keys.begin).detail("KeyEnd", keys.end)
						.detail("Last", this_block.size() ? this_block.end()[-1].key : std::string())
						.detail("Version", fetchVersion).detail("More", this_block.more);
					DEBUG_KEY_RANGE("fetchRange", fetchVersion, keys);
					for(auto k = this_block.begin(); k != this_block.end(); ++k) DEBUG_MUTATION("fetch", fetchVersion, MutationRef(MutationRef::SetValue, k->key, k->value));

					data->counters.bytesFetched += expectedSize;

					// Write this_block to storage
					state KeyValueRef *kvItr = this_block.begin();
					for(; kvItr != this_block.end(); ++kvItr) {
						data->storage.writeKeyValue( *kvItr );
						wait(yield());
					}

					kvItr = this_block.begin();
					for(; kvItr != this_block.end(); ++kvItr) {
						data->byteSampleApplySet( *kvItr, invalidVersion );
						wait(yield());
					}

					ASSERT(this_block.readThrough.present() || this_block.size());
					nfk = this_block.readThrough.present() ? this_block.readThrough.get() : keyAfter( this_block.end()[-1].key );
					this_block = Standalone<RangeResultRef>();
				}
			} catch( Error &e ) {
				if(e.code() != error_code_end_of_stream && e.code() != error_code_connection_failed && e.code() != error_code_transaction_too_old &&
					e.code() != error_code_future_version && e.code() != error_code_process_behind) {
					throw;
				}
				if(nfk == keys.begin) {
					TraceEvent("FKBlockFail", data->thisServerID).error(e,true).suppressFor(1.0).detail("FKID", interval.pairID);
=======
			try {
				TEST(true); // Fetching keys for transferred shard

				state Standalone<RangeResultRef> this_block =
				    wait(tryGetRange(data->cx,
				                     fetchVersion,
				                     keys,
				                     GetRangeLimits(GetRangeLimits::ROW_LIMIT_UNLIMITED, fetchBlockBytes),
				                     &isTooOld));

				int expectedSize = (int)this_block.expectedSize() + (8 - (int)sizeof(KeyValueRef)) * this_block.size();

				TraceEvent(SevDebug, "FetchKeysBlock", data->thisServerID)
				    .detail("FKID", interval.pairID)
				    .detail("BlockRows", this_block.size())
				    .detail("BlockBytes", expectedSize)
				    .detail("KeyBegin", keys.begin)
				    .detail("KeyEnd", keys.end)
				    .detail("Last", this_block.size() ? this_block.end()[-1].key : std::string())
				    .detail("Version", fetchVersion)
				    .detail("More", this_block.more);
				DEBUG_KEY_RANGE("fetchRange", fetchVersion, keys);
				for (auto k = this_block.begin(); k != this_block.end(); ++k)
					DEBUG_MUTATION("fetch", fetchVersion, MutationRef(MutationRef::SetValue, k->key, k->value));

				metricReporter.addFetchedBytes(expectedSize);
				data->counters.bytesFetched += expectedSize;
				if (fetchBlockBytes > expectedSize) {
					holdingFKPL.release(fetchBlockBytes - expectedSize);
				}

				// Wait for permission to proceed
				// wait( data->fetchKeysStorageWriteLock.take() );
				// state FlowLock::Releaser holdingFKSWL( data->fetchKeysStorageWriteLock );

				// Write this_block to storage
				state KeyValueRef* kvItr = this_block.begin();
				for (; kvItr != this_block.end(); ++kvItr) {
					data->storage.writeKeyValue(*kvItr);
					wait(yield());
				}

				kvItr = this_block.begin();
				for (; kvItr != this_block.end(); ++kvItr) {
					data->byteSampleApplySet(*kvItr, invalidVersion);
					wait(yield());
				}

				if (this_block.more) {
					Key nfk = this_block.readThrough.present() ? this_block.readThrough.get()
					                                           : keyAfter(this_block.end()[-1].key);
					if (nfk != keys.end) {
						std::deque<Standalone<VerUpdateRef>> updatesToSplit = std::move(shard->updates);

						// This actor finishes committing the keys [keys.begin,nfk) that we already fetched.
						// The remaining unfetched keys [nfk,keys.end) will become a separate AddingShard with its own
						// fetchKeys.
						shard->server->addShard(ShardInfo::addingSplitLeft(KeyRangeRef(keys.begin, nfk), shard));
						shard->server->addShard(ShardInfo::newAdding(data, KeyRangeRef(nfk, keys.end)));
						shard = data->shards.rangeContaining(keys.begin).value()->adding.get();
						warningLogger = logFetchKeysWarning(shard);
						AddingShard* otherShard = data->shards.rangeContaining(nfk).value()->adding.get();
						keys = shard->keys;

						// Split our prior updates.  The ones that apply to our new, restricted key range will go back
						// into shard->updates, and the ones delivered to the new shard will be discarded because it is
						// in WaitPrevious phase (hasn't chosen a fetchVersion yet). What we are doing here is expensive
						// and could get more expensive if we started having many more blocks per shard. May need
						// optimization in the future.
						std::deque<Standalone<VerUpdateRef>>::iterator u = updatesToSplit.begin();
						for (; u != updatesToSplit.end(); ++u) {
							splitMutations(data, data->shards, *u);
						}

						TEST(true); // fetchkeys has more
						TEST(shard->updates.size()); // Shard has updates
						ASSERT(otherShard->updates.empty());
					}
				}

				this_block = Standalone<RangeResultRef>();

				if (BUGGIFY)
					wait(delay(1));

				break;
			} catch (Error& e) {
				TraceEvent("FKBlockFail", data->thisServerID)
				    .error(e, true)
				    .suppressFor(1.0)
				    .detail("FKID", interval.pairID);
				if (e.code() == error_code_transaction_too_old) {
					TEST(true); // A storage server has forgotten the history data we are fetching
					Version lastFV = fetchVersion;
					fetchVersion = data->version.get();
					isTooOld = false;

					// Throw away deferred updates from before fetchVersion, since we don't need them to use blocks
					// fetched at that version
					while (!shard->updates.empty() && shard->updates[0].version <= fetchVersion)
						shard->updates.pop_front();
>>>>>>> 652c5c4e

					// FIXME: remove when we no longer support upgrades from 5.X
					if (debug_getRangeRetries >= 100) {
						data->cx->enableLocalityLoadBalance = false;
						TraceEvent(SevWarnAlways, "FKDisableLB").detail("FKID", fetchKeysID);
					}

					debug_getRangeRetries++;
					if (debug_nextRetryToLog == debug_getRangeRetries) {
						debug_nextRetryToLog += std::min(debug_nextRetryToLog, 1024);
<<<<<<< HEAD
						TraceEvent(SevWarn, "FetchPast", data->thisServerID).detail("TotalAttempts", debug_getRangeRetries).detail("FKID", interval.pairID).detail("N", fetchVersion).detail("E", data->version.get());
					}
					wait( delayJittered( FLOW_KNOBS->PREVENT_FAST_SPIN_DELAY ) );
					continue;
				}
				if(nfk < keys.end) {
					std::deque< Standalone<VerUpdateRef> > updatesToSplit = std::move( shard->updates );

					// This actor finishes committing the keys [keys.begin,nfk) that we already fetched.
					// The remaining unfetched keys [nfk,keys.end) will become a separate AddingShard with its own fetchKeys.
					shard->server->addShard( ShardInfo::addingSplitLeft( KeyRangeRef(keys.begin, nfk), shard ) );
					shard->server->addShard( ShardInfo::newAdding( data, KeyRangeRef(nfk, keys.end) ) );
					shard = data->shards.rangeContaining( keys.begin ).value()->adding;
					warningLogger = logFetchKeysWarning(shard);
					AddingShard* otherShard = data->shards.rangeContaining( nfk ).value()->adding;
					keys = shard->keys;

					// Split our prior updates.  The ones that apply to our new, restricted key range will go back into shard->updates,
					// and the ones delivered to the new shard will be discarded because it is in WaitPrevious phase (hasn't chosen a fetchVersion yet).
					// What we are doing here is expensive and could get more expensive if we started having many more blocks per shard. May need optimization in the future.
					std::deque< Standalone<VerUpdateRef> >::iterator u = updatesToSplit.begin();
					for(; u != updatesToSplit.end(); ++u) {
						splitMutations(data, data->shards, *u);
					}

					TEST( true );  // fetchkeys has more
					TEST( shard->updates.size() ); // Shard has updates
					ASSERT( otherShard->updates.empty() );
				}
				break;
=======
						TraceEvent(SevWarn, "FetchPast", data->thisServerID)
						    .detail("TotalAttempts", debug_getRangeRetries)
						    .detail("FKID", interval.pairID)
						    .detail("V", lastFV)
						    .detail("N", fetchVersion)
						    .detail("E", data->version.get());
					}
				} else if (e.code() == error_code_future_version || e.code() == error_code_process_behind) {
					TEST(true); // fetchKeys got future_version or process_behind, so there must be a huge storage lag
					            // somewhere.  Keep trying.
				} else {
					throw;
				}
				wait(delayJittered(FLOW_KNOBS->PREVENT_FAST_SPIN_DELAY));
>>>>>>> 652c5c4e
			}
		}

		// FIXME: remove when we no longer support upgrades from 5.X
		data->cx->enableLocalityLoadBalance = true;
		TraceEvent(SevWarnAlways, "FKReenableLB").detail("FKID", fetchKeysID);

		// We have completed the fetch and write of the data, now we wait for MVCC window to pass.
		//  As we have finished this work, we will allow more work to start...
		shard->fetchComplete.send(Void());

		TraceEvent(SevDebug, "FKBeforeFinalCommit", data->thisServerID)
		    .detail("FKID", interval.pairID)
		    .detail("SV", data->storageVersion())
		    .detail("DV", data->durableVersion.get());
		// Directly commit()ing the IKVS would interfere with updateStorage, possibly resulting in an incomplete version
		// being recovered. Instead we wait for the updateStorage loop to commit something (and consequently also what
		// we have written)

		wait(data->durableVersion.whenAtLeast(data->storageVersion() + 1));
		holdingFKPL.release();

		TraceEvent(SevDebug, "FKAfterFinalCommit", data->thisServerID)
		    .detail("FKID", interval.pairID)
		    .detail("SV", data->storageVersion())
		    .detail("DV", data->durableVersion.get());

		// Wait to run during update(), after a new batch of versions is received from the tlog but before eager reads
		// take place.
		Promise<FetchInjectionInfo*> p;
		data->readyFetchKeys.push_back(p);

		FetchInjectionInfo* batch = wait(p.getFuture());
		TraceEvent(SevDebug, "FKUpdateBatch", data->thisServerID).detail("FKID", interval.pairID);

		shard->phase = AddingShard::Waiting;

		// Choose a transferredVersion.  This choice and timing ensure that
		//   * The transferredVersion can be mutated in versionedData
		//   * The transferredVersion isn't yet committed to storage (so we can write the availability status change)
		//   * The transferredVersion is <= the version of any of the updates in batch, and if there is an equal version
		//     its mutations haven't been processed yet
		shard->transferredVersion = data->version.get() + 1;
		// shard->transferredVersion = batch->changes[0].version;  //< FIXME: This obeys the documented properties, and
		// seems "safer" because it never introduces extra versions into the data structure, but violates some ASSERTs
		// currently
		data->mutableData().createNewVersion(shard->transferredVersion);
		ASSERT(shard->transferredVersion > data->storageVersion());
		ASSERT(shard->transferredVersion == data->data().getLatestVersion());

		TraceEvent(SevDebug, "FetchKeysHaveData", data->thisServerID)
		    .detail("FKID", interval.pairID)
		    .detail("Version", shard->transferredVersion)
		    .detail("StorageVersion", data->storageVersion());
		validate(data);

		// Put the updates that were collected during the FinalCommit phase into the batch at the transferredVersion.
		// Eager reads will be done for them by update(), and the mutations will come back through
		// AddingShard::addMutations and be applied to versionedMap and mutationLog as normal. The lie about their
		// version is acceptable because this shard will never be read at versions < transferredVersion
		for (auto i = shard->updates.begin(); i != shard->updates.end(); ++i) {
			i->version = shard->transferredVersion;
			batch->arena.dependsOn(i->arena());
		}

		int startSize = batch->changes.size();
		TEST(startSize); // Adding fetch data to a batch which already has changes
		batch->changes.resize(batch->changes.size() + shard->updates.size());

		// FIXME: pass the deque back rather than copy the data
		std::copy(shard->updates.begin(), shard->updates.end(), batch->changes.begin() + startSize);
		Version checkv = shard->transferredVersion;

		for (auto b = batch->changes.begin() + startSize; b != batch->changes.end(); ++b) {
			ASSERT(b->version >= checkv);
			checkv = b->version;
			for (auto& m : b->mutations)
				DEBUG_MUTATION("fetchKeysFinalCommitInject", batch->changes[0].version, m);
		}

		shard->updates.clear();

		setAvailableStatus(data,
		                   keys,
		                   true); // keys will be available when getLatestVersion()==transferredVersion is durable

		// Wait for the transferredVersion (and therefore the shard data) to be committed and durable.
		wait(data->durableVersion.whenAtLeast(shard->transferredVersion));

		ASSERT(data->shards[shard->keys.begin]->assigned() &&
		       data->shards[shard->keys.begin]->keys ==
		           shard->keys); // We aren't changing whether the shard is assigned
		data->newestAvailableVersion.insert(shard->keys, latestVersion);
		shard->readWrite.send(Void());
		data->addShard(ShardInfo::newReadWrite(shard->keys, data)); // invalidates shard!
		coalesceShards(data, keys);

		validate(data);

		++data->counters.fetchExecutingCount;
		data->counters.fetchExecutingMS += 1000 * (now() - executeStart);

		TraceEvent(SevDebug, interval.end(), data->thisServerID);
	} catch (Error& e) {
		TraceEvent(SevDebug, interval.end(), data->thisServerID).error(e, true).detail("Version", data->version.get());

		if (e.code() == error_code_actor_cancelled && !data->shuttingDown && shard->phase >= AddingShard::Fetching) {
			if (shard->phase < AddingShard::Waiting) {
				data->storage.clearRange(keys);
				data->byteSampleApplyClear(keys, invalidVersion);
			} else {
				ASSERT(data->data().getLatestVersion() > data->version.get());
				removeDataRange(
				    data, data->addVersionToMutationLog(data->data().getLatestVersion()), data->shards, keys);
				setAvailableStatus(data, keys, false);
				// Prevent another, overlapping fetchKeys from entering the Fetching phase until
				// data->data().getLatestVersion() is durable
				data->newestDirtyVersion.insert(keys, data->data().getLatestVersion());
			}
		}

		TraceEvent(SevError, "FetchKeysError", data->thisServerID)
		    .error(e)
		    .detail("Elapsed", now() - startTime)
		    .detail("KeyBegin", keys.begin)
		    .detail("KeyEnd", keys.end);
		if (e.code() != error_code_actor_cancelled)
			data->otherError.sendError(e); // Kill the storage server.  Are there any recoverable errors?
		throw; // goes nowhere
	}

	return Void();
};

AddingShard::AddingShard(StorageServer* server, KeyRangeRef const& keys)
  : server(server), keys(keys), transferredVersion(invalidVersion), phase(WaitPrevious) {
	fetchClient = fetchKeys(server, this);
}

void AddingShard::addMutation(Version version, MutationRef const& mutation) {
	if (mutation.type == mutation.ClearRange) {
		ASSERT(keys.begin <= mutation.param1 && mutation.param2 <= keys.end);
	} else if (isSingleKeyMutation((MutationRef::Type)mutation.type)) {
		ASSERT(keys.contains(mutation.param1));
	}

	if (phase == WaitPrevious) {
		// Updates can be discarded
	} else if (phase == Fetching) {
		if (!updates.size() || version > updates.end()[-1].version) {
			VerUpdateRef v;
			v.version = version;
			v.isPrivateData = false;
			updates.push_back(v);
		} else {
			ASSERT(version == updates.end()[-1].version);
		}
		updates.back().mutations.push_back_deep(updates.back().arena(), mutation);
	} else if (phase == Waiting) {
		server->addMutation(version, mutation, keys, server->updateEagerReads);
	} else
		ASSERT(false);
}

void ShardInfo::addMutation(Version version, MutationRef const& mutation) {
	ASSERT((void*)this);
	ASSERT(keys.contains(mutation.param1));
	if (adding)
		adding->addMutation(version, mutation);
	else if (readWrite)
		readWrite->addMutation(version, mutation, this->keys, readWrite->updateEagerReads);
	else if (mutation.type != MutationRef::ClearRange) {
		TraceEvent(SevError, "DeliveredToNotAssigned")
		    .detail("Version", version)
		    .detail("Mutation", mutation.toString());
		ASSERT(false); // Mutation delivered to notAssigned shard!
	}
}

enum ChangeServerKeysContext { CSK_UPDATE, CSK_RESTORE };
const char* changeServerKeysContextName[] = { "Update", "Restore" };

void changeServerKeys(StorageServer* data,
                      const KeyRangeRef& keys,
                      bool nowAssigned,
                      Version version,
                      ChangeServerKeysContext context) {
	ASSERT(!keys.empty());

	//TraceEvent("ChangeServerKeys", data->thisServerID)
	//	.detail("KeyBegin", keys.begin)
	//	.detail("KeyEnd", keys.end)
	//	.detail("NowAssigned", nowAssigned)
	//	.detail("Version", version)
	//	.detail("Context", changeServerKeysContextName[(int)context]);
	validate(data);

	// TODO(alexmiller): Figure out how to selectively enable spammy data distribution events.
	// DEBUG_KEY_RANGE( nowAssigned ? "KeysAssigned" : "KeysUnassigned", version, keys );

	bool isDifferent = false;
	auto existingShards = data->shards.intersectingRanges(keys);
	for (auto it = existingShards.begin(); it != existingShards.end(); ++it) {
		if (nowAssigned != it->value()->assigned()) {
			isDifferent = true;
			/*TraceEvent("CSKRangeDifferent", data->thisServerID)
			  .detail("KeyBegin", it->range().begin)
			  .detail("KeyEnd", it->range().end);*/
			break;
		}
	}
	if (!isDifferent) {
		//TraceEvent("CSKShortCircuit", data->thisServerID)
		//	.detail("KeyBegin", keys.begin)
		//	.detail("KeyEnd", keys.end);
		return;
	}

	// Save a backup of the ShardInfo references before we start messing with shards, in order to defer fetchKeys
	// cancellation (and its potential call to removeDataRange()) until shards is again valid
	vector<Reference<ShardInfo>> oldShards;
	auto os = data->shards.intersectingRanges(keys);
	for (auto r = os.begin(); r != os.end(); ++r)
		oldShards.push_back(r->value());

	// As addShard (called below)'s documentation requires, reinitialize any overlapping range(s)
	auto ranges = data->shards.getAffectedRangesAfterInsertion(
	    keys, Reference<ShardInfo>()); // null reference indicates the range being changed
	for (int i = 0; i < ranges.size(); i++) {
		if (!ranges[i].value) {
			ASSERT((KeyRangeRef&)ranges[i] == keys); // there shouldn't be any nulls except for the range being inserted
		} else if (ranges[i].value->notAssigned())
			data->addShard(ShardInfo::newNotAssigned(ranges[i]));
		else if (ranges[i].value->isReadable())
			data->addShard(ShardInfo::newReadWrite(ranges[i], data));
		else {
			ASSERT(ranges[i].value->adding);
			data->addShard(ShardInfo::newAdding(data, ranges[i]));
			TEST(true); // ChangeServerKeys reFetchKeys
		}
	}

	// Shard state depends on nowAssigned and whether the data is available (actually assigned in memory or on the disk)
	// up to the given version.  The latter depends on data->newestAvailableVersion, so loop over the ranges of that.
	// SOMEDAY: Could this just use shards?  Then we could explicitly do the removeDataRange here when an
	// adding/transferred shard is cancelled
	auto vr = data->newestAvailableVersion.intersectingRanges(keys);
	std::vector<std::pair<KeyRange, Version>> changeNewestAvailable;
	std::vector<KeyRange> removeRanges;
	for (auto r = vr.begin(); r != vr.end(); ++r) {
		KeyRangeRef range = keys & r->range();
		bool dataAvailable = r->value() == latestVersion || r->value() >= version;
		/*TraceEvent("CSKRange", data->thisServerID)
		    .detail("KeyBegin", range.begin)
		    .detail("KeyEnd", range.end)
		    .detail("Available", dataAvailable)
		    .detail("NowAssigned", nowAssigned)
		    .detail("NewestAvailable", r->value())
		    .detail("ShardState0", data->shards[range.begin]->debugDescribeState());*/
		if (!nowAssigned) {
			if (dataAvailable) {
				ASSERT(r->value() ==
				       latestVersion); // Not that we care, but this used to be checked instead of dataAvailable
				ASSERT(data->mutableData().getLatestVersion() > version || context == CSK_RESTORE);
				changeNewestAvailable.emplace_back(range, version);
				removeRanges.push_back(range);
			}
			data->addShard(ShardInfo::newNotAssigned(range));
			data->watches.triggerRange(range.begin, range.end);
		} else if (!dataAvailable) {
			// SOMEDAY: Avoid restarting adding/transferred shards
			if (version == 0) { // bypass fetchkeys; shard is known empty at version 0
				changeNewestAvailable.emplace_back(range, latestVersion);
				data->addShard(ShardInfo::newReadWrite(range, data));
				setAvailableStatus(data, range, true);
			} else {
				auto& shard = data->shards[range.begin];
				if (!shard->assigned() || shard->keys != range)
					data->addShard(ShardInfo::newAdding(data, range));
			}
		} else {
			changeNewestAvailable.emplace_back(range, latestVersion);
			data->addShard(ShardInfo::newReadWrite(range, data));
		}
	}
	// Update newestAvailableVersion when a shard becomes (un)available (in a separate loop to avoid invalidating vr
	// above)
	for (auto r = changeNewestAvailable.begin(); r != changeNewestAvailable.end(); ++r)
		data->newestAvailableVersion.insert(r->first, r->second);

	if (!nowAssigned)
		data->metrics.notifyNotReadable(keys);

	coalesceShards(data, KeyRangeRef(ranges[0].begin, ranges[ranges.size() - 1].end));

	// Now it is OK to do removeDataRanges, directly and through fetchKeys cancellation (and we have to do so before
	// validate())
	oldShards.clear();
	ranges.clear();
	for (auto r = removeRanges.begin(); r != removeRanges.end(); ++r) {
		removeDataRange(data, data->addVersionToMutationLog(data->data().getLatestVersion()), data->shards, *r);
		setAvailableStatus(data, *r, false);
	}
	validate(data);
}

void rollback(StorageServer* data, Version rollbackVersion, Version nextVersion) {
	TEST(true); // call to shard rollback
	DEBUG_KEY_RANGE("Rollback", rollbackVersion, allKeys);

	// We used to do a complicated dance to roll back in MVCC history.  It's much simpler, and more testable,
	// to simply restart the storage server actor and restore from the persistent disk state, and then roll
	// forward from the TLog's history.  It's not quite as efficient, but we rarely have to do this in practice.

	// FIXME: This code is relying for liveness on an undocumented property of the log system implementation: that after
	// a rollback the rolled back versions will eventually be missing from the peeked log.  A more sophisticated
	// approach would be to make the rollback range durable and, after reboot, skip over those versions if they appear
	// in peek results.

	throw please_reboot();
}

void StorageServer::addMutation(Version version,
                                MutationRef const& mutation,
                                KeyRangeRef const& shard,
                                UpdateEagerReadInfo* eagerReads) {
	MutationRef expanded = mutation;
	auto& mLog = addVersionToMutationLog(version);

	if (!expandMutation(expanded, data(), eagerReads, shard.end, mLog.arena())) {
		return;
	}
	expanded = addMutationToMutationLog(mLog, expanded);
	DEBUG_MUTATION("applyMutation", version, expanded)
	    .detail("UID", thisServerID)
	    .detail("ShardBegin", shard.begin)
	    .detail("ShardEnd", shard.end);
	applyMutation(this, expanded, mLog.arena(), mutableData());
	// printf("\nSSUpdate: Printing versioned tree after applying mutation\n");
	// mutableData().printTree(version);
}

struct OrderByVersion {
	bool operator()(const VerUpdateRef& a, const VerUpdateRef& b) {
		if (a.version != b.version)
			return a.version < b.version;
		if (a.isPrivateData != b.isPrivateData)
			return a.isPrivateData;
		return false;
	}
};

#define PERSIST_PREFIX "\xff\xff"

// Immutable
static const KeyValueRef persistFormat(LiteralStringRef(PERSIST_PREFIX "Format"),
                                       LiteralStringRef("FoundationDB/StorageServer/1/4"));
static const KeyRangeRef persistFormatReadableRange(LiteralStringRef("FoundationDB/StorageServer/1/2"),
                                                    LiteralStringRef("FoundationDB/StorageServer/1/5"));
static const KeyRef persistID = LiteralStringRef(PERSIST_PREFIX "ID");

// (Potentially) change with the durable version or when fetchKeys completes
static const KeyRef persistVersion = LiteralStringRef(PERSIST_PREFIX "Version");
static const KeyRangeRef persistShardAssignedKeys =
    KeyRangeRef(LiteralStringRef(PERSIST_PREFIX "ShardAssigned/"), LiteralStringRef(PERSIST_PREFIX "ShardAssigned0"));
static const KeyRangeRef persistShardAvailableKeys =
    KeyRangeRef(LiteralStringRef(PERSIST_PREFIX "ShardAvailable/"), LiteralStringRef(PERSIST_PREFIX "ShardAvailable0"));
static const KeyRangeRef persistByteSampleKeys =
    KeyRangeRef(LiteralStringRef(PERSIST_PREFIX "BS/"), LiteralStringRef(PERSIST_PREFIX "BS0"));
static const KeyRangeRef persistByteSampleSampleKeys =
    KeyRangeRef(LiteralStringRef(PERSIST_PREFIX "BS/" PERSIST_PREFIX "BS/"),
                LiteralStringRef(PERSIST_PREFIX "BS/" PERSIST_PREFIX "BS0"));
static const KeyRef persistLogProtocol = LiteralStringRef(PERSIST_PREFIX "LogProtocol");
static const KeyRef persistPrimaryLocality = LiteralStringRef(PERSIST_PREFIX "PrimaryLocality");
// data keys are unmangled (but never start with PERSIST_PREFIX because they are always in allKeys)

class StorageUpdater {
public:
	StorageUpdater()
	  : fromVersion(invalidVersion), currentVersion(invalidVersion), restoredVersion(invalidVersion),
	    processedStartKey(false), processedCacheStartKey(false) {}
	StorageUpdater(Version fromVersion, Version restoredVersion)
	  : fromVersion(fromVersion), currentVersion(fromVersion), restoredVersion(restoredVersion),
	    processedStartKey(false), processedCacheStartKey(false) {}

	void applyMutation(StorageServer* data, MutationRef const& m, Version ver) {
		//TraceEvent("SSNewVersion", data->thisServerID).detail("VerWas", data->mutableData().latestVersion).detail("ChVer", ver);

		if (currentVersion != ver) {
			fromVersion = currentVersion;
			currentVersion = ver;
			data->mutableData().createNewVersion(ver);
		}

		if (m.param1.startsWith(systemKeys.end)) {
			if ((m.type == MutationRef::SetValue) && m.param1.substr(1).startsWith(storageCachePrefix))
				applyPrivateCacheData(data, m);
			else {
				applyPrivateData(data, m);
			}
		} else {
			// FIXME: enable when DEBUG_MUTATION is active
			// for(auto m = changes[c].mutations.begin(); m; ++m) {
			//	DEBUG_MUTATION("SSUpdateMutation", changes[c].version, *m);
			//}

			splitMutation(data, data->shards, m, ver);
		}

		if (data->otherError.getFuture().isReady())
			data->otherError.getFuture().get();
	}

	Version currentVersion;

private:
	Version fromVersion;
	Version restoredVersion;

	KeyRef startKey;
	bool nowAssigned;
	bool processedStartKey;

	KeyRef cacheStartKey;
	bool processedCacheStartKey;

	void applyPrivateData(StorageServer* data, MutationRef const& m) {
		TraceEvent(SevDebug, "SSPrivateMutation", data->thisServerID).detail("Mutation", m.toString());

		if (processedStartKey) {
			// Because of the implementation of the krm* functions, we expect changes in pairs, [begin,end)
			// We can also ignore clearRanges, because they are always accompanied by such a pair of sets with the same
			// keys
			ASSERT(m.type == MutationRef::SetValue && m.param1.startsWith(data->sk));
			KeyRangeRef keys(startKey.removePrefix(data->sk), m.param1.removePrefix(data->sk));

			// add changes in shard assignment to the mutation log
			setAssignedStatus(data, keys, nowAssigned);

			// The changes for version have already been received (and are being processed now).  We need
			// to fetch the data for change.version-1 (changes from versions < change.version)
			changeServerKeys(data, keys, nowAssigned, currentVersion - 1, CSK_UPDATE);
			processedStartKey = false;
		} else if (m.type == MutationRef::SetValue && m.param1.startsWith(data->sk)) {
			// Because of the implementation of the krm* functions, we expect changes in pairs, [begin,end)
			// We can also ignore clearRanges, because they are always accompanied by such a pair of sets with the same
			// keys
			startKey = m.param1;
			nowAssigned = m.param2 != serverKeysFalse;
			processedStartKey = true;
		} else if (m.type == MutationRef::SetValue && m.param1 == lastEpochEndPrivateKey) {
			// lastEpochEnd transactions are guaranteed by the master to be alone in their own batch (version)
			// That means we don't have to worry about the impact on changeServerKeys
			// ASSERT( /*isFirstVersionUpdateFromTLog && */!std::next(it) );

			Version rollbackVersion;
			BinaryReader br(m.param2, Unversioned());
			br >> rollbackVersion;

			if (rollbackVersion < fromVersion && rollbackVersion > restoredVersion) {
				TEST(true); // ShardApplyPrivateData shard rollback
				TraceEvent(SevWarn, "Rollback", data->thisServerID)
				    .detail("FromVersion", fromVersion)
				    .detail("ToVersion", rollbackVersion)
				    .detail("AtVersion", currentVersion)
				    .detail("StorageVersion", data->storageVersion());
				ASSERT(rollbackVersion >= data->storageVersion());
				rollback(data, rollbackVersion, currentVersion);
			}

			data->recoveryVersionSkips.emplace_back(rollbackVersion, currentVersion - rollbackVersion);
		} else if (m.type == MutationRef::SetValue && m.param1 == killStoragePrivateKey) {
			throw worker_removed();
		} else if ((m.type == MutationRef::SetValue || m.type == MutationRef::ClearRange) &&
		           m.param1.substr(1).startsWith(serverTagPrefix)) {
			bool matchesThisServer = decodeServerTagKey(m.param1.substr(1)) == data->thisServerID;
			if ((m.type == MutationRef::SetValue && !matchesThisServer) ||
			    (m.type == MutationRef::ClearRange && matchesThisServer))
				throw worker_removed();
		} else if (m.type == MutationRef::SetValue && m.param1 == rebootWhenDurablePrivateKey) {
			data->rebootAfterDurableVersion = currentVersion;
			TraceEvent("RebootWhenDurableSet", data->thisServerID)
			    .detail("DurableVersion", data->durableVersion.get())
			    .detail("RebootAfterDurableVersion", data->rebootAfterDurableVersion);
		} else if (m.type == MutationRef::SetValue && m.param1 == primaryLocalityPrivateKey) {
			data->primaryLocality = BinaryReader::fromStringRef<int8_t>(m.param2, Unversioned());
			auto& mLV = data->addVersionToMutationLog(data->data().getLatestVersion());
			data->addMutationToMutationLog(mLV, MutationRef(MutationRef::SetValue, persistPrimaryLocality, m.param2));
		} else {
			ASSERT(false); // Unknown private mutation
		}
	}

	void applyPrivateCacheData(StorageServer* data, MutationRef const& m) {
		//TraceEvent(SevDebug, "SSPrivateCacheMutation", data->thisServerID).detail("Mutation", m.toString());

		if (processedCacheStartKey) {
			// Because of the implementation of the krm* functions, we expect changes in pairs, [begin,end)
			ASSERT((m.type == MutationRef::SetValue) && m.param1.substr(1).startsWith(storageCachePrefix));
			KeyRangeRef keys(cacheStartKey.removePrefix(systemKeys.begin).removePrefix(storageCachePrefix),
			                 m.param1.removePrefix(systemKeys.begin).removePrefix(storageCachePrefix));
			data->cachedRangeMap.insert(keys, true);

			// Figure out the affected shard ranges and maintain the cached key-range information in the in-memory map
			// TODO revisit- we are not splitting the cached ranges based on shards as of now.
			if (0) {
				auto cachedRanges = data->shards.intersectingRanges(keys);
				for (auto shard = cachedRanges.begin(); shard != cachedRanges.end(); ++shard) {
					KeyRangeRef intersectingRange = shard.range() & keys;
					TraceEvent(SevDebug, "SSPrivateCacheMutationInsertUnexpected", data->thisServerID)
					    .detail("Begin", intersectingRange.begin)
					    .detail("End", intersectingRange.end);
					data->cachedRangeMap.insert(intersectingRange, true);
				}
			}
			processedStartKey = false;
		} else if ((m.type == MutationRef::SetValue) && m.param1.substr(1).startsWith(storageCachePrefix)) {
			// Because of the implementation of the krm* functions, we expect changes in pairs, [begin,end)
			cacheStartKey = m.param1;
			processedCacheStartKey = true;
		} else {
			ASSERT(false); // Unknown private mutation
		}
	}
};

ACTOR Future<Void> update(StorageServer* data, bool* pReceivedUpdate) {
	state double start;
	try {
		// If we are disk bound and durableVersion is very old, we need to block updates or we could run out of memory
		// This is often referred to as the storage server e-brake (emergency brake)
		state double waitStartT = 0;
		while (data->queueSize() >= SERVER_KNOBS->STORAGE_HARD_LIMIT_BYTES &&
		       data->durableVersion.get() < data->desiredOldestVersion.get()) {
			if (now() - waitStartT >= 1) {
				TraceEvent(SevWarn, "StorageServerUpdateLag", data->thisServerID)
				    .detail("Version", data->version.get())
				    .detail("DurableVersion", data->durableVersion.get());
				waitStartT = now();
			}

			data->behind = true;
			wait(delayJittered(.005, TaskPriority::TLogPeekReply));
		}

		while (data->byteSampleClearsTooLarge.get()) {
			wait(data->byteSampleClearsTooLarge.onChange());
		}

		state Reference<ILogSystem::IPeekCursor> cursor = data->logCursor;

		loop {
			wait(cursor->getMore());
			if (!cursor->isExhausted()) {
				break;
			}
		}
		if (cursor->popped() > 0)
			throw worker_removed();

		++data->counters.updateBatches;
		data->lastTLogVersion = cursor->getMaxKnownVersion();
		data->versionLag = std::max<int64_t>(0, data->lastTLogVersion - data->version.get());

		ASSERT(*pReceivedUpdate == false);
		*pReceivedUpdate = true;

		start = now();
		wait(data->durableVersionLock.take(TaskPriority::TLogPeekReply, 1));
		state FlowLock::Releaser holdingDVL(data->durableVersionLock);
		if (now() - start > 0.1)
			TraceEvent("SSSlowTakeLock1", data->thisServerID)
			    .detailf("From", "%016llx", debug_lastLoadBalanceResultEndpointToken)
			    .detail("Duration", now() - start)
			    .detail("Version", data->version.get());

		start = now();
		state UpdateEagerReadInfo eager;
		state FetchInjectionInfo fii;
		state Reference<ILogSystem::IPeekCursor> cloneCursor2;

		loop {
			state uint64_t changeCounter = data->shardChangeCounter;
			bool epochEnd = false;
			bool hasPrivateData = false;
			bool firstMutation = true;
			bool dbgLastMessageWasProtocol = false;

			Reference<ILogSystem::IPeekCursor> cloneCursor1 = cursor->cloneNoMore();
			cloneCursor2 = cursor->cloneNoMore();

			cloneCursor1->setProtocolVersion(data->logProtocol);

			for (; cloneCursor1->hasMessage(); cloneCursor1->nextMessage()) {
				ArenaReader& cloneReader = *cloneCursor1->reader();

				if (LogProtocolMessage::isNextIn(cloneReader)) {
					LogProtocolMessage lpm;
					cloneReader >> lpm;
					//TraceEvent(SevDebug, "SSReadingLPM", data->thisServerID).detail("Mutation", lpm.toString());
					dbgLastMessageWasProtocol = true;
					cloneCursor1->setProtocolVersion(cloneReader.protocolVersion());
				} else if (cloneReader.protocolVersion().hasSpanContext() &&
				           SpanContextMessage::isNextIn(cloneReader)) {
					SpanContextMessage scm;
					cloneReader >> scm;
				} else {
					MutationRef msg;
					cloneReader >> msg;
					//TraceEvent(SevDebug, "SSReadingLog", data->thisServerID).detail("Mutation", msg.toString());

					if (firstMutation && msg.param1.startsWith(systemKeys.end))
						hasPrivateData = true;
					firstMutation = false;

					if (msg.param1 == lastEpochEndPrivateKey) {
						epochEnd = true;
						ASSERT(dbgLastMessageWasProtocol);
					}

					eager.addMutation(msg);
					dbgLastMessageWasProtocol = false;
				}
			}

			// Any fetchKeys which are ready to transition their shards to the adding,transferred state do so now.
			// If there is an epoch end we skip this step, to increase testability and to prevent inserting a version in
			// the middle of a rolled back version range.
			while (!hasPrivateData && !epochEnd && !data->readyFetchKeys.empty()) {
				auto fk = data->readyFetchKeys.back();
				data->readyFetchKeys.pop_back();
				fk.send(&fii);
			}

			for (auto& c : fii.changes)
				eager.addMutations(c.mutations);

			wait(doEagerReads(data, &eager));
			if (data->shardChangeCounter == changeCounter)
				break;
			TEST(true); // A fetchKeys completed while we were doing this, so eager might be outdated.  Read it again.
			// SOMEDAY: Theoretically we could check the change counters of individual shards and retry the reads only
			// selectively
			eager = UpdateEagerReadInfo();
		}

		if (now() - start > 0.1)
			TraceEvent("SSSlowTakeLock2", data->thisServerID)
			    .detailf("From", "%016llx", debug_lastLoadBalanceResultEndpointToken)
			    .detail("Duration", now() - start)
			    .detail("Version", data->version.get());

		data->updateEagerReads = &eager;
		data->debug_inApplyUpdate = true;

		state StorageUpdater updater(data->lastVersionWithData, data->restoredVersion);

		if (EXPENSIVE_VALIDATION)
			data->data().atLatest().validate();
		validate(data);

		state bool injectedChanges = false;
		state int changeNum = 0;
		state int mutationBytes = 0;
		for (; changeNum < fii.changes.size(); changeNum++) {
			state int mutationNum = 0;
			state VerUpdateRef* pUpdate = &fii.changes[changeNum];
			for (; mutationNum < pUpdate->mutations.size(); mutationNum++) {
				updater.applyMutation(data, pUpdate->mutations[mutationNum], pUpdate->version);
				mutationBytes += pUpdate->mutations[mutationNum].totalSize();
				injectedChanges = true;
				if (mutationBytes > SERVER_KNOBS->DESIRED_UPDATE_BYTES) {
					mutationBytes = 0;
					wait(delay(SERVER_KNOBS->UPDATE_DELAY));
				}
			}
		}

		state Version ver = invalidVersion;
		cloneCursor2->setProtocolVersion(data->logProtocol);
		state SpanID spanContext = SpanID();
		for (; cloneCursor2->hasMessage(); cloneCursor2->nextMessage()) {
			if (mutationBytes > SERVER_KNOBS->DESIRED_UPDATE_BYTES) {
				mutationBytes = 0;
				// Instead of just yielding, leave time for the storage server to respond to reads
				wait(delay(SERVER_KNOBS->UPDATE_DELAY));
			}

			if (cloneCursor2->version().version > ver) {
				ASSERT(cloneCursor2->version().version > data->version.get());
			}

			auto& rd = *cloneCursor2->reader();

			if (cloneCursor2->version().version > ver && cloneCursor2->version().version > data->version.get()) {
				++data->counters.updateVersions;
				ver = cloneCursor2->version().version;
			}

			if (LogProtocolMessage::isNextIn(rd)) {
				LogProtocolMessage lpm;
				rd >> lpm;

				data->logProtocol = rd.protocolVersion();
				data->storage.changeLogProtocol(ver, data->logProtocol);
				cloneCursor2->setProtocolVersion(rd.protocolVersion());
			} else if (rd.protocolVersion().hasSpanContext() && SpanContextMessage::isNextIn(rd)) {
				SpanContextMessage scm;
				rd >> scm;
				spanContext = scm.spanContext;
			} else {
				MutationRef msg;
				rd >> msg;

				Span span("SS:update"_loc, { spanContext });
				span.addTag("key"_sr, msg.param1);

				if (ver != invalidVersion) { // This change belongs to a version < minVersion
					DEBUG_MUTATION("SSPeek", ver, msg).detail("ServerID", data->thisServerID);
					if (ver == 1) {
						TraceEvent("SSPeekMutation", data->thisServerID);
						// The following trace event may produce a value with special characters
						//TraceEvent("SSPeekMutation", data->thisServerID).detail("Mutation", msg.toString()).detail("Version", cloneCursor2->version().toString());
					}

					updater.applyMutation(data, msg, ver);
					mutationBytes += msg.totalSize();
					data->counters.mutationBytes += msg.totalSize();
					++data->counters.mutations;
					switch (msg.type) {
					case MutationRef::SetValue:
						++data->counters.setMutations;
						break;
					case MutationRef::ClearRange:
						++data->counters.clearRangeMutations;
						break;
					case MutationRef::AddValue:
					case MutationRef::And:
					case MutationRef::AndV2:
					case MutationRef::AppendIfFits:
					case MutationRef::ByteMax:
					case MutationRef::ByteMin:
					case MutationRef::Max:
					case MutationRef::Min:
					case MutationRef::MinV2:
					case MutationRef::Or:
					case MutationRef::Xor:
					case MutationRef::CompareAndClear:
						++data->counters.atomicMutations;
						break;
					}
				} else
					TraceEvent(SevError, "DiscardingPeekedData", data->thisServerID)
					    .detail("Mutation", msg.toString())
					    .detail("Version", cloneCursor2->version().toString());
			}
		}

		if (ver != invalidVersion) {
			data->lastVersionWithData = ver;
		}
		ver = cloneCursor2->version().version - 1;

		if (injectedChanges)
			data->lastVersionWithData = ver;

		data->updateEagerReads = nullptr;
		data->debug_inApplyUpdate = false;

		if (ver == invalidVersion && !fii.changes.empty()) {
			ver = updater.currentVersion;
		}

		if (ver != invalidVersion && ver > data->version.get()) {
			// TODO(alexmiller): Update to version tracking.
			DEBUG_KEY_RANGE("SSUpdate", ver, KeyRangeRef());

			data->mutableData().createNewVersion(ver);
			if (data->otherError.getFuture().isReady())
				data->otherError.getFuture().get();

			data->noRecentUpdates.set(false);
			data->lastUpdate = now();
			data->version.set(ver); // Triggers replies to waiting gets for new version(s)
			setDataVersion(data->thisServerID, data->version.get());
			if (data->otherError.getFuture().isReady())
				data->otherError.getFuture().get();

			Version maxVersionsInMemory = SERVER_KNOBS->MAX_READ_TRANSACTION_LIFE_VERSIONS;
			for (int i = 0; i < data->recoveryVersionSkips.size(); i++) {
				maxVersionsInMemory += data->recoveryVersionSkips[i].second;
			}

			// Trigger updateStorage if necessary
			Version proposedOldestVersion =
			    std::max(data->version.get(), cursor->getMinKnownCommittedVersion()) - maxVersionsInMemory;
			if (data->primaryLocality == tagLocalitySpecial || data->tag.locality == data->primaryLocality) {
				proposedOldestVersion = std::max(proposedOldestVersion, data->lastTLogVersion - maxVersionsInMemory);
			}
			proposedOldestVersion = std::min(proposedOldestVersion, data->version.get() - 1);
			proposedOldestVersion = std::max(proposedOldestVersion, data->oldestVersion.get());
			proposedOldestVersion = std::max(proposedOldestVersion, data->desiredOldestVersion.get());

			//TraceEvent("StorageServerUpdated", data->thisServerID).detail("Ver", ver).detail("DataVersion", data->version.get())
			//	.detail("LastTLogVersion", data->lastTLogVersion).detail("NewOldest",
			// data->oldestVersion.get()).detail("DesiredOldest",data->desiredOldestVersion.get())
			//	.detail("MaxVersionInMemory", maxVersionsInMemory).detail("Proposed",
			// proposedOldestVersion).detail("PrimaryLocality", data->primaryLocality).detail("Tag",
			// data->tag.toString());

			while (!data->recoveryVersionSkips.empty() &&
			       proposedOldestVersion > data->recoveryVersionSkips.front().first) {
				data->recoveryVersionSkips.pop_front();
			}
			data->desiredOldestVersion.set(proposedOldestVersion);
		}

		validate(data);

		data->logCursor->advanceTo(cloneCursor2->version());
		if (cursor->version().version >= data->lastTLogVersion) {
			if (data->behind) {
				TraceEvent("StorageServerNoLongerBehind", data->thisServerID)
				    .detail("CursorVersion", cursor->version().version)
				    .detail("TLogVersion", data->lastTLogVersion);
			}
			data->behind = false;
		}

		return Void(); // update will get called again ASAP
	} catch (Error& err) {
		state Error e = err;
		if (e.code() != error_code_worker_removed && e.code() != error_code_please_reboot) {
			TraceEvent(SevError, "SSUpdateError", data->thisServerID).error(e).backtrace();
		} else if (e.code() == error_code_please_reboot) {
			wait(data->durableInProgress);
		}
		throw e;
	}
}

ACTOR Future<Void> updateStorage(StorageServer* data) {
	loop {
		ASSERT(data->durableVersion.get() == data->storageVersion());
		if (g_network->isSimulated()) {
			double endTime =
			    g_simulator.checkDisabled(format("%s/updateStorage", data->thisServerID.toString().c_str()));
			if (endTime > now()) {
				wait(delay(endTime - now(), TaskPriority::UpdateStorage));
			}
		}
		wait(data->desiredOldestVersion.whenAtLeast(data->storageVersion() + 1));
		wait(delay(0, TaskPriority::UpdateStorage));

		state Promise<Void> durableInProgress;
		data->durableInProgress = durableInProgress.getFuture();

		state Version startOldestVersion = data->storageVersion();
		state Version newOldestVersion = data->storageVersion();
		state Version desiredVersion = data->desiredOldestVersion.get();
		state int64_t bytesLeft = SERVER_KNOBS->STORAGE_COMMIT_BYTES;

		// Write mutations to storage until we reach the desiredVersion or have written too much (bytesleft)
		loop {
			state bool done = data->storage.makeVersionMutationsDurable(newOldestVersion, desiredVersion, bytesLeft);
			// We want to forget things from these data structures atomically with changing oldestVersion (and "before",
			// since oldestVersion.set() may trigger waiting actors) forgetVersionsBeforeAsync visibly forgets
			// immediately (without waiting) but asynchronously frees memory.
			Future<Void> finishedForgetting =
			    data->mutableData().forgetVersionsBeforeAsync(newOldestVersion, TaskPriority::UpdateStorage);
			data->oldestVersion.set(newOldestVersion);
			wait(finishedForgetting);
			wait(yield(TaskPriority::UpdateStorage));
			if (done)
				break;
		}

		// Set the new durable version as part of the outstanding change set, before commit
		if (startOldestVersion != newOldestVersion)
			data->storage.makeVersionDurable(newOldestVersion);

		debug_advanceMaxCommittedVersion(data->thisServerID, newOldestVersion);
		state Future<Void> durable = data->storage.commit();
		state Future<Void> durableDelay = Void();

		if (bytesLeft > 0) {
			durableDelay = delay(SERVER_KNOBS->STORAGE_COMMIT_INTERVAL, TaskPriority::UpdateStorage);
		}

		wait(ioTimeoutError(durable, SERVER_KNOBS->MAX_STORAGE_COMMIT_TIME));

		debug_advanceMinCommittedVersion(data->thisServerID, newOldestVersion);

		if (newOldestVersion > data->rebootAfterDurableVersion) {
			TraceEvent("RebootWhenDurableTriggered", data->thisServerID)
			    .detail("NewOldestVersion", newOldestVersion)
			    .detail("RebootAfterDurableVersion", data->rebootAfterDurableVersion);
			// To avoid brokenPromise error, which is caused by the sender of the durableInProgress (i.e., this process)
			// never sets durableInProgress, we should set durableInProgress before send the please_reboot() error.
			// Otherwise, in the race situation when storage server receives both reboot and
			// brokenPromise of durableInProgress, the worker of the storage server will die.
			// We will eventually end up with no worker for storage server role.
			// The data distributor's buildTeam() will get stuck in building a team
			durableInProgress.sendError(please_reboot());
			throw please_reboot();
		}

		durableInProgress.send(Void());
		wait(delay(0, TaskPriority::UpdateStorage)); // Setting durableInProgess could cause the storage server to shut
		                                             // down, so delay to check for cancellation

		// Taking and releasing the durableVersionLock ensures that no eager reads both begin before the commit was
		// effective and are applied after we change the durable version. Also ensure that we have to lock while calling
		// changeDurableVersion, because otherwise the latest version of mutableData might be partially loaded.
		wait(data->durableVersionLock.take());
		data->popVersion(data->durableVersion.get() + 1);

		while (!changeDurableVersion(data, newOldestVersion)) {
			if (g_network->check_yield(TaskPriority::UpdateStorage)) {
				data->durableVersionLock.release();
				wait(delay(0, TaskPriority::UpdateStorage));
				wait(data->durableVersionLock.take());
			}
		}

		data->durableVersionLock.release();

		//TraceEvent("StorageServerDurable", data->thisServerID).detail("Version", newOldestVersion);

		wait(durableDelay);
	}
}

#ifndef __INTEL_COMPILER
#pragma endregion
#endif

////////////////////////////////// StorageServerDisk ///////////////////////////////////////
#ifndef __INTEL_COMPILER
#pragma region StorageServerDisk
#endif

void StorageServerDisk::makeNewStorageServerDurable() {
	storage->set(persistFormat);
	storage->set(KeyValueRef(persistID, BinaryWriter::toValue(data->thisServerID, Unversioned())));
	storage->set(KeyValueRef(persistVersion, BinaryWriter::toValue(data->version.get(), Unversioned())));
	storage->set(KeyValueRef(persistShardAssignedKeys.begin.toString(), LiteralStringRef("0")));
	storage->set(KeyValueRef(persistShardAvailableKeys.begin.toString(), LiteralStringRef("0")));
}

void setAvailableStatus(StorageServer* self, KeyRangeRef keys, bool available) {
	// ASSERT( self->debug_inApplyUpdate );
	ASSERT(!keys.empty());

	auto& mLV = self->addVersionToMutationLog(self->data().getLatestVersion());

	KeyRange availableKeys = KeyRangeRef(persistShardAvailableKeys.begin.toString() + keys.begin.toString(),
	                                     persistShardAvailableKeys.begin.toString() + keys.end.toString());
	//TraceEvent("SetAvailableStatus", self->thisServerID).detail("Version", mLV.version).detail("RangeBegin", availableKeys.begin).detail("RangeEnd", availableKeys.end);

	self->addMutationToMutationLog(mLV, MutationRef(MutationRef::ClearRange, availableKeys.begin, availableKeys.end));
	self->addMutationToMutationLog(mLV,
	                               MutationRef(MutationRef::SetValue,
	                                           availableKeys.begin,
	                                           available ? LiteralStringRef("1") : LiteralStringRef("0")));
	if (keys.end != allKeys.end) {
		bool endAvailable = self->shards.rangeContaining(keys.end)->value()->isInVersionedData();
		self->addMutationToMutationLog(mLV,
		                               MutationRef(MutationRef::SetValue,
		                                           availableKeys.end,
		                                           endAvailable ? LiteralStringRef("1") : LiteralStringRef("0")));
	}
}

void setAssignedStatus(StorageServer* self, KeyRangeRef keys, bool nowAssigned) {
	ASSERT(!keys.empty());
	auto& mLV = self->addVersionToMutationLog(self->data().getLatestVersion());
	KeyRange assignedKeys = KeyRangeRef(persistShardAssignedKeys.begin.toString() + keys.begin.toString(),
	                                    persistShardAssignedKeys.begin.toString() + keys.end.toString());
	//TraceEvent("SetAssignedStatus", self->thisServerID).detail("Version", mLV.version).detail("RangeBegin", assignedKeys.begin).detail("RangeEnd", assignedKeys.end);
	self->addMutationToMutationLog(mLV, MutationRef(MutationRef::ClearRange, assignedKeys.begin, assignedKeys.end));
	self->addMutationToMutationLog(mLV,
	                               MutationRef(MutationRef::SetValue,
	                                           assignedKeys.begin,
	                                           nowAssigned ? LiteralStringRef("1") : LiteralStringRef("0")));
	if (keys.end != allKeys.end) {
		bool endAssigned = self->shards.rangeContaining(keys.end)->value()->assigned();
		self->addMutationToMutationLog(mLV,
		                               MutationRef(MutationRef::SetValue,
		                                           assignedKeys.end,
		                                           endAssigned ? LiteralStringRef("1") : LiteralStringRef("0")));
	}
}

void StorageServerDisk::clearRange(KeyRangeRef keys) {
	storage->clear(keys);
}

void StorageServerDisk::writeKeyValue(KeyValueRef kv) {
	storage->set(kv);
}

void StorageServerDisk::writeMutation(MutationRef mutation) {
	// FIXME: DEBUG_MUTATION(debugContext, debugVersion, *m);
	if (mutation.type == MutationRef::SetValue) {
		storage->set(KeyValueRef(mutation.param1, mutation.param2));
	} else if (mutation.type == MutationRef::ClearRange) {
		storage->clear(KeyRangeRef(mutation.param1, mutation.param2));
	} else
		ASSERT(false);
}

void StorageServerDisk::writeMutations(const VectorRef<MutationRef>& mutations,
                                       Version debugVersion,
                                       const char* debugContext) {
	for (const auto& m : mutations) {
		DEBUG_MUTATION(debugContext, debugVersion, m).detail("UID", data->thisServerID);
		if (m.type == MutationRef::SetValue) {
			storage->set(KeyValueRef(m.param1, m.param2));
		} else if (m.type == MutationRef::ClearRange) {
			storage->clear(KeyRangeRef(m.param1, m.param2));
		}
	}
}

bool StorageServerDisk::makeVersionMutationsDurable(Version& prevStorageVersion,
                                                    Version newStorageVersion,
                                                    int64_t& bytesLeft) {
	if (bytesLeft <= 0)
		return true;

	// Apply mutations from the mutationLog
	auto u = data->getMutationLog().upper_bound(prevStorageVersion);
	if (u != data->getMutationLog().end() && u->first <= newStorageVersion) {
		VerUpdateRef const& v = u->second;
		ASSERT(v.version > prevStorageVersion && v.version <= newStorageVersion);
		// TODO(alexmiller): Update to version tracking.
		DEBUG_KEY_RANGE("makeVersionMutationsDurable", v.version, KeyRangeRef());
		writeMutations(v.mutations, v.version, "makeVersionDurable");
		for (const auto& m : v.mutations)
			bytesLeft -= mvccStorageBytes(m);
		prevStorageVersion = v.version;
		return false;
	} else {
		prevStorageVersion = newStorageVersion;
		return true;
	}
}

// Update data->storage to persist the changes from (data->storageVersion(),version]
void StorageServerDisk::makeVersionDurable(Version version) {
	storage->set(KeyValueRef(persistVersion, BinaryWriter::toValue(version, Unversioned())));

	// TraceEvent("MakeDurable", data->thisServerID)
	//     .detail("FromVersion", prevStorageVersion)
	//     .detail("ToVersion", version);
}

void StorageServerDisk::changeLogProtocol(Version version, ProtocolVersion protocol) {
	data->addMutationToMutationLogOrStorage(
	    version,
	    MutationRef(MutationRef::SetValue, persistLogProtocol, BinaryWriter::toValue(protocol, Unversioned())));
}

ACTOR Future<Void> applyByteSampleResult(StorageServer* data,
                                         IKeyValueStore* storage,
                                         Key begin,
                                         Key end,
                                         std::vector<Standalone<VectorRef<KeyValueRef>>>* results = nullptr) {
	state int totalFetches = 0;
	state int totalKeys = 0;
	state int totalBytes = 0;
	loop {
		Standalone<RangeResultRef> bs = wait(storage->readRange(
		    KeyRangeRef(begin, end), SERVER_KNOBS->STORAGE_LIMIT_BYTES, SERVER_KNOBS->STORAGE_LIMIT_BYTES));
		if (results)
			results->push_back(bs.castTo<VectorRef<KeyValueRef>>());
		int rangeSize = bs.expectedSize();
		totalFetches++;
		totalKeys += bs.size();
		totalBytes += rangeSize;
		for (int j = 0; j < bs.size(); j++) {
			KeyRef key = bs[j].key.removePrefix(persistByteSampleKeys.begin);
			if (!data->byteSampleClears.rangeContaining(key).value()) {
				data->metrics.byteSample.sample.insert(
				    key, BinaryReader::fromStringRef<int32_t>(bs[j].value, Unversioned()), false);
			}
		}
		if (rangeSize >= SERVER_KNOBS->STORAGE_LIMIT_BYTES) {
			Key nextBegin = keyAfter(bs.back().key);
			data->byteSampleClears.insert(KeyRangeRef(begin, nextBegin).removePrefix(persistByteSampleKeys.begin),
			                              true);
			data->byteSampleClearsTooLarge.set(data->byteSampleClears.size() >
			                                   SERVER_KNOBS->MAX_BYTE_SAMPLE_CLEAR_MAP_SIZE);
			begin = nextBegin;
			if (begin == end) {
				break;
			}
		} else {
			data->byteSampleClears.insert(KeyRangeRef(begin.removePrefix(persistByteSampleKeys.begin),
			                                          end == persistByteSampleKeys.end
			                                              ? LiteralStringRef("\xff\xff\xff")
			                                              : end.removePrefix(persistByteSampleKeys.begin)),
			                              true);
			data->byteSampleClearsTooLarge.set(data->byteSampleClears.size() >
			                                   SERVER_KNOBS->MAX_BYTE_SAMPLE_CLEAR_MAP_SIZE);
			break;
		}

		if (!results) {
			wait(delay(SERVER_KNOBS->BYTE_SAMPLE_LOAD_DELAY));
		}
	}
	TraceEvent("RecoveredByteSampleRange", data->thisServerID)
	    .detail("Begin", begin)
	    .detail("End", end)
	    .detail("Fetches", totalFetches)
	    .detail("Keys", totalKeys)
	    .detail("ReadBytes", totalBytes);
	return Void();
}

ACTOR Future<Void> restoreByteSample(StorageServer* data,
                                     IKeyValueStore* storage,
                                     Promise<Void> byteSampleSampleRecovered,
                                     Future<Void> startRestore) {
	state std::vector<Standalone<VectorRef<KeyValueRef>>> byteSampleSample;
	wait(applyByteSampleResult(
	    data, storage, persistByteSampleSampleKeys.begin, persistByteSampleSampleKeys.end, &byteSampleSample));
	byteSampleSampleRecovered.send(Void());
	wait(startRestore);
	wait(delay(SERVER_KNOBS->BYTE_SAMPLE_START_DELAY));

	size_t bytes_per_fetch = 0;
	// Since the expected size also includes (as of now) the space overhead of the container, we calculate our own
	// number here
	for (auto& it : byteSampleSample) {
		for (auto& kv : it) {
			bytes_per_fetch += BinaryReader::fromStringRef<int32_t>(kv.value, Unversioned());
		}
	}
	bytes_per_fetch = (bytes_per_fetch / SERVER_KNOBS->BYTE_SAMPLE_LOAD_PARALLELISM) + 1;

	state std::vector<Future<Void>> sampleRanges;
	int accumulatedSize = 0;
	Key lastStart =
	    persistByteSampleKeys.begin; // make sure the first range starts at the absolute beginning of the byte sample
	for (auto& it : byteSampleSample) {
		for (auto& kv : it) {
			if (accumulatedSize >= bytes_per_fetch) {
				accumulatedSize = 0;
				Key realKey = kv.key.removePrefix(persistByteSampleKeys.begin);
				sampleRanges.push_back(applyByteSampleResult(data, storage, lastStart, realKey));
				lastStart = realKey;
			}
			accumulatedSize += BinaryReader::fromStringRef<int32_t>(kv.value, Unversioned());
		}
	}
	// make sure that the last range goes all the way to the end of the byte sample
	sampleRanges.push_back(applyByteSampleResult(data, storage, lastStart, persistByteSampleKeys.end));

	wait(waitForAll(sampleRanges));
	TraceEvent("RecoveredByteSampleChunkedRead", data->thisServerID).detail("Ranges", sampleRanges.size());

	if (BUGGIFY)
		wait(delay(deterministicRandom()->random01() * 10.0));

	return Void();
}

ACTOR Future<bool> restoreDurableState(StorageServer* data, IKeyValueStore* storage) {
	state Future<Optional<Value>> fFormat = storage->readValue(persistFormat.key);
	state Future<Optional<Value>> fID = storage->readValue(persistID);
	state Future<Optional<Value>> fVersion = storage->readValue(persistVersion);
	state Future<Optional<Value>> fLogProtocol = storage->readValue(persistLogProtocol);
	state Future<Optional<Value>> fPrimaryLocality = storage->readValue(persistPrimaryLocality);
	state Future<Standalone<RangeResultRef>> fShardAssigned = storage->readRange(persistShardAssignedKeys);
	state Future<Standalone<RangeResultRef>> fShardAvailable = storage->readRange(persistShardAvailableKeys);

	state Promise<Void> byteSampleSampleRecovered;
	state Promise<Void> startByteSampleRestore;
	data->byteSampleRecovery =
	    restoreByteSample(data, storage, byteSampleSampleRecovered, startByteSampleRestore.getFuture());

	TraceEvent("ReadingDurableState", data->thisServerID);
	wait(waitForAll(std::vector{ fFormat, fID, fVersion, fLogProtocol, fPrimaryLocality }));
	wait(waitForAll(std::vector{ fShardAssigned, fShardAvailable }));
	wait(byteSampleSampleRecovered.getFuture());
	TraceEvent("RestoringDurableState", data->thisServerID);

	if (!fFormat.get().present()) {
		// The DB was never initialized
		TraceEvent("DBNeverInitialized", data->thisServerID);
		storage->dispose();
		data->thisServerID = UID();
		data->sk = Key();
		return false;
	}
	if (!persistFormatReadableRange.contains(fFormat.get().get())) {
		TraceEvent(SevError, "UnsupportedDBFormat")
		    .detail("Format", fFormat.get().get().toString())
		    .detail("Expected", persistFormat.value.toString());
		throw worker_recovery_failed();
	}
	data->thisServerID = BinaryReader::fromStringRef<UID>(fID.get().get(), Unversioned());
	data->sk = serverKeysPrefixFor(data->thisServerID).withPrefix(systemKeys.begin); // FFFF/serverKeys/[this server]/

	if (fLogProtocol.get().present())
		data->logProtocol = BinaryReader::fromStringRef<ProtocolVersion>(fLogProtocol.get().get(), Unversioned());

	if (fPrimaryLocality.get().present())
		data->primaryLocality = BinaryReader::fromStringRef<int8_t>(fPrimaryLocality.get().get(), Unversioned());

	state Version version = BinaryReader::fromStringRef<Version>(fVersion.get().get(), Unversioned());
	debug_checkRestoredVersion(data->thisServerID, version, "StorageServer");
	data->setInitialVersion(version);

	state Standalone<RangeResultRef> available = fShardAvailable.get();
	state int availableLoc;
	for (availableLoc = 0; availableLoc < available.size(); availableLoc++) {
		KeyRangeRef keys(available[availableLoc].key.removePrefix(persistShardAvailableKeys.begin),
		                 availableLoc + 1 == available.size()
		                     ? allKeys.end
		                     : available[availableLoc + 1].key.removePrefix(persistShardAvailableKeys.begin));
		ASSERT(!keys.empty());
		bool nowAvailable = available[availableLoc].value != LiteralStringRef("0");
		/*if(nowAvailable)
		  TraceEvent("AvailableShard", data->thisServerID).detail("RangeBegin", keys.begin).detail("RangeEnd", keys.end);*/
		data->newestAvailableVersion.insert(keys, nowAvailable ? latestVersion : invalidVersion);
		wait(yield());
	}

	state Standalone<RangeResultRef> assigned = fShardAssigned.get();
	state int assignedLoc;
	for (assignedLoc = 0; assignedLoc < assigned.size(); assignedLoc++) {
		KeyRangeRef keys(assigned[assignedLoc].key.removePrefix(persistShardAssignedKeys.begin),
		                 assignedLoc + 1 == assigned.size()
		                     ? allKeys.end
		                     : assigned[assignedLoc + 1].key.removePrefix(persistShardAssignedKeys.begin));
		ASSERT(!keys.empty());
		bool nowAssigned = assigned[assignedLoc].value != LiteralStringRef("0");
		/*if(nowAssigned)
		  TraceEvent("AssignedShard", data->thisServerID).detail("RangeBegin", keys.begin).detail("RangeEnd", keys.end);*/
		changeServerKeys(data, keys, nowAssigned, version, CSK_RESTORE);

		if (!nowAssigned)
			ASSERT(data->newestAvailableVersion.allEqual(keys, invalidVersion));
		wait(yield());
	}

	wait(delay(0.0001));

	{
		// Erase data which isn't available (it is from some fetch at a later version)
		// SOMEDAY: Keep track of keys that might be fetching, make sure we don't have any data elsewhere?
		for (auto it = data->newestAvailableVersion.ranges().begin(); it != data->newestAvailableVersion.ranges().end();
		     ++it) {
			if (it->value() == invalidVersion) {
				KeyRangeRef clearRange(it->begin(), it->end());
				// TODO(alexmiller): Figure out how to selectively enable spammy data distribution events.
				// DEBUG_KEY_RANGE("clearInvalidVersion", invalidVersion, clearRange);
				storage->clear(clearRange);
				data->byteSampleApplyClear(clearRange, invalidVersion);
			}
		}
	}

	validate(data, true);
	startByteSampleRestore.send(Void());

	return true;
}

Future<bool> StorageServerDisk::restoreDurableState() {
	return ::restoreDurableState(data, storage);
}

// Determines whether a key-value pair should be included in a byte sample
// Also returns size information about the sample
ByteSampleInfo isKeyValueInSample(KeyValueRef keyValue) {
	ByteSampleInfo info;

	const KeyRef key = keyValue.key;
	info.size = key.size() + keyValue.value.size();

	uint32_t a = 0;
	uint32_t b = 0;
	hashlittle2(key.begin(), key.size(), &a, &b);

	double probability =
	    (double)info.size / (key.size() + SERVER_KNOBS->BYTE_SAMPLING_OVERHEAD) / SERVER_KNOBS->BYTE_SAMPLING_FACTOR;
	info.inSample = a / ((1 << 30) * 4.0) < probability;
	info.sampledSize = info.size / std::min(1.0, probability);

	return info;
}

void StorageServer::addMutationToMutationLogOrStorage(Version ver, MutationRef m) {
	if (ver != invalidVersion) {
		addMutationToMutationLog(addVersionToMutationLog(ver), m);
	} else {
		storage.writeMutation(m);
		byteSampleApplyMutation(m, ver);
	}
}

void StorageServer::byteSampleApplySet(KeyValueRef kv, Version ver) {
	// Update byteSample in memory and (eventually) on disk and notify waiting metrics

	ByteSampleInfo sampleInfo = isKeyValueInSample(kv);
	auto& byteSample = metrics.byteSample.sample;

	int64_t delta = 0;
	const KeyRef key = kv.key;

	auto old = byteSample.find(key);
	if (old != byteSample.end())
		delta = -byteSample.getMetric(old);
	if (sampleInfo.inSample) {
		delta += sampleInfo.sampledSize;
		byteSample.insert(key, sampleInfo.sampledSize);
		addMutationToMutationLogOrStorage(ver,
		                                  MutationRef(MutationRef::SetValue,
		                                              key.withPrefix(persistByteSampleKeys.begin),
		                                              BinaryWriter::toValue(sampleInfo.sampledSize, Unversioned())));
	} else {
		bool any = old != byteSample.end();
		if (!byteSampleRecovery.isReady()) {
			if (!byteSampleClears.rangeContaining(key).value()) {
				byteSampleClears.insert(key, true);
				byteSampleClearsTooLarge.set(byteSampleClears.size() > SERVER_KNOBS->MAX_BYTE_SAMPLE_CLEAR_MAP_SIZE);
				any = true;
			}
		}
		if (any) {
			byteSample.erase(old);
			auto diskRange = singleKeyRange(key.withPrefix(persistByteSampleKeys.begin));
			addMutationToMutationLogOrStorage(ver,
			                                  MutationRef(MutationRef::ClearRange, diskRange.begin, diskRange.end));
		}
	}

	if (delta)
		metrics.notifyBytes(key, delta);
}

void StorageServer::byteSampleApplyClear(KeyRangeRef range, Version ver) {
	// Update byteSample in memory and (eventually) on disk via the mutationLog and notify waiting metrics

	auto& byteSample = metrics.byteSample.sample;
	bool any = false;

	if (range.begin < allKeys.end) {
		// NotifyBytes should not be called for keys past allKeys.end
		KeyRangeRef searchRange = KeyRangeRef(range.begin, std::min(range.end, allKeys.end));
		counters.sampledBytesCleared += byteSample.sumRange(searchRange.begin, searchRange.end);

		auto r = metrics.waitMetricsMap.intersectingRanges(searchRange);
		for (auto shard = r.begin(); shard != r.end(); ++shard) {
			KeyRangeRef intersectingRange = shard.range() & range;
			int64_t bytes = byteSample.sumRange(intersectingRange.begin, intersectingRange.end);
			metrics.notifyBytes(shard, -bytes);
			any = any || bytes > 0;
		}
	}

	if (range.end > allKeys.end && byteSample.sumRange(std::max(allKeys.end, range.begin), range.end) > 0)
		any = true;

	if (!byteSampleRecovery.isReady()) {
		auto clearRanges = byteSampleClears.intersectingRanges(range);
		for (auto it : clearRanges) {
			if (!it.value()) {
				byteSampleClears.insert(range, true);
				byteSampleClearsTooLarge.set(byteSampleClears.size() > SERVER_KNOBS->MAX_BYTE_SAMPLE_CLEAR_MAP_SIZE);
				any = true;
				break;
			}
		}
	}

	if (any) {
		byteSample.eraseAsync(range.begin, range.end);
		auto diskRange = range.withPrefix(persistByteSampleKeys.begin);
		addMutationToMutationLogOrStorage(ver, MutationRef(MutationRef::ClearRange, diskRange.begin, diskRange.end));
	}
}

ACTOR Future<Void> waitMetrics(StorageServerMetrics* self, WaitMetricsRequest req, Future<Void> timeout) {
	state PromiseStream<StorageMetrics> change;
	state StorageMetrics metrics = self->getMetrics(req.keys);
	state Error error = success();
	state bool timedout = false;

	if (!req.min.allLessOrEqual(metrics) || !metrics.allLessOrEqual(req.max)) {
		TEST(true); // ShardWaitMetrics return case 1 (quickly)
		req.reply.send(metrics);
		return Void();
	}

	{
		auto rs = self->waitMetricsMap.modify(req.keys);
		for (auto r = rs.begin(); r != rs.end(); ++r)
			r->value().push_back(change);
		loop {
			try {
				choose {
					when(StorageMetrics c = waitNext(change.getFuture())) {
						metrics += c;

						// SOMEDAY: validation! The changes here are possibly partial changes (we receive multiple
						// messages per
						//  update to our requested range). This means that the validation would have to occur after all
						//  the messages for one clear or set have been dispatched.

						/*StorageMetrics m = getMetrics( data, req.keys );
						  bool b = ( m.bytes != metrics.bytes || m.bytesPerKSecond != metrics.bytesPerKSecond ||
						  m.iosPerKSecond != metrics.iosPerKSecond ); if (b) { printf("keys: '%s' - '%s' @%p\n",
						  printable(req.keys.begin).c_str(), printable(req.keys.end).c_str(), this);
						  printf("waitMetrics: desync %d (%lld %lld %lld) != (%lld %lld %lld); +(%lld %lld %lld)\n", b,
						  m.bytes, m.bytesPerKSecond, m.iosPerKSecond, metrics.bytes, metrics.bytesPerKSecond,
						  metrics.iosPerKSecond, c.bytes, c.bytesPerKSecond, c.iosPerKSecond);

						  }*/
					}
					when(wait(timeout)) { timedout = true; }
				}
			} catch (Error& e) {
				if (e.code() == error_code_actor_cancelled)
					throw; // This is only cancelled when the main loop had exited...no need in this case to clean up
					       // self
				error = e;
				break;
			}

			if (timedout) {
				TEST(true); // ShardWaitMetrics return on timeout
				// FIXME: instead of using random chance, send wrong_shard_server when the call in from
				// waitMetricsMultiple (requires additional information in the request)
				if (deterministicRandom()->random01() < SERVER_KNOBS->WAIT_METRICS_WRONG_SHARD_CHANCE) {
					req.reply.sendError(wrong_shard_server());
				} else {
					req.reply.send(metrics);
				}
				break;
			}

			if (!req.min.allLessOrEqual(metrics) || !metrics.allLessOrEqual(req.max)) {
				TEST(true); // ShardWaitMetrics return case 2 (delayed)
				req.reply.send(metrics);
				break;
			}
		}

		wait(delay(0)); // prevent iterator invalidation of functions sending changes
	}

	auto rs = self->waitMetricsMap.modify(req.keys);
	for (auto i = rs.begin(); i != rs.end(); ++i) {
		auto& x = i->value();
		for (int j = 0; j < x.size(); j++) {
			if (x[j] == change) {
				swapAndPop(&x, j);
				break;
			}
		}
	}
	self->waitMetricsMap.coalesce(req.keys);

	if (error.code() != error_code_success) {
		if (error.code() != error_code_wrong_shard_server)
			throw error;
		TEST(true); // ShardWaitMetrics delayed wrong_shard_server()
		req.reply.sendError(error);
	}

	return Void();
}

Future<Void> StorageServerMetrics::waitMetrics(WaitMetricsRequest req, Future<Void> delay) {
	return ::waitMetrics(this, req, delay);
}

#ifndef __INTEL_COMPILER
#pragma endregion
#endif

/////////////////////////////// Core //////////////////////////////////////
#ifndef __INTEL_COMPILER
#pragma region Core
#endif

ACTOR Future<Void> metricsCore(StorageServer* self, StorageServerInterface ssi) {
	state Future<Void> doPollMetrics = Void();

	wait(self->byteSampleRecovery);

	Tag tag = self->tag;
	self->actors.add(traceCounters("StorageMetrics",
	                               self->thisServerID,
	                               SERVER_KNOBS->STORAGE_LOGGING_DELAY,
	                               &self->counters.cc,
	                               self->thisServerID.toString() + "/StorageMetrics",
	                               [tag](TraceEvent& te) { te.detail("Tag", tag.toString()); }));

	loop {
		choose {
			when(WaitMetricsRequest req = waitNext(ssi.waitMetrics.getFuture())) {
				if (!self->isReadable(req.keys)) {
					TEST(true); // waitMetrics immediate wrong_shard_server()
					self->sendErrorWithPenalty(req.reply, wrong_shard_server(), self->getPenalty());
				} else {
					self->actors.add(
					    self->metrics.waitMetrics(req, delayJittered(SERVER_KNOBS->STORAGE_METRIC_TIMEOUT)));
				}
			}
			when(SplitMetricsRequest req = waitNext(ssi.splitMetrics.getFuture())) {
				if (!self->isReadable(req.keys)) {
					TEST(true); // splitMetrics immediate wrong_shard_server()
					self->sendErrorWithPenalty(req.reply, wrong_shard_server(), self->getPenalty());
				} else {
					self->metrics.splitMetrics(req);
				}
			}
			when(GetStorageMetricsRequest req = waitNext(ssi.getStorageMetrics.getFuture())) {
				StorageBytes sb = self->storage.getStorageBytes();
				self->metrics.getStorageMetrics(
				    req, sb, self->counters.bytesInput.getRate(), self->versionLag, self->lastUpdate);
			}
			when(ReadHotSubRangeRequest req = waitNext(ssi.getReadHotRanges.getFuture())) {
				if (!self->isReadable(req.keys)) {
					TEST(true); // readHotSubRanges immediate wrong_shard_server()
					self->sendErrorWithPenalty(req.reply, wrong_shard_server(), self->getPenalty());
				} else {
					self->metrics.getReadHotRanges(req);
				}
			}
			when(SplitRangeRequest req = waitNext(ssi.getRangeSplitPoints.getFuture())) {
				if (!self->isReadable(req.keys)) {
					TEST(true); // getSplitPoints immediate wrong_shard_server()
					self->sendErrorWithPenalty(req.reply, wrong_shard_server(), self->getPenalty());
				} else {
					self->metrics.getSplitPoints(req);
				}
			}
			when(wait(doPollMetrics)) {
				self->metrics.poll();
				doPollMetrics = delay(SERVER_KNOBS->STORAGE_SERVER_POLL_METRICS_DELAY);
			}
		}
	}
}

ACTOR Future<Void> logLongByteSampleRecovery(Future<Void> recovery) {
	choose {
		when(wait(recovery)) {}
		when(wait(delay(SERVER_KNOBS->LONG_BYTE_SAMPLE_RECOVERY_DELAY))) {
			TraceEvent(g_network->isSimulated() ? SevWarn : SevWarnAlways, "LongByteSampleRecovery");
		}
	}

	return Void();
}

ACTOR Future<Void> checkBehind(StorageServer* self) {
	state int behindCount = 0;
	loop {
		wait(delay(SERVER_KNOBS->BEHIND_CHECK_DELAY));
		state Transaction tr(self->cx);
		loop {
			try {
				Version readVersion = wait(tr.getRawReadVersion());
				if (readVersion > self->version.get() + SERVER_KNOBS->BEHIND_CHECK_VERSIONS) {
					behindCount++;
				} else {
					behindCount = 0;
				}
				self->versionBehind = behindCount >= SERVER_KNOBS->BEHIND_CHECK_COUNT;
				break;
			} catch (Error& e) {
				wait(tr.onError(e));
			}
		}
	}
}

ACTOR Future<Void> serveGetValueRequests(StorageServer* self, FutureStream<GetValueRequest> getValue) {
	loop {
		GetValueRequest req = waitNext(getValue);
		// Warning: This code is executed at extremely high priority (TaskPriority::LoadBalancedEndpoint), so downgrade
		// before doing real work
		if (req.debugID.present())
			g_traceBatch.addEvent("GetValueDebug",
			                      req.debugID.get().first(),
			                      "storageServer.received"); //.detail("TaskID", g_network->getCurrentTask());

		if (SHORT_CIRCUT_ACTUAL_STORAGE && normalKeys.contains(req.key))
			req.reply.send(GetValueReply());
		else
			self->actors.add(self->readGuard(req, getValueQ));
	}
}

ACTOR Future<Void> serveGetKeyValuesRequests(StorageServer* self, FutureStream<GetKeyValuesRequest> getKeyValues) {
	loop {
		GetKeyValuesRequest req = waitNext(getKeyValues);
		// Warning: This code is executed at extremely high priority (TaskPriority::LoadBalancedEndpoint), so downgrade
		// before doing real work
		self->actors.add(self->readGuard(req, getKeyValuesQ));
	}
}

<<<<<<< HEAD
ACTOR Future<Void> serveGetKeyValuesStreamRequests( StorageServer* self, FutureStream<GetKeyValuesStreamRequest> getKeyValuesStream ) {
	loop {
		GetKeyValuesStreamRequest req = waitNext(getKeyValuesStream);
		// Warning: This code is executed at extremely high priority (TaskPriority::LoadBalancedEndpoint), so downgrade before doing real work
		//FIXME: add readGuard again
		self->actors.add(getKeyValuesStreamQ(self, req));
	}
}

ACTOR Future<Void> serveGetKeyRequests( StorageServer* self, FutureStream<GetKeyRequest> getKey ) {
=======
ACTOR Future<Void> serveGetKeyRequests(StorageServer* self, FutureStream<GetKeyRequest> getKey) {
>>>>>>> 652c5c4e
	loop {
		GetKeyRequest req = waitNext(getKey);
		// Warning: This code is executed at extremely high priority (TaskPriority::LoadBalancedEndpoint), so downgrade
		// before doing real work
		self->actors.add(self->readGuard(req, getKeyQ));
	}
}

ACTOR Future<Void> watchValueWaitForVersion(StorageServer* self,
                                            WatchValueRequest req,
                                            PromiseStream<WatchValueRequest> stream) {
	state Span span("SS:watchValueWaitForVersion"_loc, { req.spanContext });
	try {
		wait(success(waitForVersionNoTooOld(self, req.version)));
		stream.send(req);
	} catch (Error& e) {
		if (!canReplyWith(e))
			throw e;
		self->sendErrorWithPenalty(req.reply, e, self->getPenalty());
	}
	return Void();
}

ACTOR Future<Void> serveWatchValueRequestsImpl(StorageServer* self, FutureStream<WatchValueRequest> stream) {
	loop {
		state WatchValueRequest req = waitNext(stream);
		state Reference<ServerWatchMetadata> metadata = self->getWatchMetadata(req.key.contents());
		state Span span("SS:serveWatchValueRequestsImpl"_loc, { req.spanContext });

		if (!metadata.isValid()) { // case 1: no watch set for the current key
			metadata = makeReference<ServerWatchMetadata>(req.key, req.value, req.version, req.tags, req.debugID);
			KeyRef key = self->setWatchMetadata(metadata);
			metadata->watch_impl = forward(watchWaitForValueChange(self, span.context, key), metadata->versionPromise);
			self->actors.add(watchValueSendReply(self, req, metadata->versionPromise.getFuture(), span.context));
		} else if (metadata->value ==
		           req.value) { // case 2: there is a watch in the map and it has the same value so just update version
			if (req.version > metadata->version) {
				metadata->version = req.version;
				metadata->tags = req.tags;
				metadata->debugID = req.debugID;
			}
			self->actors.add(watchValueSendReply(self, req, metadata->versionPromise.getFuture(), span.context));
		} else if (req.version > metadata->version) { // case 3: version in map has a lower version so trigger watch and
			                                          // create a new entry in map
			self->deleteWatchMetadata(req.key.contents());
			metadata->versionPromise.send(req.version);
			metadata->watch_impl.cancel();

			metadata = makeReference<ServerWatchMetadata>(req.key, req.value, req.version, req.tags, req.debugID);
			KeyRef key = self->setWatchMetadata(metadata);
			metadata->watch_impl = forward(watchWaitForValueChange(self, span.context, key), metadata->versionPromise);

			self->actors.add(watchValueSendReply(self, req, metadata->versionPromise.getFuture(), span.context));
		} else if (req.version <
		           metadata->version) { // case 4: version in the map is higher so immediately trigger watch
			TEST(true); // watch version in map is higher so trigger watch (case 4)
			req.reply.send(WatchValueReply{ metadata->version });
		} else { // case 5: watch value differs but their versions are the same (rare case) so check with the SS
			TEST(true); // watch version in the map is the same but value is different (case 5)
			loop {
				try {
					state Version latest = self->version.get();
					GetValueRequest getReq(span.context, metadata->key, latest, metadata->tags, metadata->debugID);
					state Future<Void> getValue = getValueQ(self, getReq);
					GetValueReply reply = wait(getReq.reply.getFuture());
					metadata = self->getWatchMetadata(req.key.contents());

					if (metadata.isValid() && reply.value != metadata->value) { // valSS != valMap
						self->deleteWatchMetadata(req.key.contents());
						metadata->versionPromise.send(req.version);
						metadata->watch_impl.cancel();
					}

					if (reply.value == req.value) { // valSS == valreq
						metadata =
						    makeReference<ServerWatchMetadata>(req.key, req.value, req.version, req.tags, req.debugID);
						KeyRef key = self->setWatchMetadata(metadata);
						metadata->watch_impl =
						    forward(watchWaitForValueChange(self, span.context, key), metadata->versionPromise);
						self->actors.add(
						    watchValueSendReply(self, req, metadata->versionPromise.getFuture(), span.context));
					} else {
						req.reply.send(WatchValueReply{ latest });
					}
					break;
				} catch (Error& e) {
					if (e.code() != error_code_transaction_too_old) {
						if (!canReplyWith(e))
							throw e;
						self->sendErrorWithPenalty(req.reply, e, self->getPenalty());
						break;
					}
					TEST(true); // Reading a watched key failed with transaction_too_old case 5
				}
			}
		}
	}
}

ACTOR Future<Void> serveWatchValueRequests(StorageServer* self, FutureStream<WatchValueRequest> watchValue) {
	state PromiseStream<WatchValueRequest> stream;
	self->actors.add(serveWatchValueRequestsImpl(self, stream.getFuture()));

	loop {
		WatchValueRequest req = waitNext(watchValue);
		// TODO: fast load balancing?
		if (self->shouldRead(req)) {
			self->actors.add(watchValueWaitForVersion(self, req, stream));
		}
	}
}

ACTOR Future<Void> reportStorageServerState(StorageServer* self) {
	if (!SERVER_KNOBS->REPORT_DD_METRICS) {
		return Void();
	}

	loop {
		wait(delay(SERVER_KNOBS->DD_METRICS_REPORT_INTERVAL));

		const auto numRunningFetchKeys = self->currentRunningFetchKeys.numRunning();
		if (numRunningFetchKeys == 0) {
			continue;
		}

		const auto longestRunningFetchKeys = self->currentRunningFetchKeys.longestTime();

		auto level = SevInfo;
		if (longestRunningFetchKeys.first >= SERVER_KNOBS->FETCH_KEYS_TOO_LONG_TIME_CRITERIA) {
			level = SevWarnAlways;
		}

		TraceEvent(level, "FetchKeyCurrentStatus")
		    .detail("Timestamp", now())
		    .detail("LongestRunningTime", longestRunningFetchKeys.first)
		    .detail("StartKey", longestRunningFetchKeys.second.begin.printable())
		    .detail("EndKey", longestRunningFetchKeys.second.end.printable())
		    .detail("NumRunning", numRunningFetchKeys);
	}
}

ACTOR Future<Void> storageServerCore(StorageServer* self, StorageServerInterface ssi) {
	state Future<Void> doUpdate = Void();
	state bool updateReceived =
	    false; // true iff the current update() actor assigned to doUpdate has already received an update from the tlog
	state double lastLoopTopTime = now();
	state Future<Void> dbInfoChange = Void();
	state Future<Void> checkLastUpdate = Void();
	state Future<Void> updateProcessStatsTimer = delay(SERVER_KNOBS->FASTRESTORE_UPDATE_PROCESS_STATS_INTERVAL);

	self->actors.add(updateStorage(self));
	self->actors.add(waitFailureServer(ssi.waitFailure.getFuture()));
	self->actors.add(self->otherError.getFuture());
	self->actors.add(metricsCore(self, ssi));
	self->actors.add(logLongByteSampleRecovery(self->byteSampleRecovery));
	self->actors.add(checkBehind(self));
	self->actors.add(serveGetValueRequests(self, ssi.getValue.getFuture()));
	self->actors.add(serveGetKeyValuesRequests(self, ssi.getKeyValues.getFuture()));
	self->actors.add(serveGetKeyValuesStreamRequests(self, ssi.getKeyValuesStream.getFuture()));
	self->actors.add(serveGetKeyRequests(self, ssi.getKey.getFuture()));
	self->actors.add(serveWatchValueRequests(self, ssi.watchValue.getFuture()));
	self->actors.add(traceRole(Role::STORAGE_SERVER, ssi.id()));
	self->actors.add(reportStorageServerState(self));

	self->transactionTagCounter.startNewInterval(self->thisServerID);
	self->actors.add(recurring([&]() { self->transactionTagCounter.startNewInterval(self->thisServerID); },
	                           SERVER_KNOBS->TAG_MEASUREMENT_INTERVAL));

	self->coreStarted.send(Void());

	loop {
		++self->counters.loops;

		double loopTopTime = now();
		double elapsedTime = loopTopTime - lastLoopTopTime;
		if (elapsedTime > 0.050) {
			if (deterministicRandom()->random01() < 0.01)
				TraceEvent(SevWarn, "SlowSSLoopx100", self->thisServerID).detail("Elapsed", elapsedTime);
		}
		lastLoopTopTime = loopTopTime;

		choose {
			when(wait(checkLastUpdate)) {
				if (now() - self->lastUpdate >= CLIENT_KNOBS->NO_RECENT_UPDATES_DURATION) {
					self->noRecentUpdates.set(true);
					checkLastUpdate = delay(CLIENT_KNOBS->NO_RECENT_UPDATES_DURATION);
				} else {
					checkLastUpdate =
					    delay(std::max(CLIENT_KNOBS->NO_RECENT_UPDATES_DURATION - (now() - self->lastUpdate), 0.1));
				}
			}
			when(wait(dbInfoChange)) {
				TEST(self->logSystem); // shardServer dbInfo changed
				dbInfoChange = self->db->onChange();
				if (self->db->get().recoveryState >= RecoveryState::ACCEPTING_COMMITS) {
					self->logSystem = ILogSystem::fromServerDBInfo(self->thisServerID, self->db->get());
					if (self->logSystem) {
						if (self->db->get().logSystemConfig.recoveredAt.present()) {
							self->poppedAllAfter = self->db->get().logSystemConfig.recoveredAt.get();
						}
						self->logCursor = self->logSystem->peekSingle(
						    self->thisServerID, self->version.get() + 1, self->tag, self->history);
						self->popVersion(self->durableVersion.get() + 1, true);
					}
					// If update() is waiting for results from the tlog, it might never get them, so needs to be
					// cancelled.  But if it is waiting later, cancelling it could cause problems (e.g. fetchKeys that
					// already committed to transitioning to waiting state)
					if (!updateReceived) {
						doUpdate = Void();
					}
				}

				Optional<LatencyBandConfig> newLatencyBandConfig = self->db->get().latencyBandConfig;
				if (newLatencyBandConfig.present() != self->latencyBandConfig.present() ||
				    (newLatencyBandConfig.present() &&
				     newLatencyBandConfig.get().readConfig != self->latencyBandConfig.get().readConfig)) {
					self->latencyBandConfig = newLatencyBandConfig;
					self->counters.readLatencyBands.clearBands();
					TraceEvent("LatencyBandReadUpdatingConfig").detail("Present", newLatencyBandConfig.present());
					if (self->latencyBandConfig.present()) {
						for (auto band : self->latencyBandConfig.get().readConfig.bands) {
							self->counters.readLatencyBands.addThreshold(band);
						}
					}
				}
			}
			when(GetShardStateRequest req = waitNext(ssi.getShardState.getFuture())) {
				if (req.mode == GetShardStateRequest::NO_WAIT) {
					if (self->isReadable(req.keys))
						req.reply.send(GetShardStateReply{ self->version.get(), self->durableVersion.get() });
					else
						req.reply.sendError(wrong_shard_server());
				} else {
					self->actors.add(getShardStateQ(self, req));
				}
			}
			when(StorageQueuingMetricsRequest req = waitNext(ssi.getQueuingMetrics.getFuture())) {
				getQueuingMetrics(self, req);
			}
			when(ReplyPromise<KeyValueStoreType> reply = waitNext(ssi.getKeyValueStoreType.getFuture())) {
				reply.send(self->storage.getKeyValueStoreType());
			}
			when(wait(doUpdate)) {
				updateReceived = false;
				if (!self->logSystem)
					doUpdate = Never();
				else
					doUpdate = update(self, &updateReceived);
			}
			when(wait(updateProcessStatsTimer)) {
				updateProcessStats(self);
				updateProcessStatsTimer = delay(SERVER_KNOBS->FASTRESTORE_UPDATE_PROCESS_STATS_INTERVAL);
			}
			when(wait(self->actors.getResult())) {}
		}
	}
}

bool storageServerTerminated(StorageServer& self, IKeyValueStore* persistentData, Error const& e) {
	self.shuttingDown = true;

	// Clearing shards shuts down any fetchKeys actors; these may do things on cancellation that are best done with self
	// still valid
	self.shards.insert(allKeys, Reference<ShardInfo>());

	// Dispose the IKVS (destroying its data permanently) only if this shutdown is definitely permanent.  Otherwise just
	// close it.
	if (e.code() == error_code_please_reboot) {
		// do nothing.
	} else if (e.code() == error_code_worker_removed || e.code() == error_code_recruitment_failed) {
		persistentData->dispose();
	} else {
		persistentData->close();
	}

	if (e.code() == error_code_worker_removed || e.code() == error_code_recruitment_failed ||
	    e.code() == error_code_file_not_found || e.code() == error_code_actor_cancelled) {
		TraceEvent("StorageServerTerminated", self.thisServerID).error(e, true);
		return true;
	} else
		return false;
}

ACTOR Future<Void> memoryStoreRecover(IKeyValueStore* store, Reference<ClusterConnectionFile> connFile, UID id) {
	if (store->getType() != KeyValueStoreType::MEMORY || connFile.getPtr() == nullptr) {
		return Never();
	}

	// create a temp client connect to DB
	Database cx = Database::createDatabase(connFile, Database::API_VERSION_LATEST);

	state Transaction tr(cx);
	state int noCanRemoveCount = 0;
	loop {
		try {
			tr.setOption(FDBTransactionOptions::PRIORITY_SYSTEM_IMMEDIATE);

			state bool canRemove = wait(canRemoveStorageServer(&tr, id));
			if (!canRemove) {
				TEST(true); // it's possible that the caller had a transaction in flight that assigned keys to the
				            // server. Wait for it to reverse its mistake.
				wait(delayJittered(SERVER_KNOBS->REMOVE_RETRY_DELAY, TaskPriority::UpdateStorage));
				tr.reset();
				TraceEvent("RemoveStorageServerRetrying")
				    .detail("Count", noCanRemoveCount++)
				    .detail("ServerID", id)
				    .detail("CanRemove", canRemove);
			} else {
				return Void();
			}
		} catch (Error& e) {
			state Error err = e;
			wait(tr.onError(e));
			TraceEvent("RemoveStorageServerRetrying").error(err);
		}
	}
}

ACTOR Future<Void> storageServer(IKeyValueStore* persistentData,
                                 StorageServerInterface ssi,
                                 Tag seedTag,
                                 ReplyPromise<InitializeStorageReply> recruitReply,
                                 Reference<AsyncVar<ServerDBInfo>> db,
                                 std::string folder) {
	state StorageServer self(persistentData, db, ssi);

	self.sk = serverKeysPrefixFor(self.thisServerID).withPrefix(systemKeys.begin); // FFFF/serverKeys/[this server]/
	self.folder = folder;

	try {
		wait(self.storage.init());
		wait(self.storage.commit());

		if (seedTag == invalidTag) {
			std::pair<Version, Tag> verAndTag = wait(addStorageServer(
			    self.cx, ssi)); // Might throw recruitment_failed in case of simultaneous master failure
			self.tag = verAndTag.second;
			self.setInitialVersion(verAndTag.first - 1);
		} else {
			self.tag = seedTag;
		}

		self.storage.makeNewStorageServerDurable();
		wait(self.storage.commit());

		TraceEvent("StorageServerInit", ssi.id())
		    .detail("Version", self.version.get())
		    .detail("SeedTag", seedTag.toString());
		InitializeStorageReply rep;
		rep.interf = ssi;
		rep.addedVersion = self.version.get();
		recruitReply.send(rep);
		self.byteSampleRecovery = Void();
		wait(storageServerCore(&self, ssi));

		throw internal_error();
	} catch (Error& e) {
		// If we die with an error before replying to the recruitment request, send the error to the recruiter
		// (ClusterController, and from there to the DataDistributionTeamCollection)
		if (!recruitReply.isSet())
			recruitReply.sendError(recruitment_failed());
		if (storageServerTerminated(self, persistentData, e))
			return Void();
		throw e;
	}
}

ACTOR Future<Void> replaceInterface(StorageServer* self, StorageServerInterface ssi) {
	state Transaction tr(self->cx);

	loop {
		state Future<Void> infoChanged = self->db->onChange();
		state Reference<CommitProxyInfo> commitProxies(
		    new CommitProxyInfo(self->db->get().client.commitProxies, false));
		choose {
			when(GetStorageServerRejoinInfoReply _rep =
			         wait(commitProxies->size()
			                  ? basicLoadBalance(commitProxies,
			                                     &CommitProxyInterface::getStorageServerRejoinInfo,
			                                     GetStorageServerRejoinInfoRequest(ssi.id(), ssi.locality.dcId()))
			                  : Never())) {
				state GetStorageServerRejoinInfoReply rep = _rep;
				try {
					tr.reset();
					tr.setOption(FDBTransactionOptions::PRIORITY_SYSTEM_IMMEDIATE);
					tr.setVersion(rep.version);

					tr.addReadConflictRange(singleKeyRange(serverListKeyFor(ssi.id())));
					tr.addReadConflictRange(singleKeyRange(serverTagKeyFor(ssi.id())));
					tr.addReadConflictRange(serverTagHistoryRangeFor(ssi.id()));
					tr.addReadConflictRange(singleKeyRange(tagLocalityListKeyFor(ssi.locality.dcId())));

					tr.set(serverListKeyFor(ssi.id()), serverListValue(ssi));

					if (rep.newLocality) {
						tr.addReadConflictRange(tagLocalityListKeys);
						tr.set(tagLocalityListKeyFor(ssi.locality.dcId()),
						       tagLocalityListValue(rep.newTag.get().locality));
					}

					if (rep.newTag.present()) {
						KeyRange conflictRange = singleKeyRange(serverTagConflictKeyFor(rep.newTag.get()));
						tr.addReadConflictRange(conflictRange);
						tr.addWriteConflictRange(conflictRange);
						tr.setOption(FDBTransactionOptions::FIRST_IN_BATCH);
						tr.set(serverTagKeyFor(ssi.id()), serverTagValue(rep.newTag.get()));
						tr.atomicOp(serverTagHistoryKeyFor(ssi.id()),
						            serverTagValue(rep.tag),
						            MutationRef::SetVersionstampedKey);
					}

					if (rep.history.size() && rep.history.back().first < self->version.get()) {
						tr.clear(serverTagHistoryRangeBefore(ssi.id(), self->version.get()));
					}

					choose {
						when(wait(tr.commit())) {
							self->history = rep.history;

							if (rep.newTag.present()) {
								self->tag = rep.newTag.get();
								self->history.insert(self->history.begin(),
								                     std::make_pair(tr.getCommittedVersion(), rep.tag));
							} else {
								self->tag = rep.tag;
							}
							self->allHistory = self->history;

							TraceEvent("SSTag", self->thisServerID).detail("MyTag", self->tag.toString());
							for (auto it : self->history) {
								TraceEvent("SSHistory", self->thisServerID)
								    .detail("Ver", it.first)
								    .detail("Tag", it.second.toString());
							}

							if (self->history.size() && BUGGIFY) {
								TraceEvent("SSHistoryReboot", self->thisServerID);
								throw please_reboot();
							}

							break;
						}
						when(wait(infoChanged)) {}
					}
				} catch (Error& e) {
					wait(tr.onError(e));
				}
			}
			when(wait(infoChanged)) {}
		}
	}

	return Void();
}

ACTOR Future<Void> storageServer(IKeyValueStore* persistentData,
                                 StorageServerInterface ssi,
                                 Reference<AsyncVar<ServerDBInfo>> db,
                                 std::string folder,
                                 Promise<Void> recovered,
                                 Reference<ClusterConnectionFile> connFile) {
	state StorageServer self(persistentData, db, ssi);
	self.folder = folder;
	self.sk = serverKeysPrefixFor(self.thisServerID).withPrefix(systemKeys.begin); // FFFF/serverKeys/[this server]/
	try {
		state double start = now();
		TraceEvent("StorageServerRebootStart", self.thisServerID);

		wait(self.storage.init());
		choose {
			// after a rollback there might be uncommitted changes.
			// for memory storage engine type, wait until recovery is done before commit
			when(wait(self.storage.commit())) {}

			when(wait(memoryStoreRecover(persistentData, connFile, self.thisServerID))) {
				TraceEvent("DisposeStorageServer", self.thisServerID);
				throw worker_removed();
			}
		}

		bool ok = wait(self.storage.restoreDurableState());
		if (!ok) {
			if (recovered.canBeSet())
				recovered.send(Void());
			return Void();
		}
		TraceEvent("SSTimeRestoreDurableState", self.thisServerID).detail("TimeTaken", now() - start);

		ASSERT(self.thisServerID == ssi.id());
		TraceEvent("StorageServerReboot", self.thisServerID).detail("Version", self.version.get());

		if (recovered.canBeSet())
			recovered.send(Void());

		wait(replaceInterface(&self, ssi));

		TraceEvent("StorageServerStartingCore", self.thisServerID).detail("TimeTaken", now() - start);

		// wait( delay(0) );  // To make sure self->zkMasterInfo.onChanged is available to wait on
		wait(storageServerCore(&self, ssi));

		throw internal_error();
	} catch (Error& e) {
		if (recovered.canBeSet())
			recovered.send(Void());
		if (storageServerTerminated(self, persistentData, e))
			return Void();
		throw e;
	}
}

#ifndef __INTEL_COMPILER
#pragma endregion
#endif

/*
4 Reference count
4 priority
24 pointers
8 lastUpdateVersion
2 updated, replacedPointer
--
42 PTree overhead

8 Version insertVersion
--
50 VersionedMap overhead

12 KeyRef
12 ValueRef
1  isClear
--
25 payload


50 overhead
25 payload
21 structure padding
32 allocator rounds up
---
128 allocated

To reach 64, need to save: 11 bytes + all padding

Possibilities:
  -8 Combine lastUpdateVersion, insertVersion?
  -2 Fold together updated, replacedPointer, isClear bits
  -3 Fold away updated, replacedPointer, isClear
  -8 Move value lengths into arena
  -4 Replace priority with H(pointer)
  -12 Compress pointers (using special allocator)
  -4 Modular lastUpdateVersion (make sure no node survives 4 billion updates)
*/

void versionedMapTest() {
	VersionedMap<int, int> vm;

	printf("SS Ptree node is %zu bytes\n", sizeof(StorageServer::VersionedData::PTreeT));

	const int NSIZE = sizeof(VersionedMap<int, int>::PTreeT);
	const int ASIZE = NSIZE <= 64 ? 64 : nextFastAllocatedSize(NSIZE);

	auto before = FastAllocator<ASIZE>::getTotalMemory();

	for (int v = 1; v <= 1000; ++v) {
		vm.createNewVersion(v);
		for (int i = 0; i < 1000; i++) {
			int k = deterministicRandom()->randomInt(0, 2000000);
			/*for(int k2=k-5; k2<k+5; k2++)
			    if (vm.atLatest().find(k2) != vm.atLatest().end())
			        vm.erase(k2);*/
			vm.erase(k - 5, k + 5);
			vm.insert(k, v);
		}
	}

	auto after = FastAllocator<ASIZE>::getTotalMemory();

	int count = 0;
	for (auto i = vm.atLatest().begin(); i != vm.atLatest().end(); ++i)
		++count;

	printf("PTree node is %d bytes, allocated as %d bytes\n", NSIZE, ASIZE);
	printf("%d distinct after %d insertions\n", count, 1000 * 1000);
	printf("Memory used: %f MB\n", (after - before) / 1e6);
}<|MERGE_RESOLUTION|>--- conflicted
+++ resolved
@@ -667,12 +667,7 @@
 
 	struct Counters {
 		CounterCollection cc;
-<<<<<<< HEAD
-		Counter allQueries, getKeyQueries, getValueQueries, getRangeQueries, getRangeStreamQueries, finishedQueries, rowsQueried, bytesQueried, watchQueries, emptyQueries;
-=======
-		Counter allQueries, getKeyQueries, getValueQueries, getRangeQueries, finishedQueries, lowPriorityQueries,
-		    rowsQueried, bytesQueried, watchQueries, emptyQueries;
->>>>>>> 652c5c4e
+		Counter allQueries, getKeyQueries, getValueQueries, getRangeQueries, getRangeStreamQueries, finishedQueries, lowPriorityQueries, rowsQueried, bytesQueried, watchQueries, emptyQueries;
 		Counter bytesInput, bytesDurable, bytesFetched,
 		    mutationBytes; // Like bytesInput but without MVCC accounting
 		Counter sampledBytesCleared;
@@ -686,48 +681,8 @@
 		LatencyBands readLatencyBands;
 
 		Counters(StorageServer* self)
-<<<<<<< HEAD
-			: cc("StorageServer", self->thisServerID.toString()),
-			getKeyQueries("GetKeyQueries", cc),
-			getValueQueries("GetValueQueries",cc),
-			getRangeQueries("GetRangeQueries", cc),
-			getRangeStreamQueries("GetRangeStreamQueries", cc),
-			allQueries("QueryQueue", cc),
-			finishedQueries("FinishedQueries", cc),
-			rowsQueried("RowsQueried", cc),
-			bytesQueried("BytesQueried", cc),
-			watchQueries("WatchQueries", cc),
-			emptyQueries("EmptyQueries", cc),
-			bytesInput("BytesInput", cc),
-			bytesDurable("BytesDurable", cc),
-			bytesFetched("BytesFetched", cc),
-			mutationBytes("MutationBytes", cc),
-			sampledBytesCleared("SampledBytesCleared", cc),
-			mutations("Mutations", cc),
-			setMutations("SetMutations", cc),
-			clearRangeMutations("ClearRangeMutations", cc),
-			atomicMutations("AtomicMutations", cc),
-			updateBatches("UpdateBatches", cc),
-			updateVersions("UpdateVersions", cc),
-			loops("Loops", cc),
-			fetchWaitingMS("FetchWaitingMS", cc),
-			fetchWaitingCount("FetchWaitingCount", cc),
-			fetchExecutingMS("FetchExecutingMS", cc),
-			fetchExecutingCount("FetchExecutingCount", cc),
-			readsRejected("ReadsRejected", cc),
-			readLatencySample("ReadLatencyMetrics", self->thisServerID, SERVER_KNOBS->LATENCY_METRICS_LOGGING_INTERVAL, SERVER_KNOBS->LATENCY_SAMPLE_SIZE),
-			readLatencyBands("ReadLatencyBands", self->thisServerID, SERVER_KNOBS->STORAGE_LOGGING_DELAY)
-		{
-			specialCounter(cc, "LastTLogVersion", [self](){ return self->lastTLogVersion; });
-			specialCounter(cc, "Version", [self](){ return self->version.get(); });
-			specialCounter(cc, "StorageVersion", [self](){ return self->storageVersion(); });
-			specialCounter(cc, "DurableVersion", [self](){ return self->durableVersion.get(); });
-			specialCounter(cc, "DesiredOldestVersion", [self](){ return self->desiredOldestVersion.get(); });
-			specialCounter(cc, "VersionLag", [self](){ return self->versionLag; });
-			specialCounter(cc, "LocalRate", [self]{ return self->currentRate() * 100; });
-=======
 		  : cc("StorageServer", self->thisServerID.toString()), getKeyQueries("GetKeyQueries", cc),
-		    getValueQueries("GetValueQueries", cc), getRangeQueries("GetRangeQueries", cc),
+		    getValueQueries("GetValueQueries", cc), getRangeQueries("GetRangeQueries", cc), getRangeStreamQueries("GetRangeStreamQueries", cc),
 		    allQueries("QueryQueue", cc), finishedQueries("FinishedQueries", cc),
 		    lowPriorityQueries("LowPriorityQueries", cc), rowsQueried("RowsQueried", cc),
 		    bytesQueried("BytesQueried", cc), watchQueries("WatchQueries", cc), emptyQueries("EmptyQueries", cc),
@@ -750,20 +705,14 @@
 			specialCounter(cc, "DesiredOldestVersion", [self]() { return self->desiredOldestVersion.get(); });
 			specialCounter(cc, "VersionLag", [self]() { return self->versionLag; });
 			specialCounter(cc, "LocalRate", [self] { return self->currentRate() * 100; });
->>>>>>> 652c5c4e
-
 			specialCounter(cc, "BytesReadSampleCount", [self]() { return self->metrics.bytesReadSample.queue.size(); });
-
 			specialCounter(
 			    cc, "FetchKeysFetchActive", [self]() { return self->fetchKeysParallelismLock.activePermits(); });
 			specialCounter(cc, "FetchKeysWaiting", [self]() { return self->fetchKeysParallelismLock.waiters(); });
-
 			specialCounter(cc, "QueryQueueMax", [self]() { return self->getAndResetMaxQueryQueueSize(); });
-
 			specialCounter(cc, "BytesStored", [self]() { return self->metrics.byteSample.getEstimate(allKeys); });
 			specialCounter(cc, "ActiveWatches", [self]() { return self->numWatches; });
 			specialCounter(cc, "WatchBytes", [self]() { return self->watchBytes; });
-
 			specialCounter(cc, "KvstoreBytesUsed", [self]() { return self->storage.getStorageBytes().used; });
 			specialCounter(cc, "KvstoreBytesFree", [self]() { return self->storage.getStorageBytes().free; });
 			specialCounter(cc, "KvstoreBytesAvailable", [self]() { return self->storage.getStorageBytes().available; });
@@ -774,24 +723,6 @@
 		}
 	} counters;
 
-<<<<<<< HEAD
-	StorageServer(IKeyValueStore* storage, Reference<AsyncVar<ServerDBInfo>> const& db, StorageServerInterface const& ssi)
-		:	instanceID(deterministicRandom()->randomUniqueID().first()),
-			storage(this, storage), db(db), actors(false),
-			lastTLogVersion(0), lastVersionWithData(0), restoredVersion(0),
-			rebootAfterDurableVersion(std::numeric_limits<Version>::max()),
-			durableInProgress(Void()),
-			versionLag(0), primaryLocality(tagLocalityInvalid),
-			updateEagerReads(0),
-			shardChangeCounter(0),
-			fetchKeysParallelismLock(SERVER_KNOBS->FETCH_KEYS_PARALLELISM),
-			shuttingDown(false), debug_inApplyUpdate(false), debug_lastValidateTime(0), watchBytes(0), numWatches(0),
-			logProtocol(0), counters(this), tag(invalidTag), maxQueryQueue(0), thisServerID(ssi.id()),
-			readQueueSizeMetric(LiteralStringRef("StorageServer.ReadQueueSize")),
-			behind(false), versionBehind(false), byteSampleClears(false, LiteralStringRef("\xff\xff\xff")), noRecentUpdates(false),
-			lastUpdate(now()), poppedAllAfter(std::numeric_limits<Version>::max()), cpuUsage(0.0), diskUsage(0.0)
-	{
-=======
 	StorageServer(IKeyValueStore* storage,
 	              Reference<AsyncVar<ServerDBInfo>> const& db,
 	              StorageServerInterface const& ssi)
@@ -805,7 +736,6 @@
 	    readQueueSizeMetric(LiteralStringRef("StorageServer.ReadQueueSize")), behind(false), versionBehind(false),
 	    byteSampleClears(false, LiteralStringRef("\xff\xff\xff")), noRecentUpdates(false), lastUpdate(now()),
 	    poppedAllAfter(std::numeric_limits<Version>::max()), cpuUsage(0.0), diskUsage(0.0) {
->>>>>>> 652c5c4e
 		version.initMetric(LiteralStringRef("StorageServer.Version"), counters.cc.id);
 		oldestVersion.initMetric(LiteralStringRef("StorageServer.OldestVersion"), counters.cc.id);
 		durableVersion.initMetric(LiteralStringRef("StorageServer.DurableVersion"), counters.cc.id);
@@ -2025,7 +1955,6 @@
 	return Void();
 }
 
-<<<<<<< HEAD
 ACTOR Future<Void> getKeyValuesStreamQ(StorageServer* data, GetKeyValuesStreamRequest req)
 // Throws a wrong_shard_server if the keys in the request or result depend on data outside this server OR if a large
 // selector offset prevents all data from being read in one range read
@@ -2203,9 +2132,6 @@
 }
 
 ACTOR Future<Void> getKeyQ( StorageServer* data, GetKeyRequest req ) {
-=======
-ACTOR Future<Void> getKeyQ(StorageServer* data, GetKeyRequest req) {
->>>>>>> 652c5c4e
 	state Span span("SS:getKey"_loc, { req.spanContext });
 	state int64_t resultSize = 0;
 
@@ -2632,75 +2558,6 @@
 	}
 }
 
-<<<<<<< HEAD
-=======
-ACTOR Future<Standalone<RangeResultRef>> tryGetRange(Database cx,
-                                                     Version version,
-                                                     KeyRangeRef keys,
-                                                     GetRangeLimits limits,
-                                                     bool* isTooOld) {
-	state Transaction tr(cx);
-	state Standalone<RangeResultRef> output;
-	state KeySelectorRef begin = firstGreaterOrEqual(keys.begin);
-	state KeySelectorRef end = firstGreaterOrEqual(keys.end);
-
-	if (*isTooOld)
-		throw transaction_too_old();
-
-	ASSERT(!cx->switchable);
-	tr.setVersion(version);
-	tr.info.taskID = TaskPriority::FetchKeys;
-	limits.minRows = 0;
-
-	try {
-		loop {
-			Standalone<RangeResultRef> rep = wait(tr.getRange(begin, end, limits, true));
-			limits.decrement(rep);
-
-			if (limits.isReached() || !rep.more) {
-				if (output.size()) {
-					output.arena().dependsOn(rep.arena());
-					output.append(output.arena(), rep.begin(), rep.size());
-					if (limits.isReached() && rep.readThrough.present())
-						output.readThrough = rep.readThrough.get();
-				} else {
-					output = rep;
-				}
-
-				output.more = limits.isReached();
-
-				return output;
-			} else if (rep.readThrough.present()) {
-				output.arena().dependsOn(rep.arena());
-				if (rep.size()) {
-					output.append(output.arena(), rep.begin(), rep.size());
-					ASSERT(rep.readThrough.get() > rep.end()[-1].key);
-				} else {
-					ASSERT(rep.readThrough.get() > keys.begin);
-				}
-				begin = firstGreaterOrEqual(rep.readThrough.get());
-			} else {
-				output.arena().dependsOn(rep.arena());
-				output.append(output.arena(), rep.begin(), rep.size());
-				begin = firstGreaterThan(output.end()[-1].key);
-			}
-		}
-	} catch (Error& e) {
-		if (begin.getKey() != keys.begin &&
-		    (e.code() == error_code_transaction_too_old || e.code() == error_code_future_version ||
-		     e.code() == error_code_process_behind)) {
-			if (e.code() == error_code_transaction_too_old)
-				*isTooOld = true;
-			output.more = true;
-			if (begin.isFirstGreaterOrEqual())
-				output.readThrough = begin.getKey();
-			return output;
-		}
-		throw;
-	}
-}
-
->>>>>>> 652c5c4e
 template <class T>
 void addMutation(T& target, Version version, MutationRef const& mutation) {
 	target.addMutation(version, mutation);
@@ -2794,16 +2651,10 @@
 	state TraceInterval interval("FetchKeys");
 	state KeyRange keys = shard->keys;
 	state Future<Void> warningLogger = logFetchKeysWarning(shard);
-<<<<<<< HEAD
-	state double startt = now();
-	
-=======
 	state const double startTime = now();
-	state int fetchBlockBytes = BUGGIFY ? SERVER_KNOBS->BUGGIFY_BLOCK_BYTES : SERVER_KNOBS->FETCH_BLOCK_BYTES;
 	state FetchKeysMetricReporter metricReporter(
 	    fetchKeysID, startTime, keys, data->fetchKeysHistograms, data->currentRunningFetchKeys);
 
->>>>>>> 652c5c4e
 	// delay(0) to force a return to the run loop before the work of fetchKeys is started.
 	//  This allows adding->start() to be called inline with CSK.
 	wait(data->coreStarted.getFuture() && delay(0));
@@ -2836,13 +2687,8 @@
 
 		TraceEvent(SevDebug, "FetchKeysVersionSatisfied", data->thisServerID).detail("FKID", interval.pairID);
 
-<<<<<<< HEAD
 		wait( data->fetchKeysParallelismLock.take( TaskPriority::DefaultYield ) );
 		state FlowLock::Releaser holdingFKPL( data->fetchKeysParallelismLock );
-=======
-		wait(data->fetchKeysParallelismLock.take(TaskPriority::DefaultYield, fetchBlockBytes));
-		state FlowLock::Releaser holdingFKPL(data->fetchKeysParallelismLock, fetchBlockBytes);
->>>>>>> 652c5c4e
 
 		state double executeStart = now();
 		++data->counters.fetchWaitingCount;
@@ -2873,7 +2719,6 @@
 		data->cx->invalidateCache(keys);
 
 		loop {
-<<<<<<< HEAD
 			state Transaction tr( data->cx );
 			state Version fetchVersion = data->version.get();
 			while (!shard->updates.empty() && shard->updates[0].version <= fetchVersion) shard->updates.pop_front();
@@ -2898,6 +2743,7 @@
 					DEBUG_KEY_RANGE("fetchRange", fetchVersion, keys);
 					for(auto k = this_block.begin(); k != this_block.end(); ++k) DEBUG_MUTATION("fetch", fetchVersion, MutationRef(MutationRef::SetValue, k->key, k->value));
 
+					metricReporter.addFetchedBytes(expectedSize);
 					data->counters.bytesFetched += expectedSize;
 
 					// Write this_block to storage
@@ -2924,109 +2770,6 @@
 				}
 				if(nfk == keys.begin) {
 					TraceEvent("FKBlockFail", data->thisServerID).error(e,true).suppressFor(1.0).detail("FKID", interval.pairID);
-=======
-			try {
-				TEST(true); // Fetching keys for transferred shard
-
-				state Standalone<RangeResultRef> this_block =
-				    wait(tryGetRange(data->cx,
-				                     fetchVersion,
-				                     keys,
-				                     GetRangeLimits(GetRangeLimits::ROW_LIMIT_UNLIMITED, fetchBlockBytes),
-				                     &isTooOld));
-
-				int expectedSize = (int)this_block.expectedSize() + (8 - (int)sizeof(KeyValueRef)) * this_block.size();
-
-				TraceEvent(SevDebug, "FetchKeysBlock", data->thisServerID)
-				    .detail("FKID", interval.pairID)
-				    .detail("BlockRows", this_block.size())
-				    .detail("BlockBytes", expectedSize)
-				    .detail("KeyBegin", keys.begin)
-				    .detail("KeyEnd", keys.end)
-				    .detail("Last", this_block.size() ? this_block.end()[-1].key : std::string())
-				    .detail("Version", fetchVersion)
-				    .detail("More", this_block.more);
-				DEBUG_KEY_RANGE("fetchRange", fetchVersion, keys);
-				for (auto k = this_block.begin(); k != this_block.end(); ++k)
-					DEBUG_MUTATION("fetch", fetchVersion, MutationRef(MutationRef::SetValue, k->key, k->value));
-
-				metricReporter.addFetchedBytes(expectedSize);
-				data->counters.bytesFetched += expectedSize;
-				if (fetchBlockBytes > expectedSize) {
-					holdingFKPL.release(fetchBlockBytes - expectedSize);
-				}
-
-				// Wait for permission to proceed
-				// wait( data->fetchKeysStorageWriteLock.take() );
-				// state FlowLock::Releaser holdingFKSWL( data->fetchKeysStorageWriteLock );
-
-				// Write this_block to storage
-				state KeyValueRef* kvItr = this_block.begin();
-				for (; kvItr != this_block.end(); ++kvItr) {
-					data->storage.writeKeyValue(*kvItr);
-					wait(yield());
-				}
-
-				kvItr = this_block.begin();
-				for (; kvItr != this_block.end(); ++kvItr) {
-					data->byteSampleApplySet(*kvItr, invalidVersion);
-					wait(yield());
-				}
-
-				if (this_block.more) {
-					Key nfk = this_block.readThrough.present() ? this_block.readThrough.get()
-					                                           : keyAfter(this_block.end()[-1].key);
-					if (nfk != keys.end) {
-						std::deque<Standalone<VerUpdateRef>> updatesToSplit = std::move(shard->updates);
-
-						// This actor finishes committing the keys [keys.begin,nfk) that we already fetched.
-						// The remaining unfetched keys [nfk,keys.end) will become a separate AddingShard with its own
-						// fetchKeys.
-						shard->server->addShard(ShardInfo::addingSplitLeft(KeyRangeRef(keys.begin, nfk), shard));
-						shard->server->addShard(ShardInfo::newAdding(data, KeyRangeRef(nfk, keys.end)));
-						shard = data->shards.rangeContaining(keys.begin).value()->adding.get();
-						warningLogger = logFetchKeysWarning(shard);
-						AddingShard* otherShard = data->shards.rangeContaining(nfk).value()->adding.get();
-						keys = shard->keys;
-
-						// Split our prior updates.  The ones that apply to our new, restricted key range will go back
-						// into shard->updates, and the ones delivered to the new shard will be discarded because it is
-						// in WaitPrevious phase (hasn't chosen a fetchVersion yet). What we are doing here is expensive
-						// and could get more expensive if we started having many more blocks per shard. May need
-						// optimization in the future.
-						std::deque<Standalone<VerUpdateRef>>::iterator u = updatesToSplit.begin();
-						for (; u != updatesToSplit.end(); ++u) {
-							splitMutations(data, data->shards, *u);
-						}
-
-						TEST(true); // fetchkeys has more
-						TEST(shard->updates.size()); // Shard has updates
-						ASSERT(otherShard->updates.empty());
-					}
-				}
-
-				this_block = Standalone<RangeResultRef>();
-
-				if (BUGGIFY)
-					wait(delay(1));
-
-				break;
-			} catch (Error& e) {
-				TraceEvent("FKBlockFail", data->thisServerID)
-				    .error(e, true)
-				    .suppressFor(1.0)
-				    .detail("FKID", interval.pairID);
-				if (e.code() == error_code_transaction_too_old) {
-					TEST(true); // A storage server has forgotten the history data we are fetching
-					Version lastFV = fetchVersion;
-					fetchVersion = data->version.get();
-					isTooOld = false;
-
-					// Throw away deferred updates from before fetchVersion, since we don't need them to use blocks
-					// fetched at that version
-					while (!shard->updates.empty() && shard->updates[0].version <= fetchVersion)
-						shard->updates.pop_front();
->>>>>>> 652c5c4e
 
 					// FIXME: remove when we no longer support upgrades from 5.X
 					if (debug_getRangeRetries >= 100) {
@@ -3037,7 +2780,6 @@
 					debug_getRangeRetries++;
 					if (debug_nextRetryToLog == debug_getRangeRetries) {
 						debug_nextRetryToLog += std::min(debug_nextRetryToLog, 1024);
-<<<<<<< HEAD
 						TraceEvent(SevWarn, "FetchPast", data->thisServerID).detail("TotalAttempts", debug_getRangeRetries).detail("FKID", interval.pairID).detail("N", fetchVersion).detail("E", data->version.get());
 					}
 					wait( delayJittered( FLOW_KNOBS->PREVENT_FAST_SPIN_DELAY ) );
@@ -3068,22 +2810,6 @@
 					ASSERT( otherShard->updates.empty() );
 				}
 				break;
-=======
-						TraceEvent(SevWarn, "FetchPast", data->thisServerID)
-						    .detail("TotalAttempts", debug_getRangeRetries)
-						    .detail("FKID", interval.pairID)
-						    .detail("V", lastFV)
-						    .detail("N", fetchVersion)
-						    .detail("E", data->version.get());
-					}
-				} else if (e.code() == error_code_future_version || e.code() == error_code_process_behind) {
-					TEST(true); // fetchKeys got future_version or process_behind, so there must be a huge storage lag
-					            // somewhere.  Keep trying.
-				} else {
-					throw;
-				}
-				wait(delayJittered(FLOW_KNOBS->PREVENT_FAST_SPIN_DELAY));
->>>>>>> 652c5c4e
 			}
 		}
 
@@ -4696,7 +4422,6 @@
 	}
 }
 
-<<<<<<< HEAD
 ACTOR Future<Void> serveGetKeyValuesStreamRequests( StorageServer* self, FutureStream<GetKeyValuesStreamRequest> getKeyValuesStream ) {
 	loop {
 		GetKeyValuesStreamRequest req = waitNext(getKeyValuesStream);
@@ -4707,9 +4432,6 @@
 }
 
 ACTOR Future<Void> serveGetKeyRequests( StorageServer* self, FutureStream<GetKeyRequest> getKey ) {
-=======
-ACTOR Future<Void> serveGetKeyRequests(StorageServer* self, FutureStream<GetKeyRequest> getKey) {
->>>>>>> 652c5c4e
 	loop {
 		GetKeyRequest req = waitNext(getKey);
 		// Warning: This code is executed at extremely high priority (TaskPriority::LoadBalancedEndpoint), so downgrade
