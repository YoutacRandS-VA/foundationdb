/*
 * VersionedBTree.actor.cpp
 *
 * This source file is part of the FoundationDB open source project
 *
 * Copyright 2013-2018 Apple Inc. and the FoundationDB project authors
 *
 * Licensed under the Apache License, Version 2.0 (the "License");
 * you may not use this file except in compliance with the License.
 * You may obtain a copy of the License at
 *
 *     http://www.apache.org/licenses/LICENSE-2.0
 *
 * Unless required by applicable law or agreed to in writing, software
 * distributed under the License is distributed on an "AS IS" BASIS,
 * WITHOUT WARRANTIES OR CONDITIONS OF ANY KIND, either express or implied.
 * See the License for the specific language governing permissions and
 * limitations under the License.
 */

#include "fdbserver/Knobs.h"
#include "flow/IRandom.h"
#include "flow/Knobs.h"
#include "flow/flow.h"
#include "flow/Histogram.h"
#include <limits>
#include <random>
#include "fdbrpc/ContinuousSample.h"
#include "fdbserver/IPager.h"
#include "fdbclient/Tuple.h"
#include "flow/serialize.h"
#include "flow/genericactors.actor.h"
#include "flow/UnitTest.h"
#include "fdbserver/IPager.h"
#include "fdbrpc/IAsyncFile.h"
#include "flow/ActorCollection.h"
#include <map>
#include <vector>
#include "fdbclient/CommitTransaction.h"
#include "fdbserver/IKeyValueStore.h"
#include "fdbserver/DeltaTree.h"
#include <string.h>
#include "flow/actorcompiler.h"
#include <cinttypes>
#include <boost/intrusive/list.hpp>

#define REDWOOD_DEBUG 0

// Only print redwood debug statements for a certain address. Useful in simulation with many redwood processes to reduce
// log size.
#define REDWOOD_DEBUG_ADDR 0
// example addr:  "[abcd::4:0:1:4]:1"
#define REDWOOD_DEBUG_ADDR_VAL "";

#define debug_printf_stream stdout
#define debug_printf_always(...)                                                                                       \
	{                                                                                                                  \
		std::string prefix = format("%s %f %04d ", g_network->getLocalAddress().toString().c_str(), now(), __LINE__);  \
		std::string msg = format(__VA_ARGS__);                                                                         \
		writePrefixedLines(debug_printf_stream, prefix, msg);                                                          \
		fflush(debug_printf_stream);                                                                                   \
	}

#define debug_printf_addr(...)                                                                                         \
	{                                                                                                                  \
		std::string addr = REDWOOD_DEBUG_ADDR_VAL;                                                                     \
		if (!memcmp(addr.c_str(), g_network->getLocalAddress().toString().c_str(), addr.size())) {                     \
			std::string prefix =                                                                                       \
			    format("%s %f %04d ", g_network->getLocalAddress().toString().c_str(), now(), __LINE__);               \
			std::string msg = format(__VA_ARGS__);                                                                     \
			writePrefixedLines(debug_printf_stream, prefix, msg);                                                      \
			fflush(debug_printf_stream);                                                                               \
		}                                                                                                              \
	}

#define debug_printf_noop(...)

#if defined(NO_INTELLISENSE)
#if REDWOOD_DEBUG
#define debug_printf debug_printf_always
#elif REDWOOD_DEBUG_ADDR
#define debug_printf debug_printf_addr
#else
#define debug_printf debug_printf_noop
#endif
#else
// To get error-checking on debug_printf statements in IDE
#define debug_printf printf
#endif

#define BEACON debug_printf_always("HERE\n")
#define TRACE                                                                                                          \
	debug_printf_always("%s: %s line %d %s\n", __FUNCTION__, __FILE__, __LINE__, platform::get_backtrace().c_str());

// Writes prefix:line for each line in msg to fout
void writePrefixedLines(FILE* fout, std::string prefix, std::string msg) {
	StringRef m = msg;
	while (m.size() != 0) {
		StringRef line = m.eat("\n");
		fprintf(fout, "%s %s\n", prefix.c_str(), line.toString().c_str());
	}
}

#define PRIORITYMULTILOCK_DEBUG 0

// A multi user lock with a concurrent holder limit where waiters are granted the lock according to
// an integer priority from 0 to maxPriority, inclusive, where higher integers are given priority.
//
// The interface is similar to FlowMutex except that lock holders can drop the lock to release it.
//
// Usage:
//   Lock lock = wait(prioritylock.lock(priorityLevel));
//   lock.release();  // Explicit release, or
//   // let lock and all copies of lock go out of scope to release
class PriorityMultiLock {

public:
	// Waiting on the lock returns a Lock, which is really just a Promise<Void>
	// Calling release() is not necessary, it exists in case the Lock holder wants to explicitly release
	// the Lock before it goes out of scope.
	struct Lock {
		void release() { promise.send(Void()); }

		// This is exposed in case the caller wants to use/copy it directly
		Promise<Void> promise;
	};

private:
	typedef Promise<Lock> Slot;
	typedef Deque<Slot> Queue;

#if PRIORITYMULTILOCK_DEBUG
#define prioritylock_printf(...) printf(__VA_ARGS__)
#else
#define prioritylock_printf(...)
#endif

public:
	PriorityMultiLock(int concurrency, int maxPriority) : concurrency(concurrency), available(concurrency), waiting(0) {
		waiters.resize(maxPriority + 1);
		fRunner = runner(this);
	}

	~PriorityMultiLock() { prioritylock_printf("destruct"); }

	Future<Lock> lock(int priority = 0) {
		prioritylock_printf("lock begin %s\n", toString().c_str());

		// This shortcut may enable a waiter to jump the line when the releaser loop yields
		if (available > 0) {
			--available;
			Lock p;
			addRunner(p);
			prioritylock_printf("lock exit immediate %s\n", toString().c_str());
			return p;
		}

		Slot s;
		waiters[priority].push_back(s);
		++waiting;
		prioritylock_printf("lock exit queued %s\n", toString().c_str());
		return s.getFuture();
	}

private:
	void addRunner(Lock& lock) {
		runners.push_back(map(ready(lock.promise.getFuture()), [=](Void) {
			prioritylock_printf("Lock released\n");
			++available;
			if (waiting > 0 || runners.size() > 100) {
				release.trigger();
			}
			return Void();
		}));
	}

	ACTOR static Future<Void> runner(PriorityMultiLock* self) {
		state int sinceYield = 0;
		state Future<Void> error = self->brokenOnDestruct.getFuture();
		state int maxPriority = self->waiters.size() - 1;

		loop {
			// Cleanup finished runner futures at the front of the runner queue.
			while (!self->runners.empty() && self->runners.front().isReady()) {
				self->runners.pop_front();
			}

			// Wait for a runner to release its lock
			wait(self->release.onTrigger());
			prioritylock_printf("runner wakeup %s\n", self->toString().c_str());

			if (++sinceYield == 1000) {
				sinceYield = 0;
				wait(delay(0));
			}

			// While there are available slots and there are waiters, launch tasks
			int priority = maxPriority;

			while (self->available > 0 && self->waiting > 0) {
				auto& q = self->waiters[priority];
				prioritylock_printf(
				    "Checking priority=%d prioritySize=%d %s\n", priority, q.size(), self->toString().c_str());

				while (!q.empty()) {
					Slot s = q.front();
					q.pop_front();
					--self->waiting;
					Lock lock;
					prioritylock_printf("  Running waiter priority=%d prioritySize=%d\n", priority, q.size());
					s.send(lock);

					// Self may have been destructed during the lock callback
					if (error.isReady()) {
						throw error.getError();
					}

					// If the lock was not already released, add it to the runners future queue
					if (lock.promise.canBeSet()) {
						self->addRunner(lock);

						// A slot has been consumed, so stop reading from this queue if there aren't any more
						if (--self->available == 0) {
							break;
						}
					}
				}

				// Wrap around to highest priority
				if (priority == 0) {
					priority = maxPriority;
				} else {
					--priority;
				}
			}
		}
	}

	std::string toString() const {
		return format(
		    "{ slots=%d/%d waiting=%d runners=%d }", (concurrency - available), concurrency, waiting, runners.size());
	}

	int concurrency;
	int available;
	int waiting;
	std::vector<Queue> waiters;
	Deque<Future<Void>> runners;
	Future<Void> fRunner;
	AsyncTrigger release;
	Promise<Void> brokenOnDestruct;
};

// Some convenience functions for debugging to stringify various structures
// Classes can add compatibility by either specializing toString<T> or implementing
//   std::string toString() const;
template <typename T>
std::string toString(const T& o) {
	return o.toString();
}

std::string toString(StringRef s) {
	return s.printable();
}

std::string toString(LogicalPageID id) {
	if (id == invalidLogicalPageID) {
		return "LogicalPageID{invalid}";
	}
	return format("LogicalPageID{%u}", id);
}

std::string toString(Version v) {
	if (v == invalidVersion) {
		return "invalidVersion";
	}
	return format("@%" PRId64, v);
}

std::string toString(bool b) {
	return b ? "true" : "false";
}

template <typename T>
std::string toString(const Standalone<T>& s) {
	return toString((T)s);
}

template <typename T>
std::string toString(const T* begin, const T* end) {
	std::string r = "{";

	bool comma = false;
	while (begin != end) {
		if (comma) {
			r += ", ";
		} else {
			comma = true;
		}
		r += toString(*begin++);
	}

	r += "}";
	return r;
}

template <typename T>
std::string toString(const std::vector<T>& v) {
	return toString(&v.front(), &v.back() + 1);
}

template <typename T>
std::string toString(const VectorRef<T>& v) {
	return toString(v.begin(), v.end());
}

template <typename K, typename V>
std::string toString(const std::map<K, V>& m) {
	std::string r = "{";
	bool comma = false;
	for (const auto& [key, value] : m) {
		if (comma) {
			r += ", ";
		} else {
			comma = true;
		}
		r += toString(value);
		r += " ";
		r += toString(key);
	}
	r += "}\n";
	return r;
}

template <typename K, typename V>
std::string toString(const std::unordered_map<K, V>& u) {
	std::string r = "{";
	bool comma = false;
	for (const auto& n : u) {
		if (comma) {
			r += ", ";
		} else {
			comma = true;
		}
		r += toString(n.first);
		r += " => ";
		r += toString(n.second);
	}
	r += "}";
	return r;
}

template <typename T>
std::string toString(const Optional<T>& o) {
	if (o.present()) {
		return toString(o.get());
	}
	return "<not present>";
}

template <typename F, typename S>
std::string toString(const std::pair<F, S>& o) {
	return format("{%s, %s}", toString(o.first).c_str(), toString(o.second).c_str());
}

static constexpr int ioMinPriority = 0;
static constexpr int ioLeafPriority = 1;
static constexpr int ioMaxPriority = 2;

// A FIFO queue of T stored as a linked list of pages.
// Main operations are pop(), pushBack(), pushFront(), and flush().
//
// flush() will ensure all queue pages are written to the pager and move the unflushed
// pushFront()'d records onto the front of the queue, in FIFO order.
//
// pop() will only return records that have been flushed, and pops
// from the front of the queue.
//
// Each page contains some number of T items and a link to the next page and starting position on that page.
// When the queue is flushed, the last page in the chain is ended and linked to a newly allocated
// but not-yet-written-to pageID, which future writes after the flush will write to.
// Items pushed onto the front of the queue are written to a separate linked list until flushed,
// at which point that list becomes the new front of the queue.
//
// The write pattern is designed such that no page is ever expected to be valid after
// being written to or updated but not fsync'd.  This is why a new unused page is added
// to the queue, linked to by the last data page, before commit.  The new page can't be
// added and filled with data as part of the next commit because that would mean modifying
// the previous tail page to update its next link, which risks corrupting it and losing
// data that was not yet popped if that write is never fsync'd.
//
// Requirements on T
//   - must be trivially copyable
//     OR have a specialization for FIFOQueueCodec<T>
//     OR have the following methods
//       // Deserialize from src into *this, return number of bytes from src consumed
//       int readFromBytes(const uint8_t *src);
//       // Return the size of *this serialized
//       int bytesNeeded() const;
//       // Serialize *this to dst, return number of bytes written to dst
//       int writeToBytes(uint8_t *dst) const;
//  - must be supported by toString(object) (see above)
template <typename T, typename Enable = void>
struct FIFOQueueCodec {
	static T readFromBytes(const uint8_t* src, int& bytesRead) {
		T x;
		bytesRead = x.readFromBytes(src);
		return x;
	}
	static int bytesNeeded(const T& x) { return x.bytesNeeded(); }
	static int writeToBytes(uint8_t* dst, const T& x) { return x.writeToBytes(dst); }
};

template <typename T>
struct FIFOQueueCodec<T, typename std::enable_if<std::is_trivially_copyable<T>::value>::type> {
	static_assert(std::is_trivially_copyable<T>::value);
	static T readFromBytes(const uint8_t* src, int& bytesRead) {
		bytesRead = sizeof(T);
		return *(T*)src;
	}
	static int bytesNeeded(const T& x) { return sizeof(T); }
	static int writeToBytes(uint8_t* dst, const T& x) {
		*(T*)dst = x;
		return sizeof(T);
	}
};

template <typename T, typename Codec = FIFOQueueCodec<T>>
class FIFOQueue {
public:
#pragma pack(push, 1)
	struct QueueState {
		bool operator==(const QueueState& rhs) const { return memcmp(this, &rhs, sizeof(QueueState)) == 0; }
		QueueID queueID = invalidQueueID;
		LogicalPageID headPageID = invalidLogicalPageID;
		LogicalPageID tailPageID = invalidLogicalPageID;
		uint16_t headOffset;
		// Note that there is no tail index because the tail page is always never-before-written and its index will
		// start at 0
		int64_t numPages;
		int64_t numEntries;
		bool usesExtents = false; // Is this an extent based queue?
		LogicalPageID prevExtentEndPageID = invalidLogicalPageID;
		bool tailPageNewExtent = false;
		KeyRef asKeyRef() const { return KeyRef((uint8_t*)this, sizeof(QueueState)); }

		void fromKeyRef(KeyRef k) { memcpy(this, k.begin(), k.size()); }

		std::string toString() const {
			return format("{queueID: %u head: %s:%d  tail: %s  numPages: %" PRId64 "  numEntries: %" PRId64
			              "  usesExtents:%d}",
			              queueID,
			              ::toString(headPageID).c_str(),
			              (int)headOffset,
			              ::toString(tailPageID).c_str(),
			              numPages,
			              numEntries,
			              usesExtents);
		}
	};

	struct RawPage {
		// The next page of the queue after this one
		LogicalPageID nextPageID;
		// The start offset of the next page
		uint16_t nextOffset;
		// The end offset of the current page
		uint16_t endOffset;
		// Current page within the extent
		LogicalPageID extentCurPageID;
		// The nd page within the extent
		LogicalPageID extentEndPageID;
		// Get pointer to data after page header
		uint8_t* begin() { return (uint8_t*)(this + 1); }
	};
#pragma pack(pop)

	struct Cursor {
		// Queue mode
		enum Mode { NONE, POP, READONLY, WRITE };
		Mode mode;

		// Queue this cursor is accessing
		FIFOQueue* queue;

		// The current page and pageID being read or written to
		LogicalPageID pageID;
		Reference<ArenaPage> page;

		// The first page ID to be written to the pager, if this cursor has written anything
		LogicalPageID firstPageIDWritten;

		// Offset after RawPage header in page to next read from or write to
		int offset;

		// A read cursor will not read this page (or beyond)
		LogicalPageID endPageID;

		// Page future and corresponding page ID for the expected next page to be used.  It may not
		// match the current page's next page link because queues can prepended with new front pages.
		Future<Reference<ArenaPage>> nextPageReader;
		LogicalPageID nextPageID;

		// Future that represents all outstanding write operations previously issued
		// This exists because writing the queue returns void, not a future
		Future<Void> writeOperations;

		FlowMutex mutex;

		Cursor() : mode(NONE) {}

		// Initialize a cursor.
		void init(FIFOQueue* q = nullptr,
		          Mode m = NONE,
		          LogicalPageID initialPageID = invalidLogicalPageID,
		          bool initExtentInfo = true,
		          bool tailPageNewExtent = false,
		          LogicalPageID endPage = invalidLogicalPageID,
		          int readOffset = 0,
		          LogicalPageID prevExtentEndPageID = invalidLogicalPageID) {
			queue = q;
			mode = m;
			firstPageIDWritten = invalidLogicalPageID;
			offset = readOffset;
			endPageID = endPage;
			page.clear();
			writeOperations = Void();

			if (mode == POP || mode == READONLY) {
				// If cursor is not pointed at the end page then start loading it.
				// The end page will not have been written to disk yet.
				pageID = initialPageID;
				if (pageID != endPageID) {
					// For extent based queues, we loads extents at a time during recovery
					if (queue->usesExtents && initExtentInfo)
						loadExtent();
					else
						startNextPageLoad(pageID);
				} else {
					nextPageID = invalidLogicalPageID;
				}
			} else {
				pageID = invalidLogicalPageID;
				ASSERT(mode == WRITE ||
				       (initialPageID == invalidLogicalPageID && readOffset == 0 && endPage == invalidLogicalPageID));
			}

			debug_printf("FIFOQueue::Cursor(%s) initialized\n", toString().c_str());

			if (mode == WRITE && initialPageID != invalidLogicalPageID) {
				debug_printf("FIFOQueue::Cursor(%s) init. Adding new page %u\n", toString().c_str(), initialPageID);
				addNewPage(initialPageID, 0, true, initExtentInfo, tailPageNewExtent, prevExtentEndPageID);
			}
		}

		// Reset the read cursor (this is used only for extent based remap queue after recovering the remap
		// queue contents via fastpath extent reads)
		void resetRead() {
			ASSERT(mode == POP || mode == READONLY);
			page.clear();
			if (pageID != endPageID) {
				startNextPageLoad(pageID);
			}
		}

		// Since cursors can have async operations pending which modify their state they can't be copied cleanly
		Cursor(const Cursor& other) = delete;

		~Cursor() { writeOperations.cancel(); }

		// A read cursor can be initialized from a pop cursor
		void initReadOnly(const Cursor& c, bool readExtents = false) {
			ASSERT(c.mode == READONLY || c.mode == POP);
			init(c.queue, READONLY, c.pageID, readExtents, false, c.endPageID, c.offset);
		}

		std::string toString() const {
			if (mode == WRITE) {
				return format("{WriteCursor %s:%p pos=%s:%d rawEndOffset=%d}",
				              queue->name.c_str(),
				              this,
				              ::toString(pageID).c_str(),
				              offset,
				              page ? raw()->endOffset : -1);
			}
			if (mode == POP || mode == READONLY) {
				return format("{ReadCursor %s:%p pos=%s:%d rawEndOffset=%d endPage=%s nextPage=%s}",
				              queue->name.c_str(),
				              this,
				              ::toString(pageID).c_str(),
				              offset,
				              page ? raw()->endOffset : -1,
				              ::toString(endPageID).c_str(),
				              ::toString(nextPageID).c_str());
			}
			ASSERT(mode == NONE);
			return format("{NullCursor=%p}", this);
		}

		// Returns true if the mutex cannot be immediately taken.
		bool isBusy() { return !mutex.available(); }

		// Wait for all operations started before now to be ready, which is done by
		// obtaining and releasing the mutex.
		Future<Void> notBusy() {
			return isBusy() ? map(mutex.take(),
			                      [&](FlowMutex::Lock lock) {
				                      lock.release();
				                      return Void();
			                      })
			                : Void();
		}

		// Returns true if any items have been written to the last page
		bool pendingTailWrites() const { return mode == WRITE && offset != 0; }

		RawPage* raw() const { return ((RawPage*)(page->begin())); }

		void setNext(LogicalPageID pageID, int offset) {
			ASSERT(mode == WRITE);
			RawPage* p = raw();
			p->nextPageID = pageID;
			p->nextOffset = offset;
		}

		void startNextPageLoad(LogicalPageID id) {
			nextPageID = id;
			debug_printf(
			    "FIFOQueue::Cursor(%s) loadPage start id=%s\n", toString().c_str(), ::toString(nextPageID).c_str());
			nextPageReader = queue->pager->readPage(
			    PagerEventReasons::MetaData, nonBtreeLevel, nextPageID, ioMaxPriority, true, false);
		}

		Future<Void> loadExtent() {
			ASSERT(mode == POP | mode == READONLY);
			debug_printf("FIFOQueue::Cursor(%s) loadExtent\n", toString().c_str());
			return map(queue->pager->readExtent(pageID), [=](Reference<ArenaPage> p) {
				page = p;
				debug_printf("FIFOQueue::Cursor(%s) loadExtent done. Page: %p\n", toString().c_str(), page->begin());
				return Void();
			});
		}

		void writePage() {
			ASSERT(mode == WRITE);
			debug_printf("FIFOQueue::Cursor(%s) writePage\n", toString().c_str());
			VALGRIND_MAKE_MEM_DEFINED(raw()->begin(), offset);
			VALGRIND_MAKE_MEM_DEFINED(raw()->begin() + offset, queue->dataBytesPerPage - raw()->endOffset);
			queue->pager->updatePage(PagerEventReasons::MetaData, nonBtreeLevel, pageID, page);
			if (firstPageIDWritten == invalidLogicalPageID) {
				firstPageIDWritten = pageID;
			}
		}

		// Link the current page to newPageID:newOffset and then write it to the pager.
		// The link destination could be a new page at the end of the queue, or the beginning of
		// an existing chain of queue pages.
		// If initializeNewPage is true a page buffer will be allocated for the new page and it will be initialized
		// as a new tail page.
		// if initializeExtentInfo is true in addition to initializeNewPage, update the extentEndPageID info
		// in the mew page being added using newExtentPage and prevExtentEndPageID parameters
		void addNewPage(LogicalPageID newPageID,
		                int newOffset,
		                bool initializeNewPage,
		                bool initializeExtentInfo = false,
		                bool newExtentPage = false,
		                LogicalPageID prevExtentEndPageID = invalidLogicalPageID) {
			ASSERT(mode == WRITE);
			ASSERT(newPageID != invalidLogicalPageID);
			debug_printf("FIFOQueue::Cursor(%s) Adding page %s initPage=%d initExtentInfo=%d newExtentPage=%d\n",
			             toString().c_str(),
			             ::toString(newPageID).c_str(),
			             initializeNewPage,
			             initializeExtentInfo,
			             newExtentPage);

			// Update existing page/newLastPageID and write, if it exists
			if (page) {
				setNext(newPageID, newOffset);
				debug_printf("FIFOQueue::Cursor(%s) Linked new page %s:%d\n",
				             toString().c_str(),
				             ::toString(newPageID).c_str(),
				             newOffset);
				writePage();
				auto p = raw();
				prevExtentEndPageID = p->extentEndPageID;
				if (pageID == prevExtentEndPageID)
					newExtentPage = true;
				debug_printf(
				    "FIFOQueue::Cursor(%s) Linked new page. pageID %u, newPageID %u,  prevExtentEndPageID %u\n",
				    toString().c_str(),
				    pageID,
				    newPageID,
				    prevExtentEndPageID);
			}

			pageID = newPageID;
			offset = newOffset;

			if (BUGGIFY) {
				// Randomly change the byte limit for queue pages.  The min here must be large enough for at least one
				// queue item of any type.  This change will suddenly make some pages being written to seem overfilled
				// but this won't break anything, the next write will just be detected as not fitting and the page will
				// end.
				queue->dataBytesPerPage =
				    deterministicRandom()->randomInt(50, queue->pager->getUsablePageSize() - sizeof(RawPage));
			}

			if (initializeNewPage) {
				debug_printf("FIFOQueue::Cursor(%s) Initializing new page. usesExtents: %d, initializeExtentInfo: %d\n",
				             toString().c_str(),
				             queue->usesExtents,
				             initializeExtentInfo);
				page = queue->pager->newPageBuffer();
				setNext(0, 0);
				auto p = raw();
				ASSERT(newOffset == 0);
				p->endOffset = 0;
				// For extent based queue, update the index of current page within the extent
				if (queue->usesExtents) {
					debug_printf("FIFOQueue::Cursor(%s) Adding page %s init=%d pageCount %d\n",
					             toString().c_str(),
					             ::toString(newPageID).c_str(),
					             initializeNewPage,
					             queue->pager->getPageCount());
					p->extentCurPageID = newPageID;
					if (initializeExtentInfo) {
						int pagesPerExtent = queue->pagesPerExtent;
						if (newExtentPage) {
							p->extentEndPageID = newPageID + pagesPerExtent - 1;
							debug_printf("FIFOQueue::Cursor(%s) newExtentPage. newPageID %u, pagesPerExtent %d, "
							             "ExtentEndPageID: %s\n",
							             toString().c_str(),
							             newPageID,
							             pagesPerExtent,
							             ::toString(p->extentEndPageID).c_str());
						} else {
							p->extentEndPageID = prevExtentEndPageID;
							debug_printf("FIFOQueue::Cursor(%s) Copied ExtentEndPageID: %s\n",
							             toString().c_str(),
							             ::toString(p->extentEndPageID).c_str());
						}
					}
				}
			} else {
				debug_printf("FIFOQueue::Cursor(%s) Clearing new page\n", toString().c_str());
				page.clear();
			}
		}

		// Write item to the next position in the current page or, if it won't fit, add a new page and write it there.
		ACTOR static Future<Void> write_impl(Cursor* self, T item) {
			ASSERT(self->mode == WRITE);

			state FlowMutex::Lock lock;
			state bool mustWait = self->isBusy();
			state int bytesNeeded = Codec::bytesNeeded(item);
			state bool needNewPage =
			    self->pageID == invalidLogicalPageID || self->offset + bytesNeeded > self->queue->dataBytesPerPage;

			if (BUGGIFY) {
				// Sometimes (1% probability) decide a new page is needed as long as at least 1 item has been
				// written (indicated by non-zero offset) to the current page.
				if ((self->offset > 0) && deterministicRandom()->random01() < 0.01) {
					needNewPage = true;
				}
			}

			debug_printf("FIFOQueue::Cursor(%s) write(%s) mustWait=%d needNewPage=%d\n",
			             self->toString().c_str(),
			             ::toString(item).c_str(),
			             mustWait,
			             needNewPage);

			// If we have to wait for the mutex because it's busy, or we need a new page, then wait for the mutex.
			if (mustWait || needNewPage) {
				FlowMutex::Lock _lock = wait(self->mutex.take());
				lock = _lock;

				// If we had to wait because the mutex was busy, then update needNewPage as another writer
				// would have changed the cursor state
				// Otherwise, taking the mutex would be immediate so no other writer could have run
				if (mustWait) {
					needNewPage = self->pageID == invalidLogicalPageID ||
					              self->offset + bytesNeeded > self->queue->dataBytesPerPage;
					if (BUGGIFY) {
						// Sometimes (1% probability) decide a new page is needed as long as at least 1 item has been
						// written (indicated by non-zero offset) to the current page.
						if ((self->offset > 0) && deterministicRandom()->random01() < 0.01) {
							needNewPage = true;
						}
					}
				}
			}

			// If we need a new page, add one.
			if (needNewPage) {
				debug_printf("FIFOQueue::Cursor(%s) write(%s) page is full, adding new page\n",
				             self->toString().c_str(),
				             ::toString(item).c_str(),
				             ::toString(self->pageID).c_str(),
				             bytesNeeded,
				             self->queue->dataBytesPerPage);
				state LogicalPageID newPageID;
				// If this is an extent based queue, check if there is an available page in current extent
				if (self->queue->usesExtents) {
					bool allocateNewExtent = false;
					if (self->pageID != invalidLogicalPageID) {
						auto praw = self->raw();
						if (praw->extentCurPageID < praw->extentEndPageID) {
							newPageID = praw->extentCurPageID + 1;
						} else {
							allocateNewExtent = true;
						}
					} else
						allocateNewExtent = true;
					if (allocateNewExtent) {
						LogicalPageID newPID = wait(self->queue->pager->newExtentPageID(self->queue->queueID));
						newPageID = newPID;
					}
				} else {
					LogicalPageID newPID = wait(self->queue->pager->newPageID());
					newPageID = newPID;
				}
				self->addNewPage(newPageID, 0, true, true);

				++self->queue->numPages;
			}

			debug_printf(
			    "FIFOQueue::Cursor(%s) write(%s) writing\n", self->toString().c_str(), ::toString(item).c_str());
			auto p = self->raw();
			Codec::writeToBytes(p->begin() + self->offset, item);
			self->offset += bytesNeeded;
			p->endOffset = self->offset;
			++self->queue->numEntries;

			if (mustWait || needNewPage) {
				// Prevent possible stack overflow if too many waiters which require no IO are queued up
				// Using static because multiple Cursors can be involved
				static int sinceYield = 0;
				if (++sinceYield == 1000) {
					sinceYield = 0;
					wait(delay(0));
				}

				lock.release();
			}

			return Void();
		}

		void write(const T& item) {
			// Start the write.  It may complete immediately if no IO was being waited on
			Future<Void> w = write_impl(this, item);
			// If it didn't complete immediately, then store the future in operation
			if (!w.isReady()) {
				writeOperations = writeOperations && w;
			}
		}

		// If readNext() cannot complete immediately, it will route to here
		// The mutex will be taken if locked is false
		// The next page will be waited for if load is true
		// Only mutex holders will wait on the page read.
		ACTOR static Future<Optional<T>> waitThenReadNext(Cursor* self,
		                                                  Optional<T> upperBound,
		                                                  FlowMutex::Lock* lock,
		                                                  bool load) {
			state FlowMutex::Lock localLock;

			// Lock the mutex if it wasn't already locked, so we didn't get a lock pointer
			if (lock == nullptr) {
				debug_printf("FIFOQueue::Cursor(%s) waitThenReadNext locking mutex\n", self->toString().c_str());
				FlowMutex::Lock newLock = wait(self->mutex.take());
				localLock = newLock;
			}

			if (load) {
				debug_printf("FIFOQueue::Cursor(%s) waitThenReadNext waiting for page load\n",
				             self->toString().c_str());
				wait(success(self->nextPageReader));
			}

			state Optional<T> result = wait(self->readNext(upperBound, &localLock));

			// If a lock was not passed in, so this actor locked the mutex above, then unlock it
			if (lock == nullptr) {
				// Prevent possible stack overflow if too many waiters which require no IO are queued up
				// Using static because multiple Cursors can be involved
				static int sinceYield = 0;
				if (++sinceYield == 1000) {
					sinceYield = 0;
					wait(delay(0));
				}

				debug_printf("FIFOQueue::Cursor(%s) waitThenReadNext unlocking mutex\n", self->toString().c_str());
				localLock.release();
			}

			return result;
		}

		// Read the next item at the cursor (if < upperBound), moving to a new page first if the current page is
		// exhausted If locked is true, this call owns the mutex, which would have been locked by readNext() before a
		// recursive call
		Future<Optional<T>> readNext(const Optional<T>& upperBound = {}, FlowMutex::Lock* lock = nullptr) {
			if ((mode != POP && mode != READONLY) || pageID == invalidLogicalPageID || pageID == endPageID) {
				debug_printf("FIFOQueue::Cursor(%s) readNext returning nothing\n", toString().c_str());
				return Optional<T>();
			}

			// If we don't have a lock and the mutex isn't available then acquire it
			if (lock == nullptr && isBusy()) {
				return waitThenReadNext(this, upperBound, lock, false);
			}

			// We now know pageID is valid and should be used, but page might not point to it yet
			if (!page) {
				debug_printf("FIFOQueue::Cursor(%s) loading\n", toString().c_str());

				// If the next pageID loading or loaded is not the page we should be reading then restart the load
				// nextPageID coud be different because it could be invalid or it could be no longer relevant
				// if the previous commit added new pages to the front of the queue.
				if (pageID != nextPageID) {
					debug_printf("FIFOQueue::Cursor(%s) reloading\n", toString().c_str());
					startNextPageLoad(pageID);
				}

				if (!nextPageReader.isReady()) {
					return waitThenReadNext(this, upperBound, lock, true);
				}

				page = nextPageReader.get();

				// Start loading the next page if it's not the end page
				auto p = raw();
				if (p->nextPageID != endPageID) {
					startNextPageLoad(p->nextPageID);
				} else {
					// Prevent a future next page read from reusing the same result as page would have to be updated
					// before the queue would read it again
					nextPageID = invalidLogicalPageID;
				}
			}

			auto p = raw();
			debug_printf("FIFOQueue::Cursor(%s) readNext reading at current position\n", toString().c_str());
			ASSERT(offset < p->endOffset);
			int bytesRead;
			const T result = Codec::readFromBytes(p->begin() + offset, bytesRead);

			if (upperBound.present() && upperBound.get() < result) {
				debug_printf("FIFOQueue::Cursor(%s) not popping %s, exceeds upper bound %s\n",
				             toString().c_str(),
				             ::toString(result).c_str(),
				             ::toString(upperBound.get()).c_str());

				return Optional<T>();
			}

			offset += bytesRead;
			if (mode == POP) {
				--queue->numEntries;
			}
			debug_printf("FIFOQueue::Cursor(%s) after read of %s\n", toString().c_str(), ::toString(result).c_str());
			ASSERT(offset <= p->endOffset);

			// If this page is exhausted, start reading the next page for the next readNext() to use, unless it's the
			// tail page
			if (offset == p->endOffset) {
				debug_printf("FIFOQueue::Cursor(%s) Page exhausted\n", toString().c_str());
				LogicalPageID oldPageID = pageID;
				LogicalPageID extentCurPageID = p->extentCurPageID;
				LogicalPageID extentEndPageID = p->extentEndPageID;
				pageID = p->nextPageID;
				offset = p->nextOffset;

				// If pageID isn't the tail page and nextPageID isn't pageID then start loading the next page
				if (pageID != endPageID && nextPageID != pageID) {
					startNextPageLoad(pageID);
				}

				if (mode == POP) {
					--queue->numPages;
				}

				page.clear();
				debug_printf("FIFOQueue::Cursor(%s) readNext page exhausted, moved to new page\n", toString().c_str());
				if (mode == POP) {
					if (!queue->usesExtents) {
						// Freeing the old page must happen after advancing the cursor and clearing the page reference
						// because freePage() could cause a push onto a queue that causes a newPageID() call which could
						// pop() from this very same queue. Queue pages are freed at version 0 because they can be
						// reused after the next commit.
						queue->pager->freePage(oldPageID, 0);
					} else if (extentCurPageID == extentEndPageID) {
						// Figure out the beginning of the extent
						int pagesPerExtent = queue->pagesPerExtent;
						queue->pager->freeExtent(oldPageID - pagesPerExtent + 1);
					}
				}
			}

			debug_printf("FIFOQueue(%s) %s(upperBound=%s) -> %s\n",
			             queue->name.c_str(),
			             (mode == POP ? "pop" : "peek"),
			             ::toString(upperBound).c_str(),
			             ::toString(result).c_str());
			return Optional<T>(result);
		}
	};

public:
	FIFOQueue() : pager(nullptr) {}

	~FIFOQueue() { newTailPage.cancel(); }

	FIFOQueue(const FIFOQueue& other) = delete;
	void operator=(const FIFOQueue& rhs) = delete;

	// Create a new queue at newPageID
	void create(IPager2* p, LogicalPageID newPageID, std::string queueName, QueueID id, bool extent) {
		debug_printf("FIFOQueue(%s) create from page %s. usesExtents %d\n",
		             queueName.c_str(),
		             toString(newPageID).c_str(),
		             extent);
		pager = p;
		pagerError = pager->getError();
		name = queueName;
		queueID = id;
		numPages = 1;
		numEntries = 0;
		dataBytesPerPage = pager->getUsablePageSize() - sizeof(RawPage);
		usesExtents = extent;
		pagesPerExtent = pager->getPagesPerExtent();
		headReader.init(this, Cursor::POP, newPageID, false, false, newPageID, 0);
		tailWriter.init(this, Cursor::WRITE, newPageID, true, true);
		headWriter.init(this, Cursor::WRITE);
		newTailPage = invalidLogicalPageID;
		debug_printf("FIFOQueue(%s) created\n", queueName.c_str());
	}

	// Load an existing queue from its queue state
	void recover(IPager2* p, const QueueState& qs, std::string queueName, bool loadExtents = true) {
		debug_printf("FIFOQueue(%s) recover from queue state %s\n", queueName.c_str(), qs.toString().c_str());
		pager = p;
		pagerError = pager->getError();
		name = queueName;
		queueID = qs.queueID;
		numPages = qs.numPages;
		numEntries = qs.numEntries;
		dataBytesPerPage = pager->getUsablePageSize() - sizeof(RawPage);
		usesExtents = qs.usesExtents;
		pagesPerExtent = pager->getPagesPerExtent();
		headReader.init(this, Cursor::POP, qs.headPageID, loadExtents, false, qs.tailPageID, qs.headOffset);
		tailWriter.init(this,
		                Cursor::WRITE,
		                qs.tailPageID,
		                true,
		                qs.tailPageNewExtent,
		                invalidLogicalPageID,
		                0,
		                qs.prevExtentEndPageID);
		headWriter.init(this, Cursor::WRITE);
		newTailPage = invalidLogicalPageID;
		debug_printf("FIFOQueue(%s) recovered\n", queueName.c_str());
	}

	// Reset the head reader (this is used only for extent based remap queue after recovering the remap
	// queue contents via fastpath extent reads)
	void resetHeadReader() {
		headReader.resetRead();
		debug_printf("FIFOQueue(%s) read cursor reset\n", name.c_str());
	}

	// Fast path extent peekAll (this zooms through the queue reading extents at a time)
	// Output interface is a promise stream and one vector of results per extent found is sent to the promise stream
	// Once we are finished reading all the extents of the queue, end_of_stream() is sent to mark completion
	ACTOR static Future<Void> peekAll_ext(FIFOQueue* self, PromiseStream<Standalone<VectorRef<T>>> res) {
		state Cursor c;
		c.initReadOnly(self->headReader, true);

		debug_printf("FIFOQueue::Cursor(%s) peekAllExt begin\n", c.toString().c_str());
		if (c.pageID == invalidLogicalPageID || c.pageID == c.endPageID) {
			debug_printf("FIFOQueue::Cursor(%s) peekAllExt returning nothing\n", c.toString().c_str());
			res.sendError(end_of_stream());
			return Void();
		}

		state int entriesRead = 0;
		// Loop over all the extents in this queue
		loop {
			// We now know we are pointing to PageID and it should be read and used, but it may not be loaded yet.
			if (!c.page) {
				debug_printf("FIFOQueue::Cursor(%s) peekAllExt going to Load Extent %s.\n",
				             c.toString().c_str(),
				             ::toString(c.pageID).c_str());
				wait(c.loadExtent());
				wait(yield());
			}

			state Standalone<VectorRef<T>> results;
			results.reserve(results.arena(), self->pagesPerExtent * self->pager->getPhysicalPageSize() / sizeof(T));

			// Loop over all the pages in this extent
			int pageIdx = 0;
			loop {
				// Position the page pointer to current page in the extent
				Reference<ArenaPage> page =
				    c.page->subPage(pageIdx++ * self->pager->getPhysicalPageSize(), self->pager->getLogicalPageSize());
				debug_printf("FIFOQueue::Cursor(%s) peekALLExt %s. Offset %d, CalculateChecksum %d ChecksumInPage %d\n",
				             c.toString().c_str(),
				             toString(c.pageID).c_str(),
				             c.pageID * self->pager->getPhysicalPageSize(),
				             page->calculateChecksum(c.pageID),
				             page->getChecksum());
				if (!page->verifyChecksum(c.pageID)) {
					debug_printf("FIFOQueue::Cursor(%s) peekALLExt checksum failed for %s. Offset %d, "
					             "CalculateChecksum %d ChecksumInPage %d\n",
					             c.toString().c_str(),
					             toString(c.pageID).c_str(),
					             c.pageID * self->pager->getPhysicalPageSize(),
					             page->calculateChecksum(c.pageID),
					             page->getChecksum());
					Error e = checksum_failed();
					TraceEvent(SevError, "RedwoodChecksumFailed")
					    .detail("PageID", c.pageID)
					    .detail("PageSize", self->pager->getPhysicalPageSize())
					    .detail("Offset", c.pageID * self->pager->getPhysicalPageSize())
					    .detail("CalculatedChecksum", page->calculateChecksum(c.pageID))
					    .detail("ChecksumInPage", page->getChecksum())
					    .error(e);
					throw e;
				}

				RawPage* p = (RawPage*)(page->begin());
				int bytesRead;

				// Now loop over all entries inside the current page
				loop {
					ASSERT(c.offset < p->endOffset);
					T result = Codec::readFromBytes(p->begin() + c.offset, bytesRead);
					debug_printf(
					    "FIFOQueue::Cursor(%s) after read of %s\n", c.toString().c_str(), ::toString(result).c_str());
					results.push_back(results.arena(), result);
					entriesRead++;

					c.offset += bytesRead;
					ASSERT(c.offset <= p->endOffset);

					if (c.offset == p->endOffset) {
						c.pageID = p->nextPageID;
						c.offset = p->nextOffset;
						debug_printf("FIFOQueue::Cursor(%s) peekAllExt page exhausted, moved to new page\n",
						             c.toString().c_str());
						debug_printf("FIFOQueue:: nextPageID=%s, extentCurPageID=%s, extentEndPageID=%s\n",
						             ::toString(p->nextPageID).c_str(),
						             ::toString(p->extentCurPageID).c_str(),
						             ::toString(p->extentEndPageID).c_str());
						break;
					}
				} // End of Page

				// Check if we have reached the end of the queue
				if (c.pageID == invalidLogicalPageID || c.pageID == c.endPageID) {
					debug_printf("FIFOQueue::Cursor(%s) peekAllExt Queue exhausted\n", c.toString().c_str());
					res.send(results);

					// Since we have reached the end of the queue, verify that the number of entries read matches
					// the queue metadata. If it does, send end_of_stream() to mark completion, else throw an error
					if (entriesRead != self->numEntries) {
						Error e = internal_error(); // TODO:  Something better?
						TraceEvent(SevError, "RedwoodQueueNumEntriesMisMatch")
						    .detail("EntriesRead", entriesRead)
						    .detail("ExpectedEntries", self->numEntries)
						    .error(e);
						throw e;
					}
					res.sendError(end_of_stream());
					return Void();
				}

				// Check if we have reached the end of current extent
				if (p->extentCurPageID == p->extentEndPageID) {
					c.page.clear();
					debug_printf("FIFOQueue::Cursor(%s) peekAllExt extent exhausted, moved to new extent\n",
					             c.toString().c_str());

					// send an extent worth of entries to the promise stream
					res.send(results);
					self->pager->releaseExtentReadLock();
					break;
				}
			} // End of Extent
		} // End of Queue
	}

	Future<Void> peekAllExt(PromiseStream<Standalone<VectorRef<T>>> resStream) { return peekAll_ext(this, resStream); }

	ACTOR static Future<Standalone<VectorRef<T>>> peekAll_impl(FIFOQueue* self) {
		state Standalone<VectorRef<T>> results;
		state Cursor c;
		c.initReadOnly(self->headReader);
		results.reserve(results.arena(), self->numEntries);

		state int sinceYield = 0;
		loop {
			Optional<T> x = wait(c.readNext());
			if (!x.present()) {
				break;
			}
			results.push_back(results.arena(), x.get());

			// yield periodically to avoid overflowing the stack
			if (++sinceYield >= 100) {
				sinceYield = 0;
				wait(yield());
			}
		}

		return results;
	}

	Future<Standalone<VectorRef<T>>> peekAll() { return peekAll_impl(this); }

	ACTOR static Future<Optional<T>> peek_impl(FIFOQueue* self) {
		state Cursor c;
		c.initReadOnly(self->headReader);

		Optional<T> x = wait(c.readNext());
		return x;
	}

	Future<Optional<T>> peek() { return peek_impl(this); }

	// Pop the next item on front of queue if it is <= upperBound or if upperBound is not present
	Future<Optional<T>> pop(Optional<T> upperBound = {}) { return headReader.readNext(upperBound); }

	QueueState getState() const {
		QueueState s;
		s.queueID = queueID;
		s.headOffset = headReader.offset;
		s.headPageID = headReader.pageID;
		s.tailPageID = tailWriter.pageID;
		s.numEntries = numEntries;
		s.numPages = numPages;
		s.usesExtents = usesExtents;
		s.tailPageNewExtent = tailPageNewExtent;
		s.prevExtentEndPageID = prevExtentEndPageID;

		debug_printf("FIFOQueue(%s) getState(): %s\n", name.c_str(), s.toString().c_str());
		return s;
	}

	void pushBack(const T& item) {
		debug_printf("FIFOQueue(%s) pushBack(%s)\n", name.c_str(), toString(item).c_str());
		tailWriter.write(item);
	}

	void pushFront(const T& item) {
		debug_printf("FIFOQueue(%s) pushFront(%s)\n", name.c_str(), toString(item).c_str());
		headWriter.write(item);
	}

	bool isBusy() {
		return headWriter.isBusy() || headReader.isBusy() || tailWriter.isBusy() || !newTailPage.isReady();
	}

	// Wait until all previously started operations on each cursor are done and the new tail page is ready
	Future<Void> notBusy() {
		auto f = headWriter.notBusy() && headReader.notBusy() && tailWriter.notBusy() && ready(newTailPage);
		debug_printf("FIFOQueue(%s) notBusy future ready=%d\n", name.c_str(), f.isReady());
		return f;
	}

	// preFlush() prepares this queue to be flushed to disk, but doesn't actually do it so the queue can still
	// be pushed and popped after this operation. It returns whether or not any operations were pending or
	// started during execution.
	//
	// If one or more queues are used by their pager in newPageID() or freePage() operations, then preFlush()
	// must be called on each of them inside a loop that runs until each of the preFlush() calls have returned
	// false twice in a row.
	//
	// The reason for all this is that:
	//   - queue pop() can call pager->freePage() which can call push() on the same or another queue
	//   - queue push() can call pager->newPageID() which can call pop() on the same or another queue
	// This creates a circular dependency with 1 or more queues when those queues are used by the pager
	// to manage free page IDs.
	ACTOR static Future<bool> preFlush_impl(FIFOQueue* self) {
		debug_printf("FIFOQueue(%s) preFlush begin\n", self->name.c_str());
		wait(self->notBusy());

		// Completion of the pending operations as of the start of notBusy() could have began new operations,
		// so see if any work is pending now.
		bool workPending = self->isBusy();

		if (!workPending) {
			// A newly created or flushed queue starts out in a state where its tail page to be written to is empty.
			// After pushBack() is called, this is no longer the case and never will be again until the queue is
			// flushed. Before the non-empty tail page is written it must be linked to a new empty page for use after
			// the next flush.  (This is explained more at the top of FIFOQueue but it is because queue pages can only
			// be written once because once they contain durable data a second write to link to a new page could corrupt
			// the existing data if the subsequent commit never succeeds.)
			//
			// If the newTailPage future is ready but it's an invalid page and the tail page we are currently pointed to
			// has had items added to it, then get a new tail page ID.
			if (self->newTailPage.isReady() && self->newTailPage.get() == invalidLogicalPageID) {
				if (self->tailWriter.pendingTailWrites()) {
					debug_printf("FIFOQueue(%s) preFlush starting to get new page ID\n", self->name.c_str());
					if (self->usesExtents) {
						if (self->tailWriter.pageID == invalidLogicalPageID) {
							self->newTailPage = self->pager->newExtentPageID(self->queueID);
							self->tailPageNewExtent = true;
							self->prevExtentEndPageID = invalidLogicalPageID;
						} else {
							auto p = self->tailWriter.raw();
							debug_printf(
							    "FIFOQueue(%s) newTailPage tailWriterPage %u extentCurPageID %u, extentEndPageID %u\n",
							    self->name.c_str(),
							    self->tailWriter.pageID,
							    p->extentCurPageID,
							    p->extentEndPageID);
							if (p->extentCurPageID < p->extentEndPageID) {
								self->newTailPage = p->extentCurPageID + 1;
								self->tailPageNewExtent = false;
								self->prevExtentEndPageID = p->extentEndPageID;
							} else {
								self->newTailPage = self->pager->newExtentPageID(self->queueID);
								self->tailPageNewExtent = true;
								self->prevExtentEndPageID = invalidLogicalPageID;
							}
						}
						debug_printf("FIFOQueue(%s) newTailPage tailPageNewExtent:%d prevExtentEndPageID: %u "
						             "tailWriterPage %u\n",
						             self->name.c_str(),
						             self->tailPageNewExtent,
						             self->prevExtentEndPageID,
						             self->tailWriter.pageID);
					} else
						self->newTailPage = self->pager->newPageID();
					workPending = true;
				} else {
					if (self->usesExtents) {
						auto p = self->tailWriter.raw();
						self->prevExtentEndPageID = p->extentEndPageID;
						self->tailPageNewExtent = false;
						debug_printf("FIFOQueue(%s) newTailPage tailPageNewExtent: %d prevExtentEndPageID: %u "
						             "tailWriterPage %u\n",
						             self->name.c_str(),
						             self->tailPageNewExtent,
						             self->prevExtentEndPageID,
						             self->tailWriter.pageID);
					}
				}
			}
		}

		debug_printf("FIFOQueue(%s) preFlush returning %d\n", self->name.c_str(), workPending);
		return workPending;
	}

	Future<bool> preFlush() { return preFlush_impl(this); }

	void finishFlush() {
		debug_printf("FIFOQueue(%s) finishFlush start\n", name.c_str());
		ASSERT(!isBusy());
		bool initTailWriter = true;

		// If a new tail page was allocated, link the last page of the tail writer to it.
		if (newTailPage.get() != invalidLogicalPageID) {
			tailWriter.addNewPage(newTailPage.get(), 0, false, false);
			// The flush sequence allocated a page and added it to the queue so increment numPages
			++numPages;

			// newPage() should be ready immediately since a pageID is being explicitly passed.
			ASSERT(!tailWriter.isBusy());

			newTailPage = invalidLogicalPageID;
			initTailWriter = true;
		}

		// If the headWriter wrote anything, link its tail page to the headReader position and point the headReader
		// to the start of the headWriter
		if (headWriter.pendingTailWrites()) {
			headWriter.addNewPage(headReader.pageID, headReader.offset, false);
			headReader.pageID = headWriter.firstPageIDWritten;
			headReader.offset = 0;
			headReader.page.clear();
		}

		// Update headReader's end page to the new tail page
		headReader.endPageID = tailWriter.pageID;

		// Reset the write cursors
		debug_printf("FIFOQueue(%s) Reset tailWriter cursor. tailPageNewExtent: %d\n", name.c_str(), tailPageNewExtent);
		tailWriter.init(this,
		                Cursor::WRITE,
		                tailWriter.pageID,
		                initTailWriter /*false*/,
		                tailPageNewExtent,
		                invalidLogicalPageID,
		                0,
		                prevExtentEndPageID);
		headWriter.init(this, Cursor::WRITE);

		debug_printf("FIFOQueue(%s) finishFlush end\n", name.c_str());
	}

	ACTOR static Future<Void> flush_impl(FIFOQueue* self) {
		loop {
			bool notDone = wait(self->preFlush());
			if (!notDone) {
				break;
			}
		}
		self->finishFlush();
		return Void();
	}

	Future<Void> flush() { return flush_impl(this); }

	IPager2* pager;
	QueueID queueID;
	Future<Void> pagerError;

	int64_t numPages;
	int64_t numEntries;
	int dataBytesPerPage;
	int pagesPerExtent;
	bool usesExtents;
	bool tailPageNewExtent;
	LogicalPageID prevExtentEndPageID;

	Cursor headReader;
	Cursor tailWriter;
	Cursor headWriter;

	Future<LogicalPageID> newTailPage;

	// For debugging
	std::string name;
};

int nextPowerOf2(uint32_t x) {
	return 1 << (32 - clz(x - 1));
}

struct RedwoodMetrics {
	static constexpr unsigned int btreeLevels = 5;
	static int maxRecordCount;

	struct EventReasonsArray {
		unsigned int eventReasons[(size_t)PagerEvents::MAXEVENTS][(size_t)PagerEventReasons::MAXEVENTREASONS];

		EventReasonsArray() { clear(); }
		void clear() { memset(eventReasons, 0, sizeof(eventReasons)); }

		void addEventReason(PagerEvents event, PagerEventReasons reason) {
			eventReasons[(size_t)event][(size_t)reason] += 1;
		}

		unsigned int getEventReason(PagerEvents event, PagerEventReasons reason) const {
			return eventReasons[(size_t)event][(size_t)reason];
		}

		std::string toString(int level, double elapsed) const {
			std::string result;

			const auto& pairs = (level == 0 ? L0PossibleEventReasonPairs : possibleEventReasonPairs);
			PagerEvents prevEvent = pairs.front().first;
			std::string lineStart = (level == 0) ? "" : "\t";

			for (const auto& p : pairs) {
				if (p.first != prevEvent) {
					result += "\n";
					result += lineStart;
				}

				std::string name =
				    format("%s%s", PagerEventsStrings[(int)p.first], PagerEventReasonsStrings[(int)p.second]);
				int count = getEventReason(p.first, p.second);
				result += format("%-15s %8u %8u/s  ", name.c_str(), count, int(count / elapsed));

				prevEvent = p.first;
			}

			return result;
		}

		void toTraceEvent(TraceEvent* t, int level) const {
			const auto& pairs = (level == 0 ? L0PossibleEventReasonPairs : possibleEventReasonPairs);
			for (const auto& p : pairs) {
				std::string name =
				    format(level == 0 ? "" : "L%d", level) +
				    format("%s%s", PagerEventsStrings[(int)p.first], PagerEventReasonsStrings[(int)p.second]);
				int count = getEventReason(p.first, p.second);
				t->detail(std::move(name), count);
			}
		}
	};

	// Metrics by level
	struct Level {
		struct Counters {
			unsigned int pageRead;
			unsigned int pageReadExt;
			unsigned int pageBuild;
			unsigned int pageBuildExt;
			unsigned int pageCommitStart;
			unsigned int pageModify;
			unsigned int pageModifyExt;
			unsigned int lazyClearRequeue;
			unsigned int lazyClearRequeueExt;
			unsigned int lazyClearFree;
			unsigned int lazyClearFreeExt;
			unsigned int forceUpdate;
			unsigned int detachChild;
			EventReasonsArray events;
		};
		Counters metrics;
		Reference<Histogram> buildFillPctSketch;
		Reference<Histogram> modifyFillPctSketch;
		Reference<Histogram> buildStoredPctSketch;
		Reference<Histogram> modifyStoredPctSketch;
		Reference<Histogram> buildItemCountSketch;
		Reference<Histogram> modifyItemCountSketch;

<<<<<<< HEAD
		Level() { clear(); }

		void clear(int level = 0) {
			metrics = {};

			if (level > 0) {
				if (!buildFillPctSketch) {
					std::string levelString = format("L%d", level);
					buildFillPctSketch = Histogram::getHistogram(
					    LiteralStringRef("buildFillPct"), levelString, Histogram::Unit::percentageLinear);
					modifyFillPctSketch = Histogram::getHistogram(
					    LiteralStringRef("modifyFillPct"), levelString, Histogram::Unit::percentageLinear);
					buildStoredPctSketch = Histogram::getHistogram(
					    LiteralStringRef("buildStoredPct"), levelString, Histogram::Unit::percentageLinear);
					modifyStoredPctSketch = Histogram::getHistogram(
					    LiteralStringRef("modifyStoredPct"), levelString, Histogram::Unit::percentageLinear);
					buildItemCountSketch = Histogram::getHistogram(
					    LiteralStringRef("buildItemCount"), levelString, Histogram::Unit::countLinear, 0, maxRecordCount);
					modifyItemCountSketch = Histogram::getHistogram(
					    LiteralStringRef("modifyItemCount"), levelString, Histogram::Unit::countLinear, 0, maxRecordCount);
				}
=======
		Level() { metrics = {}; }
>>>>>>> af037469

		void clear() { metrics = {}; }
	};

	struct metrics {
		unsigned int opSet;
		unsigned int opSetKeyBytes;
		unsigned int opSetValueBytes;
		unsigned int opClear;
		unsigned int opClearKey;
		unsigned int opCommit;
		unsigned int opGet;
		unsigned int opGetRange;
		unsigned int pagerDiskWrite;
		unsigned int pagerDiskRead;
		unsigned int pagerRemapFree;
		unsigned int pagerRemapCopy;
		unsigned int pagerRemapSkip;
		unsigned int pagerCacheHit;
		unsigned int pagerCacheMiss;
		unsigned int pagerProbeHit;
		unsigned int pagerProbeMiss;
		unsigned int pagerEvictUnhit;
		unsigned int pagerEvictFail;
		unsigned int btreeLeafPreload;
		unsigned int btreeLeafPreloadExt;
	};

	RedwoodMetrics() {
		// All histograms have reset their buckets to 0 in the constructor.
		kvSizeWritten = Reference<Histogram>(
		    new Histogram(Reference<HistogramRegistry>(), "kvSize", "Written", Histogram::Unit::bytes));
		kvSizeReadByGet = Reference<Histogram>(
		    new Histogram(Reference<HistogramRegistry>(), "kvSize", "ReadByGet", Histogram::Unit::bytes));
		kvSizeReadByGetRange = Reference<Histogram>(
		    new Histogram(Reference<HistogramRegistry>(), "kvSize", "ReadByGetRange", Histogram::Unit::bytes));

		// These histograms are used for Btree events, hence level > 0
		unsigned int levelCounter = 0;
		for (RedwoodMetrics::Level& level : levels) {
			if (levelCounter > 0) {
				std::string levelString = "L" + std::to_string(levelCounter);
				level.buildFillPctSketch = Reference<Histogram>(new Histogram(
				    Reference<HistogramRegistry>(), "buildFillPct", levelString, Histogram::Unit::percentage));
				level.modifyFillPctSketch = Reference<Histogram>(new Histogram(
				    Reference<HistogramRegistry>(), "modifyFillPct", levelString, Histogram::Unit::percentage));
				level.buildStoredPctSketch = Reference<Histogram>(new Histogram(
				    Reference<HistogramRegistry>(), "buildStoredPct", levelString, Histogram::Unit::percentage));
				level.modifyStoredPctSketch = Reference<Histogram>(new Histogram(
				    Reference<HistogramRegistry>(), "modifyStoredPct", levelString, Histogram::Unit::percentage));
				level.buildItemCountSketch = Reference<Histogram>(new Histogram(Reference<HistogramRegistry>(),
				                                                                "buildItemCount",
				                                                                levelString,
				                                                                Histogram::Unit::count,
				                                                                0,
				                                                                maxRecordCount));
				level.modifyItemCountSketch = Reference<Histogram>(new Histogram(Reference<HistogramRegistry>(),
				                                                                 "modifyItemCount",
				                                                                 levelString,
				                                                                 Histogram::Unit::count,
				                                                                 0,
				                                                                 maxRecordCount));
			}
			++levelCounter;
		}
		clear();
	}

	void clear() {
		for (RedwoodMetrics::Level& level : levels) {
			level.clear();
		}
		metric = {};
		startTime = g_network ? now() : 0;
	}

	// btree levels and one extra level for non btree level.
	Level levels[btreeLevels + 1];
	metrics metric;

	Reference<Histogram> kvSizeWritten;
	Reference<Histogram> kvSizeReadByGet;
	Reference<Histogram> kvSizeReadByGetRange;
	double startTime;

	// Return number of pages read or written, from cache or disk
	unsigned int pageOps() const {
		// All page reads are either a cache hit, probe hit, or a disk read
		return metric.pagerDiskWrite + metric.pagerDiskRead + metric.pagerCacheHit + metric.pagerProbeHit;
	}

	Level& level(unsigned int level) {
		// Valid levels are from 0 - btreeLevels
		// Level 0 is for operations that are not BTree level specific, as many of the metrics are the same
		// Level 0 - btreeLevels correspond to BTree node height, however heights above btreeLevels are combined
		//           into the level at btreeLevels
		return levels[std::min(level, btreeLevels)];
	}

	void updateMaxRecordCount(int maxRecords) {
		if (maxRecordCount != maxRecords) {
			maxRecordCount = maxRecords;
			for (int i = 1; i <= btreeLevels; ++i) {
				auto& level = levels[i];
				level.buildItemCountSketch->updateUpperBound(maxRecordCount);
				level.modifyItemCountSketch->updateUpperBound(maxRecordCount);
			}
		}
	}

	void logHistograms(double elapsed) {
		// All histograms have reset their buckets to 0 after writeToLog.
		kvSizeWritten->writeToLog(elapsed);
		kvSizeReadByGet->writeToLog(elapsed);
		kvSizeReadByGetRange->writeToLog(elapsed);
		unsigned int levelCounter = 0;
		for (RedwoodMetrics::Level& level : levels) {
			if (levelCounter > 0) {
				level.buildFillPctSketch->writeToLog(elapsed);
				level.modifyFillPctSketch->writeToLog(elapsed);
				level.buildStoredPctSketch->writeToLog(elapsed);
				level.modifyStoredPctSketch->writeToLog(elapsed);
				level.buildItemCountSketch->writeToLog(elapsed);
				level.modifyItemCountSketch->writeToLog(elapsed);
			}
			++levelCounter;
		}
	}

	// This will populate a trace event and/or a string with Redwood metrics.
	// The string is a reasonably well formatted page of information
	void getFields(TraceEvent* e, std::string* s = nullptr, bool skipZeroes = false) {
		std::pair<const char*, unsigned int> metrics[] = { { "BTreePreload", metric.btreeLeafPreload },
			                                               { "BTreePreloadExt", metric.btreeLeafPreloadExt },
			                                               { "", 0 },
			                                               { "OpSet", metric.opSet },
			                                               { "OpSetKeyBytes", metric.opSetKeyBytes },
			                                               { "OpSetValueBytes", metric.opSetValueBytes },
			                                               { "OpClear", metric.opClear },
			                                               { "OpClearKey", metric.opClearKey },
			                                               { "", 0 },
			                                               { "OpGet", metric.opGet },
			                                               { "OpGetRange", metric.opGetRange },
			                                               { "OpCommit", metric.opCommit },
			                                               { "", 0 },
			                                               { "PagerDiskWrite", metric.pagerDiskWrite },
			                                               { "PagerDiskRead", metric.pagerDiskRead },
			                                               { "PagerCacheHit", metric.pagerCacheHit },
			                                               { "PagerCacheMiss", metric.pagerCacheMiss },
			                                               { "", 0 },
			                                               { "PagerProbeHit", metric.pagerProbeHit },
			                                               { "PagerProbeMiss", metric.pagerProbeMiss },
			                                               { "PagerEvictUnhit", metric.pagerEvictUnhit },
			                                               { "PagerEvictFail", metric.pagerEvictFail },
			                                               { "", 0 },
			                                               { "PagerRemapFree", metric.pagerRemapFree },
			                                               { "PagerRemapCopy", metric.pagerRemapCopy },
			                                               { "PagerRemapSkip", metric.pagerRemapSkip },
			                                               { "", 0 } };

		double elapsed = now() - startTime;

		if (e != nullptr) {
			for (auto& m : metrics) {
				char c = m.first[0];
				if (c != 0 && (!skipZeroes || m.second != 0)) {
					e->detail(m.first, m.second);
				}
			}
			levels[0].metrics.events.toTraceEvent(e, 0);
		}

		if (s != nullptr) {
			for (auto& m : metrics) {
				if (*m.first == '\0') {
					*s += "\n";
				} else if (!skipZeroes || m.second != 0) {
					*s += format("%-15s %-8u %8" PRId64 "/s  ", m.first, m.second, int64_t(m.second / elapsed));
				}
			}
			*s += levels[0].metrics.events.toString(0, elapsed);
		}

		for (int i = 1; i < btreeLevels + 1; ++i) {
			auto& metric = levels[i].metrics;

			std::pair<const char*, unsigned int> metrics[] = {
				{ "PageBuild", metric.pageBuild },
				{ "PageBuildExt", metric.pageBuildExt },
				{ "PageModify", metric.pageModify },
				{ "PageModifyExt", metric.pageModifyExt },
				{ "", 0 },
				{ "PageRead", metric.pageRead },
				{ "PageReadExt", metric.pageReadExt },
				{ "PageCommitStart", metric.pageCommitStart },
				{ "", 0 },
				{ "LazyClearInt", metric.lazyClearRequeue },
				{ "LazyClearIntExt", metric.lazyClearRequeueExt },
				{ "LazyClear", metric.lazyClearFree },
				{ "LazyClearExt", metric.lazyClearFreeExt },
				{ "", 0 },
				{ "ForceUpdate", metric.forceUpdate },
				{ "DetachChild", metric.detachChild },
				{ "", 0 },
			};

			if (e != nullptr) {
				for (auto& m : metrics) {
					char c = m.first[0];
					if (c != 0 && (!skipZeroes || m.second != 0)) {
						e->detail(format("L%d%s", i, m.first + (c == '-' ? 1 : 0)), m.second);
					}
				}
				metric.events.toTraceEvent(e, i);
			}

			if (s != nullptr) {
				*s += format("\nLevel %d\n\t", i);

				for (auto& m : metrics) {
					const char* name = m.first;
					bool rate = elapsed != 0;
					if (*name == '-') {
						++name;
						rate = false;
					}

					if (*name == '\0') {
						*s += "\n\t";
					} else if (!skipZeroes || m.second != 0) {
						*s += format("%-15s %8u %8u/s  ", name, m.second, rate ? int(m.second / elapsed) : 0);
					}
				}
				*s += metric.events.toString(i, elapsed);
			}
		}
	}

	std::string toString(bool clearAfter) {
		std::string s;
		getFields(nullptr, &s);

		if (clearAfter) {
			clear();
		}

		return s;
	}
};

// Using a global for Redwood metrics because a single process shouldn't normally have multiple storage engines
int RedwoodMetrics::maxRecordCount = 315;
RedwoodMetrics g_redwoodMetrics = {};
Future<Void> g_redwoodMetricsActor;

ACTOR Future<Void> redwoodHistogramsLogger(double interval) {
	state double currTime;
	loop {
		currTime = now();
		wait(delay(interval));
		double elapsed = now() - currTime;
		g_redwoodMetrics.logHistograms(elapsed);
	}
}

ACTOR Future<Void> redwoodMetricsLogger() {
	g_redwoodMetrics.clear();
	state Future<Void> loggingFuture = redwoodHistogramsLogger(SERVER_KNOBS->REDWOOD_HISTOGRAM_INTERVAL);
	loop {
		wait(delay(SERVER_KNOBS->REDWOOD_METRICS_INTERVAL));

		TraceEvent e("RedwoodMetrics");
		double elapsed = now() - g_redwoodMetrics.startTime;
		e.detail("Elapsed", elapsed);
		g_redwoodMetrics.getFields(&e);
		g_redwoodMetrics.clear();
	}
}

// Holds an index of recently used objects.
// ObjectType must have the methods
//   bool evictable() const;            // return true if the entry can be evicted
//   Future<Void> onEvictable() const;  // ready when entry can be evicted
template <class IndexType, class ObjectType>
class ObjectCache : NonCopyable {

	struct Entry : public boost::intrusive::list_base_hook<> {
		Entry() : hits(0) {}
		IndexType index;
		ObjectType item;
		int hits;
	};

	typedef std::unordered_map<IndexType, Entry> CacheT;
	typedef boost::intrusive::list<Entry> EvictionOrderT;

public:
	ObjectCache(int sizeLimit = 1) : sizeLimit(sizeLimit) {}

	void setSizeLimit(int n) {
		ASSERT(n > 0);
		sizeLimit = n;
		cache.reserve(n);
	}

	// Get the object for i if it exists, else return nullptr.
	// If the object exists, its eviction order will NOT change as this is not a cache hit.
	ObjectType* getIfExists(const IndexType& index) {
		auto i = cache.find(index);
		if (i != cache.end()) {
			++i->second.hits;
			return &i->second.item;
		}
		return nullptr;
	}

	// If index is in cache, move it to the front of the eviction order
	void prioritizeEviction(const IndexType& index) {
		auto i = cache.find(index);
		if (i != cache.end()) {
			auto ei = evictionOrder.iterator_to(i->second);
			evictionOrder.erase(ei);
			evictionOrder.push_front(i->second);
		}
	}

	// Try to evict the item at index from cache
	// Returns true if item is evicted or was not present in cache
	bool tryEvict(const IndexType& index) {
		auto i = cache.find(index);
		if (i == cache.end() || !i->second.item.evictable()) {
			return false;
		}
		Entry& toEvict = i->second;
		if (toEvict.hits == 0) {
			++g_redwoodMetrics.metric.pagerEvictUnhit;
		}
		evictionOrder.erase(evictionOrder.iterator_to(toEvict));
		cache.erase(i);
		return true;
	}

	// Get the object for i or create a new one.
	// After a get(), the object for i is the last in evictionOrder.
	// If noHit is set, do not consider this access to be cache hit if the object is present
	// If noMiss is set, do not consider this access to be a cache miss if the object is not present
	ObjectType& get(const IndexType& index, bool noHit = false) {
		Entry& entry = cache[index];

		// If entry is linked into evictionOrder then move it to the back of the order
		if (entry.is_linked()) {
			if (!noHit) {
				++entry.hits;
				// Move the entry to the back of the eviction order
				evictionOrder.erase(evictionOrder.iterator_to(entry));
				evictionOrder.push_back(entry);
			}
		} else {
			// Otherwise it was a cache miss
			// Finish initializing entry
			entry.index = index;
			entry.hits = 0;
			// Insert the newly created Entry at the back of the eviction order
			evictionOrder.push_back(entry);

			// While the cache is too big, evict the oldest entry until the oldest entry can't be evicted.
			while (cache.size() > sizeLimit) {
				Entry& toEvict = evictionOrder.front();

				// It's critical that we do not evict the item we just added because it would cause the reference
				// returned to be invalid.  An eviction could happen with a no-hit access to a cache resident page
				// that is currently evictable and exists in the oversized portion of the cache eviction order due
				// to previously failed evictions.
				if (&entry == &toEvict) {
					debug_printf("Cannot evict target index %s\n", toString(index).c_str());
					break;
				}

				debug_printf("Trying to evict %s to make room for %s\n",
				             toString(toEvict.index).c_str(),
				             toString(index).c_str());

				if (!toEvict.item.evictable()) {
					// shift the front to the back
					evictionOrder.shift_forward(1);
					++g_redwoodMetrics.metric.pagerEvictFail;
					break;
				} else {
					if (toEvict.hits == 0) {
						++g_redwoodMetrics.metric.pagerEvictUnhit;
					}
					debug_printf(
					    "Evicting %s to make room for %s\n", toString(toEvict.index).c_str(), toString(index).c_str());
					evictionOrder.pop_front();
					cache.erase(toEvict.index);
				}
			}
		}

		return entry.item;
	}

	// Clears the cache, saving the entries to second cache, then waits for each item to be evictable and evicts it.
	ACTOR static Future<Void> clear_impl(ObjectCache* self) {
		state ObjectCache::CacheT cache;
		state EvictionOrderT evictionOrder;

		// Swap cache contents to local state vars
		// After this, no more entries will be added to or read from these
		// structures so we know for sure that no page will become unevictable
		// after it is either evictable or onEvictable() is ready.
		cache.swap(self->cache);
		evictionOrder.swap(self->evictionOrder);

		state typename EvictionOrderT::iterator i = evictionOrder.begin();
		state typename EvictionOrderT::iterator iEnd = evictionOrder.begin();

		while (i != iEnd) {
			if (!i->item.evictable()) {
				wait(i->item.onEvictable());
			}
			++i;
		}

		evictionOrder.clear();
		cache.clear();

		return Void();
	}

	Future<Void> clear() {
		ASSERT(evictionOrder.size() == cache.size());
		return clear_impl(this);
	}

	int count() const { return evictionOrder.size(); }

private:
	int64_t sizeLimit;

	CacheT cache;
	EvictionOrderT evictionOrder;
};

ACTOR template <class T>
Future<T> forwardError(Future<T> f, Promise<Void> target) {
	try {
		T x = wait(f);
		return x;
	} catch (Error& e) {
		if (e.code() != error_code_actor_cancelled && target.canBeSet()) {
			target.sendError(e);
		}

		throw e;
	}
}

class DWALPagerSnapshot;

// An implementation of IPager2 that supports atomicUpdate() of a page without forcing a change to new page ID.
// It does this internally mapping the original page ID to alternate page IDs by write version.
// The page id remaps are kept in memory and also logged to a "remap queue" which must be reloaded on cold start.
// To prevent the set of remaps from growing unboundedly, once a remap is old enough to be at or before the
// oldest pager version being maintained the remap can be "undone" by popping it from the remap queue,
// copying the alternate page ID's data over top of the original page ID's data, and deleting the remap from memory.
// This process basically describes a "Delayed" Write-Ahead-Log (DWAL) because the remap queue and the newly allocated
// alternate pages it references basically serve as a write ahead log for pages that will eventially be copied
// back to their original location once the original version is no longer needed.
class DWALPager final : public IPager2 {
public:
	typedef FIFOQueue<LogicalPageID> LogicalPageQueueT;
	typedef std::map<Version, LogicalPageID> VersionToPageMapT;
	typedef std::unordered_map<LogicalPageID, VersionToPageMapT> PageToVersionedMapT;

#pragma pack(push, 1)
	struct DelayedFreePage {
		Version version;
		LogicalPageID pageID;

		bool operator<(const DelayedFreePage& rhs) const { return version < rhs.version; }

		std::string toString() const {
			return format("DelayedFreePage{%s @%" PRId64 "}", ::toString(pageID).c_str(), version);
		}
	};

	struct RemappedPage {
		enum Type { NONE = 'N', REMAP = 'R', FREE = 'F', DETACH = 'D' };
		RemappedPage(Version v = invalidVersion,
		             LogicalPageID o = invalidLogicalPageID,
		             LogicalPageID n = invalidLogicalPageID)
		  : version(v), originalPageID(o), newPageID(n) {}

		Version version;
		LogicalPageID originalPageID;
		LogicalPageID newPageID;

		static Type getTypeOf(LogicalPageID newPageID) {
			if (newPageID == invalidLogicalPageID) {
				return FREE;
			}
			if (newPageID == 0) {
				return DETACH;
			}
			return REMAP;
		}

		Type getType() const { return getTypeOf(newPageID); }

		bool operator<(const RemappedPage& rhs) const { return version < rhs.version; }

		std::string toString() const {
			return format("RemappedPage(%c: %s -> %s %s}",
			              getType(),
			              ::toString(originalPageID).c_str(),
			              ::toString(newPageID).c_str(),
			              ::toString(version).c_str());
		}
	};

	struct ExtentUsedListEntry {
		QueueID queueID;
		LogicalPageID extentID;

		bool operator<(const ExtentUsedListEntry& rhs) const { return queueID < rhs.queueID; }

		std::string toString() const {
			return format("ExtentUsedListEntry{%s @%s}", ::toString(extentID).c_str(), ::toString(queueID).c_str());
		}
	};

#pragma pack(pop)

	typedef FIFOQueue<DelayedFreePage> DelayedFreePageQueueT;
	typedef FIFOQueue<RemappedPage> RemapQueueT;
	typedef FIFOQueue<ExtentUsedListEntry> ExtentUsedListQueueT;

	// If the file already exists, pageSize might be different than desiredPageSize
	// Use pageCacheSizeBytes == 0 to use default from flow knobs
	// If filename is empty, the pager will exist only in memory and once the cache is full writes will fail.
	DWALPager(int desiredPageSize,
	          int desiredExtentSize,
	          std::string filename,
	          int64_t pageCacheSizeBytes,
	          Version remapCleanupWindow,
	          int concurrentExtentReads,
	          bool memoryOnly = false,
	          Promise<Void> errorPromise = {})
	  : ioLock(FLOW_KNOBS->MAX_OUTSTANDING, ioMaxPriority), pageCacheBytes(pageCacheSizeBytes), pHeader(nullptr),
	    desiredPageSize(desiredPageSize), desiredExtentSize(desiredExtentSize), filename(filename),
	    memoryOnly(memoryOnly), errorPromise(errorPromise), remapCleanupWindow(remapCleanupWindow),
	    concurrentExtentReads(new FlowLock(concurrentExtentReads)) {

		if (!g_redwoodMetricsActor.isValid()) {
			g_redwoodMetricsActor = redwoodMetricsLogger();
		}

		commitFuture = Void();
		recoverFuture = forwardError(recover(this), errorPromise);
	}

	void setPageSize(int size) {
		g_redwoodMetrics.updateMaxRecordCount(315 * size / 4096);

		logicalPageSize = size;
		// Physical page size is the total size of the smallest number of physical blocks needed to store
		// logicalPageSize bytes
		int blocks = 1 + ((logicalPageSize - 1) / smallestPhysicalBlock);
		physicalPageSize = blocks * smallestPhysicalBlock;
		if (pHeader != nullptr) {
			pHeader->pageSize = logicalPageSize;
		}
		pageCache.setSizeLimit(1 + ((pageCacheBytes - 1) / physicalPageSize));
	}

	void setExtentSize(int size) {
		// if the specified extent size is smaller than the physical page size, round it off to one physical page size
		// physical extent size has to be a multiple of physical page size
		if (size <= physicalPageSize) {
			pagesPerExtent = 1;
		} else {
			pagesPerExtent = 1 + ((size - 1) / physicalPageSize);
		}
		physicalExtentSize = pagesPerExtent * physicalPageSize;

		if (pHeader != nullptr) {
			pHeader->extentSize = size;
		}

		// TODO: How should this cache be sized - not really a cache. it should hold all extentIDs?
		extentCache.setSizeLimit(100000);
	}

	void updateCommittedHeader() {
		memcpy(lastCommittedHeaderPage->mutate(), headerPage->begin(), smallestPhysicalBlock);
	}

	ACTOR static Future<Void> recover(DWALPager* self) {
		ASSERT(!self->recoverFuture.isValid());

		state bool exists = false;

		if (!self->memoryOnly) {
			int64_t flags = IAsyncFile::OPEN_UNCACHED | IAsyncFile::OPEN_UNBUFFERED | IAsyncFile::OPEN_READWRITE |
			                IAsyncFile::OPEN_LOCK;
			exists = fileExists(self->filename);
			if (!exists) {
				flags |= IAsyncFile::OPEN_ATOMIC_WRITE_AND_CREATE | IAsyncFile::OPEN_CREATE;
			}

			wait(store(self->pageFile, IAsyncFileSystem::filesystem()->open(self->filename, flags, 0644)));
		}

		// Header page is always treated as having a page size of smallestPhysicalBlock
		self->setPageSize(smallestPhysicalBlock);
		self->lastCommittedHeaderPage = self->newPageBuffer();
		self->pLastCommittedHeader = (Header*)self->lastCommittedHeaderPage->begin();

		state int64_t fileSize = 0;
		if (exists) {
			wait(store(fileSize, self->pageFile->size()));
		}

		debug_printf(
		    "DWALPager(%s) recover exists=%d fileSize=%" PRId64 "\n", self->filename.c_str(), exists, fileSize);
		// TODO:  If the file exists but appears to never have been successfully committed is this an error or
		// should recovery proceed with a new pager instance?

		// If there are at least 2 pages then try to recover the existing file
		if (exists && fileSize >= (self->smallestPhysicalBlock * 2)) {
			debug_printf("DWALPager(%s) recovering using existing file\n", self->filename.c_str());

			state bool recoveredHeader = false;

			// Read physical page 0 directly
			wait(store(self->headerPage, self->readHeaderPage(self, 0)));

			// If the checksum fails for the header page, try to recover committed header backup from page 1
			if (!self->headerPage->verifyChecksum(0)) {
				TraceEvent(SevWarn, "RedwoodRecoveringHeader").detail("Filename", self->filename);

				wait(store(self->headerPage, self->readHeaderPage(self, 1)));

				if (!self->headerPage->verifyChecksum(1)) {
					if (g_network->isSimulated()) {
						// TODO: Detect if process is being restarted and only throw injected if so?
						throw io_error().asInjectedFault();
					}

					Error e = checksum_failed();
					TraceEvent(SevError, "RedwoodRecoveryFailed").detail("Filename", self->filename).error(e);
					throw e;
				}
				recoveredHeader = true;
			}

			self->pHeader = (Header*)self->headerPage->begin();

			if (self->pHeader->formatVersion != Header::FORMAT_VERSION) {
				Error e = internal_error(); // TODO:  Something better?
				TraceEvent(SevError, "RedwoodRecoveryFailedWrongVersion")
				    .detail("Filename", self->filename)
				    .detail("Version", self->pHeader->formatVersion)
				    .detail("ExpectedVersion", Header::FORMAT_VERSION)
				    .error(e);
				throw e;
			}

			self->setPageSize(self->pHeader->pageSize);
			if (self->logicalPageSize != self->desiredPageSize) {
				TraceEvent(SevWarn, "RedwoodPageSizeNotDesired")
				    .detail("Filename", self->filename)
				    .detail("ExistingPageSize", self->logicalPageSize)
				    .detail("DesiredPageSize", self->desiredPageSize);
			}

			self->setExtentSize(self->pHeader->extentSize);

			self->freeList.recover(self, self->pHeader->freeList, "FreeListRecovered");
			self->extentFreeList.recover(self, self->pHeader->extentFreeList, "ExtentFreeListRecovered");
			self->delayedFreeList.recover(self, self->pHeader->delayedFreeList, "DelayedFreeListRecovered");
			self->extentUsedList.recover(self, self->pHeader->extentUsedList, "ExtentUsedListRecovered");
			self->remapQueue.recover(self, self->pHeader->remapQueue, "RemapQueueRecovered");

			debug_printf("DWALPager(%s) Queue recovery complete.\n", self->filename.c_str());

			// remapQueue entries are recovered using a fast path reading extents at a time
			// we first issue disk reads for remapQueue extents obtained from extentUsedList
			Standalone<VectorRef<ExtentUsedListEntry>> extents = wait(self->extentUsedList.peekAll());
			debug_printf("DWALPager(%s) ExtentUsedList size: %d.\n", self->filename.c_str(), extents.size());
			if (extents.size() > 1) {
				QueueID remapQueueID = self->remapQueue.queueID;
				for (int i = 1; i < extents.size() - 1; i++) {
					if (extents[i].queueID == remapQueueID) {
						LogicalPageID extID = extents[i].extentID;
						debug_printf("DWALPager Extents: ID: %s ", toString(extID).c_str());
						self->readExtent(extID);
					}
				}
			}

			// And here we consume results of the disk reads and populate the remappedPages map
			// Using a promiseStream for the peeked results ensures that we use the CPU to populate the map
			// and the disk concurrently
			state PromiseStream<Standalone<VectorRef<RemappedPage>>> remapStream;
			state Future<Void> remapRecoverActor;
			remapRecoverActor = self->remapQueue.peekAllExt(remapStream);
			try {
				loop choose {
					when(Standalone<VectorRef<RemappedPage>> remaps = waitNext(remapStream.getFuture())) {
						debug_printf("DWALPager(%s) recovery. remaps size: %d, queueEntries: %d\n",
						             self->filename.c_str(),
						             remaps.size(),
						             self->remapQueue.numEntries);
						for (auto& r : remaps) {
							self->remappedPages[r.originalPageID][r.version] = r.newPageID;
						}
					}
					when(wait(remapRecoverActor)) { remapRecoverActor = Never(); }
				}
			} catch (Error& e) {
				if (e.code() != error_code_end_of_stream) {
					throw;
				}
			}

			debug_printf("DWALPager(%s) recovery complete. RemappedPagesMap: %s\n",
			             self->filename.c_str(),
			             toString(self->remappedPages).c_str());

			debug_printf("DWALPager(%s) recovery complete. destroy extent cache\n", self->filename.c_str());
			wait(self->extentCache.clear());

			// If the header was recovered from the backup at Page 1 then write and sync it to Page 0 before continuing.
			// If this fails, the backup header is still in tact for the next recovery attempt.
			if (recoveredHeader) {
				// Write the header to page 0
				wait(self->writeHeaderPage(0, self->headerPage));

				// Wait for all outstanding writes to complete
				wait(self->operations.signalAndCollapse());
				// Sync header
				wait(self->pageFile->sync());
				debug_printf("DWALPager(%s) Header recovery complete.\n", self->filename.c_str());
			}

			// Update the last committed header with the one that was recovered (which is the last known committed
			// header)
			self->updateCommittedHeader();
			self->addLatestSnapshot();

			// Reset the remapQueue head reader for normal reads
			self->remapQueue.resetHeadReader();

			self->remapCleanupFuture = remapCleanup(self);
			TraceEvent(SevInfo, "RedwoodRecovered")
			    .detail("FileName", self->filename.c_str())
			    .detail("CommittedVersion", self->pHeader->committedVersion)
			    .detail("LogicalPageSize", self->logicalPageSize)
			    .detail("PhysicalPageSize", self->physicalPageSize)
			    .detail("RemapEntries", self->remapQueue.numEntries);
		} else {
			// Note: If the file contains less than 2 pages but more than 0 bytes then the pager was never successfully
			// committed. A new pager will be created in its place.
			// TODO:  Is the right behavior?

			debug_printf("DWALPager(%s) creating new pager\n", self->filename.c_str());

			self->headerPage = self->newPageBuffer();
			self->pHeader = (Header*)self->headerPage->begin();

			// Now that the header page has been allocated, set page size to desired
			self->setPageSize(self->desiredPageSize);

			// Now set the extent size, do this always after setting the page size as
			// extent size is a multiple of page size
			self->setExtentSize(self->desiredExtentSize);

			// Write new header using desiredPageSize
			self->pHeader->formatVersion = Header::FORMAT_VERSION;
			self->pHeader->committedVersion = 1;
			self->pHeader->oldestVersion = 1;
			// No meta key until a user sets one and commits
			self->pHeader->setMetaKey(Key());

			// There are 2 reserved pages:
			//   Page 0 - header
			//   Page 1 - header backup
			self->pHeader->pageCount = 2;

			// Create queues
			self->pHeader->queueCount = 0;
			self->freeList.create(self, self->newLastPageID(), "FreeList", self->newLastQueueID(), false);
			self->delayedFreeList.create(self, self->newLastPageID(), "DelayedFreeList", self->newLastQueueID(), false);
			self->extentFreeList.create(self, self->newLastPageID(), "ExtentFreeList", self->newLastQueueID(), false);
			self->extentUsedList.create(self, self->newLastPageID(), "ExtentUsedList", self->newLastQueueID(), false);
			LogicalPageID extID = self->newLastExtentID();
			self->remapQueue.create(self, extID, "RemapQueue", self->newLastQueueID(), true);
			self->extentUsedList.pushBack({ self->remapQueue.queueID, extID });

			// The first commit() below will flush the queues and update the queue states in the header,
			// but since the queues will not be used between now and then their states will not change.
			// In order to populate lastCommittedHeader, update the header now with the queue states.
			self->pHeader->freeList = self->freeList.getState();
			self->pHeader->delayedFreeList = self->delayedFreeList.getState();
			self->pHeader->extentFreeList = self->extentFreeList.getState();
			self->pHeader->extentUsedList = self->extentUsedList.getState();
			self->pHeader->remapQueue = self->remapQueue.getState();

			// Set remaining header bytes to \xff
			memset(self->headerPage->mutate() + self->pHeader->size(),
			       0xff,
			       self->headerPage->size() - self->pHeader->size());

			// Since there is no previously committed header use the initial header for the initial commit.
			self->updateCommittedHeader();

			// TODO: Double check this - need to do this as extentUsedList was pushed into
			self->addLatestSnapshot();

			self->remapCleanupFuture = Void();
			wait(self->commit());
		}

		debug_printf("DWALPager(%s) recovered.  committedVersion=%" PRId64 " logicalPageSize=%d physicalPageSize=%d\n",
		             self->filename.c_str(),
		             self->pHeader->committedVersion,
		             self->logicalPageSize,
		             self->physicalPageSize);
		return Void();
	}

	ACTOR static void extentCacheClear_impl(DWALPager* self) { wait(self->extentCache.clear()); }

	void extentCacheClear() override { extentCacheClear_impl(this); }

	// get a list of used extents for a given extent based queue (for testing purpose)
	ACTOR static Future<Standalone<VectorRef<LogicalPageID>>> getUsedExtents_impl(DWALPager* self, QueueID queueID) {
		state Standalone<VectorRef<LogicalPageID>> extentIDs;

		extentIDs.reserve(extentIDs.arena(),
		                  self->extentUsedList.numEntries); // TODO this is overreserving. is that a problem?

		Standalone<VectorRef<ExtentUsedListEntry>> extents = wait(self->extentUsedList.peekAll());
		debug_printf("DWALPager(%s) ExtentUsedList size: %d.\n", self->filename.c_str(), extents.size());
		if (extents.size() > 1) {
			for (int i = 1; i < extents.size() - 1; i++) {
				if (extents[i].queueID == queueID) {
					LogicalPageID extID = extents[i].extentID;
					debug_printf("DWALPager Extents: ID: %s ", toString(extID).c_str());
					extentIDs.push_back(extentIDs.arena(), extID);
				}
			}
		}
		return extentIDs;
	}

	Future<Standalone<VectorRef<LogicalPageID>>> getUsedExtents(QueueID queueID) override {
		return getUsedExtents_impl(this, queueID);
	}

	void pushExtentUsedList(QueueID queueID, LogicalPageID extID) override {
		extentUsedList.pushBack({ queueID, extID });
	}

	// Allocate a new queueID
	QueueID newLastQueueID() override {
		QueueID id = pHeader->queueCount;
		++pHeader->queueCount;
		return id;
	}

	Reference<ArenaPage> newPageBuffer() override {
		return Reference<ArenaPage>(new ArenaPage(logicalPageSize, physicalPageSize));
	}

	// Returns the usable size of pages returned by the pager (i.e. the size of the page that isn't pager overhead).
	// For a given pager instance, separate calls to this function must return the same value.
	// TODO: This is abstraction breaking.  This should probably be stored as a member, calculated once on construction
	// by creating an ArenaPage and getting its usable size.
	int getUsablePageSize() const override { return logicalPageSize - sizeof(ArenaPage::Checksum); }
	int getPhysicalPageSize() const override { return physicalPageSize; }
	int getLogicalPageSize() const override { return logicalPageSize; }
	int getPagesPerExtent() const override { return pagesPerExtent; }

	// Get a new, previously available page ID.  The page will be considered in-use after the next commit
	// regardless of whether or not it was written to, until it is returned to the pager via freePage()
	ACTOR static Future<LogicalPageID> newPageID_impl(DWALPager* self) {
		// First try the free list
		Optional<LogicalPageID> freePageID = wait(self->freeList.pop());
		if (freePageID.present()) {
			debug_printf("DWALPager(%s) newPageID() returning %s from free list\n",
			             self->filename.c_str(),
			             toString(freePageID.get()).c_str());
			return freePageID.get();
		}

		// Try to reuse pages up to the earlier of the oldest version set by the user or the oldest snapshot still in
		// the snapshots list
		ASSERT(!self->snapshots.empty());
		Optional<DelayedFreePage> delayedFreePageID =
		    wait(self->delayedFreeList.pop(DelayedFreePage{ self->effectiveOldestVersion(), 0 }));
		if (delayedFreePageID.present()) {
			debug_printf("DWALPager(%s) newPageID() returning %s from delayed free list\n",
			             self->filename.c_str(),
			             toString(delayedFreePageID.get()).c_str());
			return delayedFreePageID.get().pageID;
		}

		// Lastly, add a new page to the pager
		LogicalPageID id = self->newLastPageID();
		debug_printf(
		    "DWALPager(%s) newPageID() returning %s at end of file\n", self->filename.c_str(), toString(id).c_str());
		return id;
	};

	// Grow the pager file by one page and return it
	LogicalPageID newLastPageID() {
		LogicalPageID id = pHeader->pageCount;
		++pHeader->pageCount;
		return id;
	}

	Future<LogicalPageID> newPageID() override { return newPageID_impl(this); }

	// Get a new, previously available extent and it's first page ID.  The page will be considered in-use after the next
	// commit regardless of whether or not it was written to, until it is returned to the pager via freePage()
	ACTOR static Future<LogicalPageID> newExtentPageID_impl(DWALPager* self, QueueID queueID) {
		// First try the free list
		Optional<LogicalPageID> freeExtentID = wait(self->extentFreeList.pop());
		if (freeExtentID.present()) {
			debug_printf("DWALPager(%s) remapQueue newExtentPageID() returning %s from free list\n",
			             self->filename.c_str(),
			             toString(freeExtentID.get()).c_str());
			self->extentUsedList.pushBack({ queueID, freeExtentID.get() });
			self->extentUsedList.getState();
			return freeExtentID.get();
		}

		// Lastly, add a new extent to the pager
		LogicalPageID id = self->newLastExtentID();
		debug_printf("DWALPager(%s) remapQueue newExtentPageID() returning %s at end of file\n",
		             self->filename.c_str(),
		             toString(id).c_str());
		self->extentUsedList.pushBack({ queueID, id });
		self->extentUsedList.getState();
		return id;
	}

	// Grow the pager file by one extent and return it
	// We reserve all the pageIDs within the extent during this step
	// That translates to extentID being same as the return first pageID
	LogicalPageID newLastExtentID() {
		LogicalPageID id = pHeader->pageCount;
		pHeader->pageCount += pagesPerExtent;
		return id;
	}

	Future<LogicalPageID> newExtentPageID(QueueID queueID) override { return newExtentPageID_impl(this, queueID); }

	ACTOR static Future<Void> writePhysicalPage_impl(DWALPager* self,
	                                                 PagerEventReasons reason,
	                                                 unsigned int level,
	                                                 PhysicalPageID pageID,
	                                                 Reference<ArenaPage> page,
	                                                 bool header = false) {

		debug_printf("DWALPager(%s) op=%s %s ptr=%p\n",
		             self->filename.c_str(),
		             (header ? "writePhysicalHeader" : "writePhysical"),
		             toString(pageID).c_str(),
		             page->begin());

		VALGRIND_MAKE_MEM_DEFINED(page->begin(), page->size());
		page->updateChecksum(pageID);
		debug_printf("DWALPager(%s) writePhysicalPage %s CalculatedChecksum=%d ChecksumInPage=%d\n",
		             self->filename.c_str(),
		             toString(pageID).c_str(),
		             page->calculateChecksum(pageID),
		             page->getChecksum());

		state PriorityMultiLock::Lock lock = wait(self->ioLock.lock(header ? ioMaxPriority : ioMinPriority));
		++g_redwoodMetrics.metric.pagerDiskWrite;
		g_redwoodMetrics.level(level).metrics.events.addEventReason(PagerEvents::PageWrite, reason);

		if (self->memoryOnly) {
			return Void();
		}

		// Note:  Not using forwardError here so a write error won't be discovered until commit time.
		state int blockSize = header ? smallestPhysicalBlock : self->physicalPageSize;
		wait(self->pageFile->write(page->begin(), blockSize, (int64_t)pageID * blockSize));

		debug_printf("DWALPager(%s) op=%s %s ptr=%p file offset=%d\n",
		             self->filename.c_str(),
		             (header ? "writePhysicalHeaderComplete" : "writePhysicalComplete"),
		             toString(pageID).c_str(),
		             page->begin(),
		             (pageID * blockSize));

		return Void();
	}

	Future<Void> writePhysicalPage(PagerEventReasons reason,
	                               unsigned int level,
	                               PhysicalPageID pageID,
	                               Reference<ArenaPage> page,
	                               bool header = false) {
		Future<Void> f = writePhysicalPage_impl(this, reason, level, pageID, page, header);
		operations.add(f);
		return f;
	}

	Future<Void> writeHeaderPage(PhysicalPageID pageID, Reference<ArenaPage> page) {
		return writePhysicalPage(PagerEventReasons::MetaData, nonBtreeLevel, pageID, page, true);
	}

	void updatePage(PagerEventReasons reason,
	                unsigned int level,
	                LogicalPageID pageID,
	                Reference<ArenaPage> data) override {
		// Get the cache entry for this page, without counting it as a cache hit as we're replacing its contents now
		// or as a cache miss because there is no benefit to the page already being in cache
		// Similarly, this does not count as a point lookup for reason.
		PageCacheEntry& cacheEntry = pageCache.get(pageID, true);
		debug_printf("DWALPager(%s) op=write %s cached=%d reading=%d writing=%d\n",
		             filename.c_str(),
		             toString(pageID).c_str(),
		             cacheEntry.initialized(),
		             cacheEntry.initialized() && cacheEntry.reading(),
		             cacheEntry.initialized() && cacheEntry.writing());

		// If the page is still being read then it's not also being written because a write places
		// the new content into readFuture when the write is launched, not when it is completed.
		// Read/write ordering is being enforced so waiting readers will not see the new write.  This
		// is necessary for remap erasure to work correctly since the oldest version of a page, located
		// at the original page ID, could have a pending read when that version is expired (after which
		// future reads of the version are not allowed) and the write of the next newest version over top
		// of the original page begins.
		if (!cacheEntry.initialized()) {
			cacheEntry.writeFuture = writePhysicalPage(reason, level, pageID, data);
		} else if (cacheEntry.reading()) {
			// Wait for the read to finish, then start the write.
			cacheEntry.writeFuture = map(success(cacheEntry.readFuture), [=](Void) {
				writePhysicalPage(reason, level, pageID, data);
				return Void();
			});
		}
		// If the page is being written, wait for this write before issuing the new write to ensure the
		// writes happen in the correct order
		else if (cacheEntry.writing()) {
			cacheEntry.writeFuture = map(cacheEntry.writeFuture, [=](Void) {
				writePhysicalPage(reason, level, pageID, data);
				return Void();
			});
		} else {
			cacheEntry.writeFuture = writePhysicalPage(reason, level, pageID, data);
		}

		// Always update the page contents immediately regardless of what happened above.
		cacheEntry.readFuture = data;
	}

	Future<LogicalPageID> atomicUpdatePage(PagerEventReasons reason,
	                                       unsigned int level,
	                                       LogicalPageID pageID,
	                                       Reference<ArenaPage> data,
	                                       Version v) override {
		debug_printf("DWALPager(%s) op=writeAtomic %s @%" PRId64 "\n", filename.c_str(), toString(pageID).c_str(), v);
		Future<LogicalPageID> f = map(newPageID(), [=](LogicalPageID newPageID) {
			updatePage(reason, level, newPageID, data);
			// TODO:  Possibly limit size of remap queue since it must be recovered on cold start
			RemappedPage r{ v, pageID, newPageID };
			remapQueue.pushBack(r);
			auto& versionedMap = remappedPages[pageID];

			// An update page is unlikely to have its old version read again soon, so prioritize its cache eviction
			// If the versioned map is empty for this page then the prior version of the page is at stored at the
			// PhysicalPageID pageID, otherwise it is the last mapped value in the version-ordered map.
			pageCache.prioritizeEviction(versionedMap.empty() ? pageID : versionedMap.rbegin()->second);
			versionedMap[v] = newPageID;

			debug_printf("DWALPager(%s) pushed %s\n", filename.c_str(), RemappedPage(r).toString().c_str());
			return pageID;
		});

		// No need for forwardError here because newPageID() is already wrapped in forwardError
		return f;
	}

	void freeUnmappedPage(PhysicalPageID pageID, Version v) {
		// If v is older than the oldest version still readable then mark pageID as free as of the next commit
		if (v < effectiveOldestVersion()) {
			debug_printf("DWALPager(%s) op=freeNow %s @%" PRId64 " oldestVersion=%" PRId64 "\n",
			             filename.c_str(),
			             toString(pageID).c_str(),
			             v,
			             pLastCommittedHeader->oldestVersion);
			freeList.pushBack(pageID);
		} else {
			// Otherwise add it to the delayed free list
			debug_printf("DWALPager(%s) op=freeLater %s @%" PRId64 " oldestVersion=%" PRId64 "\n",
			             filename.c_str(),
			             toString(pageID).c_str(),
			             v,
			             pLastCommittedHeader->oldestVersion);
			delayedFreeList.pushBack({ v, pageID });
		}

		// A freed page is unlikely to be read again soon so prioritize its cache eviction
		pageCache.prioritizeEviction(pageID);
	}

	LogicalPageID detachRemappedPage(LogicalPageID pageID, Version v) override {
		auto i = remappedPages.find(pageID);
		if (i == remappedPages.end()) {
			// Page is not remapped
			return invalidLogicalPageID;
		}

		// Get the page that id was most recently remapped to
		auto iLast = i->second.rbegin();
		LogicalPageID newID = iLast->second;
		ASSERT(RemappedPage::getTypeOf(newID) == RemappedPage::REMAP);

		// If the last change remap was also at v then change the remap to a delete, as it's essentially
		// the same as the original page being deleted at that version and newID being used from then on.
		if (iLast->first == v) {
			debug_printf("DWALPager(%s) op=detachDelete originalID=%s newID=%s @%" PRId64 " oldestVersion=%" PRId64
			             "\n",
			             filename.c_str(),
			             toString(pageID).c_str(),
			             toString(newID).c_str(),
			             v,
			             pLastCommittedHeader->oldestVersion);
			iLast->second = invalidLogicalPageID;
			remapQueue.pushBack(RemappedPage{ v, pageID, invalidLogicalPageID });
		} else {
			debug_printf("DWALPager(%s) op=detach originalID=%s newID=%s @%" PRId64 " oldestVersion=%" PRId64 "\n",
			             filename.c_str(),
			             toString(pageID).c_str(),
			             toString(newID).c_str(),
			             v,
			             pLastCommittedHeader->oldestVersion);
			// Mark id as converted to its last remapped location as of v
			i->second[v] = 0;
			remapQueue.pushBack(RemappedPage{ v, pageID, 0 });
		}
		return newID;
	}

	void freePage(LogicalPageID pageID, Version v) override {
		// If pageID has been remapped, then it can't be freed until all existing remaps for that page have been undone,
		// so queue it for later deletion
		auto i = remappedPages.find(pageID);
		if (i != remappedPages.end()) {
			debug_printf("DWALPager(%s) op=freeRemapped %s @%" PRId64 " oldestVersion=%" PRId64 "\n",
			             filename.c_str(),
			             toString(pageID).c_str(),
			             v,
			             pLastCommittedHeader->oldestVersion);
			remapQueue.pushBack(RemappedPage{ v, pageID, invalidLogicalPageID });

			// A freed page is unlikely to be read again soon so prioritize its cache eviction
			PhysicalPageID previousPhysicalPage = i->second.rbegin()->second;
			pageCache.prioritizeEviction(previousPhysicalPage);

			i->second[v] = invalidLogicalPageID;
			return;
		}

		freeUnmappedPage(pageID, v);
	};

	ACTOR static void freeExtent_impl(DWALPager* self, LogicalPageID pageID) {
		self->extentFreeList.pushBack(pageID);
		Optional<ExtentUsedListEntry> freeExtent = wait(self->extentUsedList.pop());
		// Optional<LogicalPageID> freeExtentPageID = wait(self->extentUsedList.pop());
		if (freeExtent.present()) {
			debug_printf("DWALPager(%s) freeExtentPageID() popped %s from used list\n",
			             self->filename.c_str(),
			             toString(freeExtent.get().extentID).c_str());
		}
	}
	void freeExtent(LogicalPageID pageID) override { freeExtent_impl(this, pageID); }

	// Read a physical page from the page file.  Note that header pages use a page size of smallestPhysicalBlock
	// If the user chosen physical page size is larger, then there will be a gap of unused space after the header pages
	// and before the user-chosen sized pages.
	ACTOR static Future<Reference<ArenaPage>> readPhysicalPage(DWALPager* self,
	                                                           PhysicalPageID pageID,
	                                                           int priority,
	                                                           bool header) {
		ASSERT(!self->memoryOnly);

		// if (g_network->getCurrentTask() > TaskPriority::DiskRead) {
		// 	wait(delay(0, TaskPriority::DiskRead));
		// }

		state Reference<ArenaPage> page =
		    header ? Reference<ArenaPage>(new ArenaPage(smallestPhysicalBlock, smallestPhysicalBlock))
		           : self->newPageBuffer();
		debug_printf("DWALPager(%s) op=readPhysicalStart %s ptr=%p\n",
		             self->filename.c_str(),
		             toString(pageID).c_str(),
		             page->begin());

		state PriorityMultiLock::Lock lock = wait(self->ioLock.lock(std::min(priority, ioMaxPriority)));
		++g_redwoodMetrics.metric.pagerDiskRead;

		// TODO:  Could a dispatched read try to write to page after it has been destroyed if this actor is cancelled?
		int blockSize = header ? smallestPhysicalBlock : self->physicalPageSize;
		int readBytes = wait(self->pageFile->read(page->mutate(), blockSize, (int64_t)pageID * blockSize));
		debug_printf("DWALPager(%s) op=readPhysicalComplete %s ptr=%p bytes=%d\n",
		             self->filename.c_str(),
		             toString(pageID).c_str(),
		             page->begin(),
		             readBytes);

		// Header reads are checked explicitly during recovery
		if (!header) {
			if (!page->verifyChecksum(pageID)) {
				debug_printf(
				    "DWALPager(%s) checksum failed for %s\n", self->filename.c_str(), toString(pageID).c_str());
				Error e = checksum_failed();
				TraceEvent(SevError, "RedwoodChecksumFailed")
				    .detail("Filename", self->filename.c_str())
				    .detail("PageID", pageID)
				    .detail("PageSize", self->physicalPageSize)
				    .detail("Offset", pageID * self->physicalPageSize)
				    .detail("CalculatedChecksum", page->calculateChecksum(pageID))
				    .detail("ChecksumInPage", page->getChecksum())
				    .error(e);
				ASSERT(false);
				throw e;
			}
		}
		return page;
	}

	static Future<Reference<ArenaPage>> readHeaderPage(DWALPager* self, PhysicalPageID pageID) {
		return readPhysicalPage(self, pageID, ioMaxPriority, true);
	}

	bool tryEvictPage(LogicalPageID logicalID, Version v) {
		PhysicalPageID physicalID = getPhysicalPageID(logicalID, v);
		return pageCache.tryEvict(physicalID);
	}

	// Reads the most recent version of pageID, either previously committed or written using updatePage()
	// in the current commit
	Future<Reference<ArenaPage>> readPage(PagerEventReasons reason,
	                                      unsigned int level,
	                                      LogicalPageID pageID,
	                                      int priority,
	                                      bool cacheable,
	                                      bool noHit) override {
		// Use cached page if present, without triggering a cache hit.
		// Otherwise, read the page and return it but don't add it to the cache
		auto& eventReasons = g_redwoodMetrics.level(level).metrics.events;
		eventReasons.addEventReason(PagerEvents::CacheLookup, reason);
		if (!cacheable) {
			debug_printf("DWALPager(%s) op=readUncached %s\n", filename.c_str(), toString(pageID).c_str());
			PageCacheEntry* pCacheEntry = pageCache.getIfExists(pageID);
			if (pCacheEntry != nullptr) {
				++g_redwoodMetrics.metric.pagerProbeHit;
				debug_printf("DWALPager(%s) op=readUncachedHit %s\n", filename.c_str(), toString(pageID).c_str());
				return pCacheEntry->readFuture;
			}
			++g_redwoodMetrics.metric.pagerProbeMiss;
			debug_printf("DWALPager(%s) op=readUncachedMiss %s\n", filename.c_str(), toString(pageID).c_str());
			return forwardError(readPhysicalPage(this, (PhysicalPageID)pageID, priority, false), errorPromise);
		}

		PageCacheEntry& cacheEntry = pageCache.get(pageID, noHit);
		debug_printf("DWALPager(%s) op=read %s cached=%d reading=%d writing=%d noHit=%d\n",
		             filename.c_str(),
		             toString(pageID).c_str(),
		             cacheEntry.initialized(),
		             cacheEntry.initialized() && cacheEntry.reading(),
		             cacheEntry.initialized() && cacheEntry.writing(),
		             noHit);
		if (!cacheEntry.initialized()) {
			debug_printf("DWALPager(%s) issuing actual read of %s\n", filename.c_str(), toString(pageID).c_str());
			cacheEntry.readFuture =
			    forwardError(readPhysicalPage(this, (PhysicalPageID)pageID, priority, false), errorPromise);
			cacheEntry.writeFuture = Void();

			++g_redwoodMetrics.metric.pagerCacheMiss;
			eventReasons.addEventReason(PagerEvents::CacheMiss, reason);
		} else {
			++g_redwoodMetrics.metric.pagerCacheHit;
			eventReasons.addEventReason(PagerEvents::CacheHit, reason);
		}
		return cacheEntry.readFuture;
	}

	PhysicalPageID getPhysicalPageID(LogicalPageID pageID, Version v) {
		auto i = remappedPages.find(pageID);

		if (i != remappedPages.end()) {
			auto j = i->second.upper_bound(v);
			if (j != i->second.begin()) {
				--j;
				debug_printf("DWALPager(%s) op=lookupRemapped %s @%" PRId64 " -> %s\n",
				             filename.c_str(),
				             toString(pageID).c_str(),
				             v,
				             toString(j->second).c_str());
				pageID = j->second;
				if (pageID == invalidLogicalPageID)
					debug_printf(
					    "DWALPager(%s) remappedPagesMap: %s\n", filename.c_str(), toString(remappedPages).c_str());

				ASSERT(pageID != invalidLogicalPageID);
			}
		} else {
			debug_printf("DWALPager(%s) op=lookupNotRemapped %s @%" PRId64 " (not remapped)\n",
			             filename.c_str(),
			             toString(pageID).c_str(),
			             v);
		}

		return (PhysicalPageID)pageID;
	}

	Future<Reference<ArenaPage>> readPageAtVersion(PagerEventReasons reason,
	                                               unsigned int level,
	                                               LogicalPageID logicalID,
	                                               int priority,
	                                               Version v,
	                                               bool cacheable,
	                                               bool noHit) {
		PhysicalPageID physicalID = getPhysicalPageID(logicalID, v);
		return readPage(reason, level, physicalID, priority, cacheable, noHit);
	}

	void releaseExtentReadLock() override { concurrentExtentReads->release(); }

	// Read the physical extent at given pageID
	// NOTE that we use the same interface (<ArenaPage>) for the extent as the page
	ACTOR static Future<Reference<ArenaPage>> readPhysicalExtent(DWALPager* self,
	                                                             PhysicalPageID pageID,
	                                                             int readSize = 0) {
		// First take the concurrentExtentReads lock to avoid issuing too many reads concurrently
		wait(self->concurrentExtentReads->take());

		ASSERT(!self->memoryOnly);

		if (g_network->getCurrentTask() > TaskPriority::DiskRead) {
			wait(delay(0, TaskPriority::DiskRead));
		}

		// readSize may not be equal to the physical extent size (for the first and last extents)
		if (!readSize)
			readSize = self->physicalExtentSize;

		state Reference<ArenaPage> extent = Reference<ArenaPage>(new ArenaPage(self->logicalPageSize, readSize));

		// physicalReadSize is the size of disk read we intend to issue
		auto physicalReadSize = SERVER_KNOBS->REDWOOD_DEFAULT_EXTENT_READ_SIZE;
		auto parallelReads = readSize / physicalReadSize;
		auto lastReadSize = readSize % physicalReadSize;

		debug_printf(
		    "DWALPager(%s) op=readPhysicalExtentStart %s readSize %d offset %d physicalReadSize %d parallelReads %d\n",
		    self->filename.c_str(),
		    toString(pageID).c_str(),
		    readSize,
		    (int64_t)pageID * (self->physicalPageSize),
		    physicalReadSize,
		    parallelReads);

		// we split the extent read into a number of parallel disk reads based on the determined physical
		// disk read size. All those reads are issued in parallel and their futures are stored into the following
		// reads vector
		std::vector<Future<int>> reads;
		int i;
		int64_t startOffset = (int64_t)pageID * (self->physicalPageSize);
		int64_t currentOffset;
		for (i = 0; i < parallelReads; i++) {
			currentOffset = i * physicalReadSize;
			debug_printf("DWALPager(%s) current offset %d\n", self->filename.c_str(), currentOffset);
			++g_redwoodMetrics.metric.pagerDiskRead;
			reads.push_back(
			    self->pageFile->read(extent->mutate() + currentOffset, physicalReadSize, startOffset + currentOffset));
		}

		// Handle the last read separately as it may be smaller than physicalReadSize
		if (lastReadSize) {
			currentOffset = i * physicalReadSize;
			debug_printf("DWALPager(%s) iter %d current offset %d lastReadSize %d\n",
			             self->filename.c_str(),
			             i,
			             currentOffset,
			             lastReadSize);
			++g_redwoodMetrics.metric.pagerDiskRead;
			reads.push_back(
			    self->pageFile->read(extent->mutate() + currentOffset, lastReadSize, startOffset + currentOffset));
		}

		// wait for all the parallel read futures for the given extent
		wait(waitForAll(reads));

		debug_printf("DWALPager(%s) op=readPhysicalExtentComplete %s ptr=%p bytes=%d file offset=%d\n",
		             self->filename.c_str(),
		             toString(pageID).c_str(),
		             extent->begin(),
		             readSize,
		             (pageID * self->physicalPageSize));

		return extent;
	}

	Future<Reference<ArenaPage>> readExtent(LogicalPageID pageID) override {
		debug_printf("DWALPager(%s) op=readExtent %s\n", filename.c_str(), toString(pageID).c_str());
		PageCacheEntry* pCacheEntry = extentCache.getIfExists(pageID);
		auto& eventReasons = g_redwoodMetrics.level(nonBtreeLevel).metrics.events;
		if (pCacheEntry != nullptr) {
			eventReasons.addEventReason(PagerEvents::CacheLookup, PagerEventReasons::MetaData);
			debug_printf("DWALPager(%s) Cache Entry exists for %s\n", filename.c_str(), toString(pageID).c_str());
			return pCacheEntry->readFuture;
		}
		eventReasons.addEventReason(PagerEvents::CacheLookup, PagerEventReasons::MetaData);

		LogicalPageID headPageID = pHeader->remapQueue.headPageID;
		LogicalPageID tailPageID = pHeader->remapQueue.tailPageID;
		int readSize = physicalExtentSize;
		bool headExt = false;
		bool tailExt = false;
		debug_printf("DWALPager(%s) #extentPages: %d, headPageID: %s, tailPageID: %s\n",
		             filename.c_str(),
		             pagesPerExtent,
		             toString(headPageID).c_str(),
		             toString(tailPageID).c_str());
		if (headPageID >= pageID && ((headPageID - pageID) < pagesPerExtent))
			headExt = true;
		if ((tailPageID - pageID) < pagesPerExtent)
			tailExt = true;
		if (headExt && tailExt) {
			readSize = (tailPageID - headPageID + 1) * physicalPageSize;
		} else if (headExt)
			readSize = (pagesPerExtent - (headPageID - pageID)) * physicalPageSize;
		else if (tailExt)
			readSize = (tailPageID - pageID + 1) * physicalPageSize;

		PageCacheEntry& cacheEntry = extentCache.get(pageID);
		if (!cacheEntry.initialized()) {
			cacheEntry.writeFuture = Void();
			cacheEntry.readFuture =
			    forwardError(readPhysicalExtent(this, (PhysicalPageID)pageID, readSize), errorPromise);
			debug_printf("DWALPager(%s) Set the cacheEntry readFuture for page: %s\n",
			             filename.c_str(),
			             toString(pageID).c_str());

			++g_redwoodMetrics.metric.pagerCacheMiss;
			eventReasons.addEventReason(PagerEvents::CacheMiss, PagerEventReasons::MetaData);
			eventReasons.addEventReason(PagerEvents::CacheLookup, PagerEventReasons::MetaData);
		} else {
			++g_redwoodMetrics.metric.pagerCacheHit;
			eventReasons.addEventReason(PagerEvents::CacheHit, PagerEventReasons::MetaData);
			eventReasons.addEventReason(PagerEvents::CacheLookup, PagerEventReasons::MetaData);
		}
		return cacheEntry.readFuture;
	}

	// Get snapshot as of the most recent committed version of the pager
	Reference<IPagerSnapshot> getReadSnapshot(Version v) override;
	void addLatestSnapshot();

	// Set the pending oldest versiont to keep as of the next commit
	void setOldestVersion(Version v) override {
		ASSERT(v >= pHeader->oldestVersion);
		ASSERT(v <= pHeader->committedVersion);
		pHeader->oldestVersion = v;
		expireSnapshots(v);
	};

	// Get the oldest *readable* version, which is not the same as the oldest retained version as the version
	// returned could have been set as the oldest version in the pending commit
	Version getOldestVersion() const override { return pHeader->oldestVersion; };

	// Calculate the *effective* oldest version, which can be older than the one set in the last commit since we
	// are allowing active snapshots to temporarily delay page reuse.
	Version effectiveOldestVersion() {
		if (snapshots.empty()) {
			debug_printf("DWALPager(%s) snapshots list empty\n", filename.c_str());
			return pLastCommittedHeader->oldestVersion;
		}
		return std::min(pLastCommittedHeader->oldestVersion, snapshots.front().version);
	}

	ACTOR static Future<Void> removeRemapEntry(DWALPager* self, RemappedPage p, Version oldestRetainedVersion) {
		// Get iterator to the versioned page map entry for the original page
		state PageToVersionedMapT::iterator iPageMapPair = self->remappedPages.find(p.originalPageID);
		// The iterator must be valid and not empty and its first page map entry must match p's version
		ASSERT(iPageMapPair != self->remappedPages.end());
		ASSERT(!iPageMapPair->second.empty());
		state VersionToPageMapT::iterator iVersionPagePair = iPageMapPair->second.find(p.version);
		ASSERT(iVersionPagePair != iPageMapPair->second.end());

		RemappedPage::Type firstType = p.getType();
		state RemappedPage::Type secondType;
		bool secondAfterOldestRetainedVersion = false;
		state bool deleteAtSameVersion = false;
		if (p.newPageID == iVersionPagePair->second) {
			auto nextEntry = iVersionPagePair;
			++nextEntry;
			if (nextEntry == iPageMapPair->second.end()) {
				secondType = RemappedPage::NONE;
			} else {
				secondType = RemappedPage::getTypeOf(nextEntry->second);
				secondAfterOldestRetainedVersion = nextEntry->first > oldestRetainedVersion;
			}
		} else {
			ASSERT(iVersionPagePair->second == invalidLogicalPageID);
			secondType = RemappedPage::FREE;
			deleteAtSameVersion = true;
		}
		ASSERT(firstType == RemappedPage::REMAP || secondType == RemappedPage::NONE);

		// Scenarios and actions to take:
		//
		// The first letter (firstType) is the type of the entry just popped from the remap queue.
		// The second letter (secondType) is the type of the next item in the queue for the same
		// original page ID, if present.  If not present, secondType will be NONE.
		//
		// Since the next item can be arbitrarily ahead in the queue, secondType is determined by
		// looking at the remappedPages structure.
		//
		// R == Remap    F == Free   D == Detach   | == oldestRetaineedVersion
		//
		//   R R |  free new ID
		//   R F |  free new ID if R and D are at different versions
		//   R D |  do nothing
		//   R | R  copy new to original ID, free new ID
		//   R | F  copy new to original ID, free new ID
		//   R | D  copy new to original ID
		//   R |    copy new to original ID, free new ID
		//   F |    free original ID
		//   D |    free original ID
		//
		// Note that
		//
		// Special case:  Page is detached while it is being read in remapCopyAndFree()
		//   Initial state:  R |
		//   Start remapCopyAndFree(), intending to copy new, ID to originalID and free newID
		//   New state:  R | D
		//   Read of newID completes.
		//   Copy new contents over original, do NOT free new ID
		//   Later popped state:  D |
		//   free original ID
		//
		state bool freeNewID =
		    (firstType == RemappedPage::REMAP && secondType != RemappedPage::DETACH && !deleteAtSameVersion);
		state bool copyNewToOriginal = (firstType == RemappedPage::REMAP &&
		                                (secondAfterOldestRetainedVersion || secondType == RemappedPage::NONE));
		state bool freeOriginalID = (firstType == RemappedPage::FREE || firstType == RemappedPage::DETACH);

		debug_printf("DWALPager(%s) remapCleanup %s secondType=%c mapEntry=%s oldestRetainedVersion=%" PRId64 " \n",
		             self->filename.c_str(),
		             p.toString().c_str(),
		             secondType,
		             ::toString(*iVersionPagePair).c_str(),
		             oldestRetainedVersion);

		if (copyNewToOriginal) {
			if (g_network->isSimulated()) {
				ASSERT(self->remapDestinationsSimOnly.count(p.originalPageID) == 0);
				self->remapDestinationsSimOnly.insert(p.originalPageID);
			}
			debug_printf("DWALPager(%s) remapCleanup copy %s\n", self->filename.c_str(), p.toString().c_str());

			// Read the data from the page that the original was mapped to
			Reference<ArenaPage> data = wait(
			    self->readPage(PagerEventReasons::MetaData, nonBtreeLevel, p.newPageID, ioLeafPriority, false, true));

			// Write the data to the original page so it can be read using its original pageID
			self->updatePage(PagerEventReasons::MetaData, nonBtreeLevel, p.originalPageID, data);
			++g_redwoodMetrics.metric.pagerRemapCopy;
		} else if (firstType == RemappedPage::REMAP) {
			++g_redwoodMetrics.metric.pagerRemapSkip;
		}

		// Now that the page contents have been copied to the original page, if the corresponding map entry
		// represented the remap and there wasn't a delete later in the queue at p for the same version then
		// erase the entry.
		if (!deleteAtSameVersion) {
			debug_printf(
			    "DWALPager(%s) remapCleanup deleting map entry %s\n", self->filename.c_str(), p.toString().c_str());
			// Erase the entry and set iVersionPagePair to the next entry or end
			iVersionPagePair = iPageMapPair->second.erase(iVersionPagePair);

			// If the map is now empty, delete it
			if (iPageMapPair->second.empty()) {
				debug_printf(
				    "DWALPager(%s) remapCleanup deleting empty map %s\n", self->filename.c_str(), p.toString().c_str());
				self->remappedPages.erase(iPageMapPair);
			} else if (freeNewID && secondType == RemappedPage::NONE &&
			           iVersionPagePair != iPageMapPair->second.end() &&
			           RemappedPage::getTypeOf(iVersionPagePair->second) == RemappedPage::DETACH) {
				// If we intend to free the new ID and there was no map entry, one could have been added during the wait
				// above. If so, and if it was a detach operation, then we can't free the new page ID as its lifetime
				// will be managed by the client starting at some later version.
				freeNewID = false;
			}
		}

		if (freeNewID) {
			debug_printf("DWALPager(%s) remapCleanup freeNew %s\n", self->filename.c_str(), p.toString().c_str());
			self->freeUnmappedPage(p.newPageID, 0);
			++g_redwoodMetrics.metric.pagerRemapFree;
		}

		if (freeOriginalID) {
			debug_printf("DWALPager(%s) remapCleanup freeOriginal %s\n", self->filename.c_str(), p.toString().c_str());
			self->freeUnmappedPage(p.originalPageID, 0);
			++g_redwoodMetrics.metric.pagerRemapFree;
		}

		return Void();
	}

	ACTOR static Future<Void> remapCleanup(DWALPager* self) {
		state ActorCollection tasks(true);
		state Promise<Void> signal;
		tasks.add(signal.getFuture());

		self->remapCleanupStop = false;

		// The oldest retained version cannot change during the cleanup run as this would allow multiple read/copy
		// operations with the same original page ID destination to be started and they could complete out of order.
		state Version oldestRetainedVersion = self->effectiveOldestVersion();

		// Cutoff is the version we can pop to
		state RemappedPage cutoff(oldestRetainedVersion - self->remapCleanupWindow);
		debug_printf("DWALPager(%s) remapCleanup cutoff %s oldestRetailedVersion=%" PRId64 " \n",
		             self->filename.c_str(),
		             ::toString(cutoff).c_str(),
		             oldestRetainedVersion);

		// Minimum version we must pop to before obeying stop command.
		state Version minStopVersion =
		    cutoff.version - (BUGGIFY ? deterministicRandom()->randomInt(0, 10)
		                              : (self->remapCleanupWindow * SERVER_KNOBS->REDWOOD_REMAP_CLEANUP_LAG));
		self->remapDestinationsSimOnly.clear();

		state int sinceYield = 0;
		loop {
			state Optional<RemappedPage> p = wait(self->remapQueue.pop(cutoff));
			debug_printf("DWALPager(%s) remapCleanup popped %s\n", self->filename.c_str(), ::toString(p).c_str());

			// Stop if we have reached the cutoff version, which is the start of the cleanup coalescing window
			if (!p.present()) {
				break;
			}

			Future<Void> task = removeRemapEntry(self, p.get(), oldestRetainedVersion);
			if (!task.isReady()) {
				tasks.add(task);
			}

			// If the stop flag is set and we've reached the minimum stop version according the the allowed lag then
			// stop.
			if (self->remapCleanupStop && p.get().version >= minStopVersion) {
				break;
			}

			// Yield to prevent slow task in case no IO waits are encountered
			if (++sinceYield >= 100) {
				sinceYield = 0;
				wait(yield());
			}
		}

		debug_printf("DWALPager(%s) remapCleanup stopped (stop=%d)\n", self->filename.c_str(), self->remapCleanupStop);
		signal.send(Void());
		wait(tasks.getResult());
		return Void();
	}

	// Flush all queues so they have no operations pending.
	ACTOR static Future<Void> flushQueues(DWALPager* self) {
		ASSERT(self->remapCleanupFuture.isReady());

		// Flush remap queue and related queues separately, they are not involved in free page management
		wait(self->remapQueue.flush());
		wait(self->extentFreeList.flush());
		wait(self->extentUsedList.flush());

		// Flush the free list and delayed free list queues together as they are used by freePage() and newPageID()
		// Since each queue's preFlush can create work for the other, we must see preflush return false for both
		// twice in row.
		state int clear = 0;
		loop {
			state bool freeBusy = wait(self->freeList.preFlush());
			state bool delayedFreeBusy = wait(self->delayedFreeList.preFlush());
			debug_printf("DWALPager(%s) flushQueues freeBusy=%d delayedFreeBusy=%d\n",
			             self->filename.c_str(),
			             freeBusy,
			             delayedFreeBusy);

			// Once preFlush() returns false for both queues then there are no more operations pending
			// on either queue.  If preFlush() returns true for either queue in one loop execution then
			// it could have generated new work for itself or the other queue.
			if (!freeBusy && !delayedFreeBusy) {
				if (++clear == 2) {
					break;
				}
			} else {
				clear = 0;
			}
		}
		self->freeList.finishFlush();
		self->delayedFreeList.finishFlush();

		return Void();
	}

	ACTOR static Future<Void> commit_impl(DWALPager* self) {
		debug_printf("DWALPager(%s) commit begin\n", self->filename.c_str());

		// Write old committed header to Page 1
		self->writeHeaderPage(1, self->lastCommittedHeaderPage);

		// Trigger the remap eraser to stop and then wait for it.
		self->remapCleanupStop = true;
		wait(self->remapCleanupFuture);

		wait(flushQueues(self));

		self->pHeader->remapQueue = self->remapQueue.getState();
		self->pHeader->extentFreeList = self->extentFreeList.getState();
		self->pHeader->extentUsedList = self->extentUsedList.getState();
		self->pHeader->freeList = self->freeList.getState();
		self->pHeader->delayedFreeList = self->delayedFreeList.getState();

		// Wait for all outstanding writes to complete
		debug_printf("DWALPager(%s) waiting for outstanding writes\n", self->filename.c_str());
		wait(self->operations.signalAndCollapse());
		debug_printf("DWALPager(%s) Syncing\n", self->filename.c_str());

		// Sync everything except the header
		if (g_network->getCurrentTask() > TaskPriority::DiskWrite) {
			wait(delay(0, TaskPriority::DiskWrite));
		}

		if (!self->memoryOnly) {
			wait(self->pageFile->sync());
			debug_printf("DWALPager(%s) commit version %" PRId64 " sync 1\n",
			             self->filename.c_str(),
			             self->pHeader->committedVersion);
		}

		// Update header on disk and sync again.
		wait(self->writeHeaderPage(0, self->headerPage));
		if (g_network->getCurrentTask() > TaskPriority::DiskWrite) {
			wait(delay(0, TaskPriority::DiskWrite));
		}

		if (!self->memoryOnly) {
			wait(self->pageFile->sync());
			debug_printf("DWALPager(%s) commit version %" PRId64 " sync 2\n",
			             self->filename.c_str(),
			             self->pHeader->committedVersion);
		}

		// Update the last committed header for use in the next commit.
		self->updateCommittedHeader();
		self->addLatestSnapshot();

		// Try to expire snapshots up to the oldest version, in case some were being kept around due to being in use,
		// because maybe some are no longer in use.
		self->expireSnapshots(self->pHeader->oldestVersion);

		// Start unmapping pages for expired versions
		self->remapCleanupFuture = remapCleanup(self);

		return Void();
	}

	Future<Void> commit() override {
		// Can't have more than one commit outstanding.
		ASSERT(commitFuture.isReady());
		commitFuture = forwardError(commit_impl(this), errorPromise);
		return commitFuture;
	}

	Key getMetaKey() const override { return pHeader->getMetaKey(); }

	void setCommitVersion(Version v) override { pHeader->committedVersion = v; }

	void setMetaKey(KeyRef metaKey) override { pHeader->setMetaKey(metaKey); }

	ACTOR void shutdown(DWALPager* self, bool dispose) {
		debug_printf("DWALPager(%s) shutdown cancel recovery\n", self->filename.c_str());
		self->recoverFuture.cancel();
		debug_printf("DWALPager(%s) shutdown cancel commit\n", self->filename.c_str());
		self->commitFuture.cancel();
		debug_printf("DWALPager(%s) shutdown cancel remap\n", self->filename.c_str());
		self->remapCleanupFuture.cancel();

		if (self->errorPromise.canBeSet()) {
			debug_printf("DWALPager(%s) shutdown sending error\n", self->filename.c_str());
			self->errorPromise.sendError(actor_cancelled()); // Ideally this should be shutdown_in_progress
		}

		// Must wait for pending operations to complete, canceling them can cause a crash because the underlying
		// operations may be uncancellable and depend on memory from calling scope's page reference
		debug_printf("DWALPager(%s) shutdown wait for operations\n", self->filename.c_str());
		wait(self->operations.signal());

		debug_printf("DWALPager(%s) shutdown destroy page cache\n", self->filename.c_str());
		wait(self->pageCache.clear());

		debug_printf("DWALPager(%s) shutdown remappedPagesMap: %s\n",
		             self->filename.c_str(),
		             toString(self->remappedPages).c_str());

		// Unreference the file and clear
		self->pageFile.clear();
		if (dispose) {
			if (!self->memoryOnly) {
				debug_printf("DWALPager(%s) shutdown deleting file\n", self->filename.c_str());
				wait(IAsyncFileSystem::filesystem()->incrementalDeleteFile(self->filename, true));
			}
		}

		self->closedPromise.send(Void());
		delete self;
	}

	void dispose() override { shutdown(this, true); }

	void close() override { shutdown(this, false); }

	Future<Void> getError() override { return errorPromise.getFuture(); }

	Future<Void> onClosed() override { return closedPromise.getFuture(); }

	StorageBytes getStorageBytes() const override {
		ASSERT(recoverFuture.isReady());
		int64_t free;
		int64_t total;
		if (memoryOnly) {
			total = pageCacheBytes;
			free = pageCacheBytes - ((int64_t)pageCache.count() * physicalPageSize);
		} else {
			g_network->getDiskBytes(parentDirectory(filename), free, total);
		}
		int64_t pagerSize = pHeader->pageCount * physicalPageSize;

		// It is not exactly known how many pages on the delayed free list are usable as of right now.  It could be
		// known, if each commit delayed entries that were freeable were shuffled from the delayed free queue to the
		// free queue, but this doesn't seem necessary.
		int64_t reusable = (freeList.numEntries + delayedFreeList.numEntries) * physicalPageSize;
		int64_t temp = remapQueue.numEntries * physicalPageSize;

		return StorageBytes(free, total, pagerSize - reusable, free + reusable, temp);
	}

	int64_t getPageCacheCount() override { return (int64_t)pageCache.count(); }
	int64_t getPageCount() override { return pHeader->pageCount; }
	int64_t getExtentCacheCount() override { return (int64_t)extentCache.count(); }

	ACTOR static Future<Void> getUserPageCount_cleanup(DWALPager* self) {
		// Wait for the remap eraser to finish all of its work (not triggering stop)
		wait(self->remapCleanupFuture);

		// Flush queues so there are no pending freelist operations
		wait(flushQueues(self));

		debug_printf("DWALPager getUserPageCount_cleanup\n");
		self->freeList.getState();
		self->delayedFreeList.getState();
		self->extentFreeList.getState();
		self->extentUsedList.getState();
		self->remapQueue.getState();
		return Void();
	}

	// Get the number of pages in use by the pager's user
	Future<int64_t> getUserPageCount() override {
		return map(getUserPageCount_cleanup(this), [=](Void) {
			int64_t userPages =
			    pHeader->pageCount - 2 - freeList.numPages - freeList.numEntries - delayedFreeList.numPages -
			    delayedFreeList.numEntries - ((((remapQueue.numPages - 1) / pagesPerExtent) + 1) * pagesPerExtent) -
			    extentFreeList.numPages - (pagesPerExtent * extentFreeList.numEntries) - extentUsedList.numPages;

			debug_printf("DWALPager(%s) userPages=%" PRId64 " totalPageCount=%" PRId64 " freeQueuePages=%" PRId64
			             " freeQueueCount=%" PRId64 " delayedFreeQueuePages=%" PRId64 " delayedFreeQueueCount=%" PRId64
			             " remapQueuePages=%" PRId64 " remapQueueCount=%" PRId64 "\n",
			             filename.c_str(),
			             userPages,
			             pHeader->pageCount,
			             freeList.numPages,
			             freeList.numEntries,
			             delayedFreeList.numPages,
			             delayedFreeList.numEntries,
			             remapQueue.numPages,
			             remapQueue.numEntries);
			return userPages;
		});
	}

	Future<Void> init() override { return recoverFuture; }

	Version getLatestVersion() const override { return pLastCommittedHeader->committedVersion; }

private:
	~DWALPager() {}

	// Try to expire snapshots up to but not including v, but do not expire any snapshots that are in use.
	void expireSnapshots(Version v);

#pragma pack(push, 1)
	// Header is the format of page 0 of the database
	struct Header {
		static constexpr int FORMAT_VERSION = 3;
		uint16_t formatVersion;
		uint32_t queueCount;
		uint32_t pageSize;
		int64_t pageCount;
		uint32_t extentSize;
		FIFOQueue<LogicalPageID>::QueueState freeList;
		FIFOQueue<LogicalPageID>::QueueState extentFreeList; // free list for extents
		FIFOQueue<ExtentUsedListEntry>::QueueState extentUsedList; // in-use list for extents
		FIFOQueue<DelayedFreePage>::QueueState delayedFreeList;
		FIFOQueue<RemappedPage>::QueueState remapQueue;
		Version committedVersion;
		Version oldestVersion;
		int32_t metaKeySize;

		KeyRef getMetaKey() const { return KeyRef((const uint8_t*)(this + 1), metaKeySize); }

		void setMetaKey(StringRef key) {
			ASSERT(key.size() < (smallestPhysicalBlock - sizeof(Header)));
			metaKeySize = key.size();
			if (key.size() > 0) {
				memcpy(this + 1, key.begin(), key.size());
			}
		}

		int size() const { return sizeof(Header) + metaKeySize; }

	private:
		Header();
	};
#pragma pack(pop)

	struct PageCacheEntry {
		Future<Reference<ArenaPage>> readFuture;
		Future<Void> writeFuture;

		bool initialized() const { return readFuture.isValid(); }

		bool reading() const { return !readFuture.isReady(); }

		bool writing() const { return !writeFuture.isReady(); }

		bool evictable() const {
			// Don't evict if a page is still being read or written
			return !reading() && !writing();
		}

		Future<Void> onEvictable() const { return ready(readFuture) && writeFuture; }
	};

	// Physical page sizes will always be a multiple of 4k because AsyncFileNonDurable requires
	// this in simulation, and it also makes sense for current SSDs.
	// Allowing a smaller 'logical' page size is very useful for testing.
	static constexpr int smallestPhysicalBlock = 4096;
	int physicalPageSize;
	int logicalPageSize; // In simulation testing it can be useful to use a small logical page size

	// Extents are multi-page blocks used by the FIFO queues
	int physicalExtentSize;
	int pagesPerExtent;

private:
	PriorityMultiLock ioLock;

	int64_t pageCacheBytes;

	// The header will be written to / read from disk as a smallestPhysicalBlock sized chunk.
	Reference<ArenaPage> headerPage;
	Header* pHeader;

	int desiredPageSize;
	int desiredExtentSize;

	Reference<ArenaPage> lastCommittedHeaderPage;
	Header* pLastCommittedHeader;

	std::string filename;
	bool memoryOnly;

	typedef ObjectCache<LogicalPageID, PageCacheEntry> PageCacheT;
	PageCacheT pageCache;

	typedef ObjectCache<LogicalPageID, PageCacheEntry> ExtentCacheT;
	ExtentCacheT extentCache;

	Promise<Void> closedPromise;
	Promise<Void> errorPromise;
	Future<Void> commitFuture;
	SignalableActorCollection operations;
	Future<Void> recoverFuture;
	Future<Void> remapCleanupFuture;
	bool remapCleanupStop;

	Reference<IAsyncFile> pageFile;

	LogicalPageQueueT freeList;

	// The delayed free list will be approximately in Version order.
	// TODO: Make this an ordered container some day.
	DelayedFreePageQueueT delayedFreeList;

	RemapQueueT remapQueue;
	LogicalPageQueueT extentFreeList;
	ExtentUsedListQueueT extentUsedList;
	Version remapCleanupWindow;
	Reference<FlowLock> concurrentExtentReads;
	std::unordered_set<PhysicalPageID> remapDestinationsSimOnly;

	struct SnapshotEntry {
		Version version;
		Promise<Void> expired;
		Reference<DWALPagerSnapshot> snapshot;
	};

	struct SnapshotEntryLessThanVersion {
		bool operator()(Version v, const SnapshotEntry& snapshot) { return v < snapshot.version; }

		bool operator()(const SnapshotEntry& snapshot, Version v) { return snapshot.version < v; }
	};

	// TODO: Better data structure
	PageToVersionedMapT remappedPages;

	std::deque<SnapshotEntry> snapshots;
};

// Prevents pager from reusing freed pages from version until the snapshot is destroyed
class DWALPagerSnapshot : public IPagerSnapshot, public ReferenceCounted<DWALPagerSnapshot> {
public:
	DWALPagerSnapshot(DWALPager* pager, Key meta, Version version, Future<Void> expiredFuture)
	  : pager(pager), expired(expiredFuture), version(version), metaKey(meta) {}
	~DWALPagerSnapshot() override {}

	Future<Reference<const ArenaPage>> getPhysicalPage(PagerEventReasons reason,
	                                                   unsigned int level,
	                                                   LogicalPageID pageID,
	                                                   int priority,
	                                                   bool cacheable,
	                                                   bool noHit) override {
		if (expired.isError()) {
			throw expired.getError();
		}
		return map(pager->readPageAtVersion(reason, level, pageID, priority, version, cacheable, noHit),
		           [=](Reference<ArenaPage> p) { return Reference<const ArenaPage>(std::move(p)); });
	}

	bool tryEvictPage(LogicalPageID id) override { return pager->tryEvictPage(id, version); }

	Key getMetaKey() const override { return metaKey; }

	Version getVersion() const override { return version; }

	void addref() override { ReferenceCounted<DWALPagerSnapshot>::addref(); }

	void delref() override { ReferenceCounted<DWALPagerSnapshot>::delref(); }

	DWALPager* pager;
	Future<Void> expired;
	Version version;
	Key metaKey;
};

void DWALPager::expireSnapshots(Version v) {
	debug_printf("DWALPager(%s) expiring snapshots through %" PRId64 " snapshot count %d\n",
	             filename.c_str(),
	             v,
	             (int)snapshots.size());
	while (snapshots.size() > 1 && snapshots.front().version < v && snapshots.front().snapshot->isSoleOwner()) {
		debug_printf("DWALPager(%s) expiring snapshot for %" PRId64 " soleOwner=%d\n",
		             filename.c_str(),
		             snapshots.front().version,
		             snapshots.front().snapshot->isSoleOwner());
		// The snapshot contract could be made such that the expired promise isn't need anymore.  In practice it
		// probably is already not needed but it will gracefully handle the case where a user begins a page read
		// with a snapshot reference, keeps the page read future, and drops the snapshot reference.
		snapshots.front().expired.sendError(transaction_too_old());
		snapshots.pop_front();
	}
}

Reference<IPagerSnapshot> DWALPager::getReadSnapshot(Version v) {
	ASSERT(!snapshots.empty());

	auto i = std::upper_bound(snapshots.begin(), snapshots.end(), v, SnapshotEntryLessThanVersion());
	if (i == snapshots.begin()) {
		throw version_invalid();
	}
	--i;
	return i->snapshot;
}

void DWALPager::addLatestSnapshot() {
	Promise<Void> expired;
	snapshots.push_back(
	    { pLastCommittedHeader->committedVersion,
	      expired,
	      makeReference<DWALPagerSnapshot>(
	          this, pLastCommittedHeader->getMetaKey(), pLastCommittedHeader->committedVersion, expired.getFuture()) });
}

// TODO: Move this to a flow header once it is mature.
struct SplitStringRef {
	StringRef a;
	StringRef b;

	SplitStringRef(StringRef a = StringRef(), StringRef b = StringRef()) : a(a), b(b) {}

	SplitStringRef(Arena& arena, const SplitStringRef& toCopy) : a(toStringRef(arena)), b() {}

	SplitStringRef prefix(int len) const {
		if (len <= a.size()) {
			return SplitStringRef(a.substr(0, len));
		}
		len -= a.size();
		return SplitStringRef(a, b.substr(0, len));
	}

	StringRef toStringRef(Arena& arena) const {
		StringRef c = makeString(size(), arena);
		memcpy(mutateString(c), a.begin(), a.size());
		memcpy(mutateString(c) + a.size(), b.begin(), b.size());
		return c;
	}

	Standalone<StringRef> toStringRef() const {
		Arena a;
		return Standalone<StringRef>(toStringRef(a), a);
	}

	int size() const { return a.size() + b.size(); }

	int expectedSize() const { return size(); }

	std::string toString() const { return format("%s%s", a.toString().c_str(), b.toString().c_str()); }

	std::string toHexString() const { return format("%s%s", a.toHexString().c_str(), b.toHexString().c_str()); }

	struct const_iterator {
		const uint8_t* ptr;
		const uint8_t* end;
		const uint8_t* next;

		inline bool operator==(const const_iterator& rhs) const { return ptr == rhs.ptr; }
		inline bool operator!=(const const_iterator& rhs) const { return !(*this == rhs); }

		inline const_iterator& operator++() {
			++ptr;
			if (ptr == end) {
				ptr = next;
			}
			return *this;
		}

		inline const_iterator& operator+(int n) {
			ptr += n;
			if (ptr >= end) {
				ptr = next + (ptr - end);
			}
			return *this;
		}

		inline uint8_t operator*() const { return *ptr; }
	};

	inline const_iterator begin() const { return { a.begin(), a.end(), b.begin() }; }

	inline const_iterator end() const { return { b.end() }; }

	template <typename StringT>
	int compare(const StringT& rhs) const {
		auto j = begin();
		auto k = rhs.begin();
		auto jEnd = end();
		auto kEnd = rhs.end();

		while (j != jEnd && k != kEnd) {
			int cmp = *j - *k;
			if (cmp != 0) {
				return cmp;
			}
		}

		// If we've reached the end of *this, then values are equal if rhs is also exhausted, otherwise *this is less
		// than rhs
		if (j == jEnd) {
			return k == kEnd ? 0 : -1;
		}

		return 1;
	}
};

// A BTree "page id" is actually a list of LogicalPageID's whose contents should be concatenated together.
// NOTE: Uses host byte order
typedef VectorRef<LogicalPageID> BTreePageIDRef;
constexpr LogicalPageID maxPageID = (LogicalPageID)-1;

std::string toString(BTreePageIDRef id) {
	return std::string("BTreePageID") + toString(id.begin(), id.end());
}

#define STR(x) LiteralStringRef(x)
struct RedwoodRecordRef {
	typedef uint8_t byte;

	RedwoodRecordRef(KeyRef key = KeyRef(), Optional<ValueRef> value = {}) : key(key), value(value) {}

	RedwoodRecordRef(Arena& arena, const RedwoodRecordRef& toCopy) : key(arena, toCopy.key) {
		if (toCopy.value.present()) {
			value = ValueRef(arena, toCopy.value.get());
		}
	}

	typedef KeyRef Partial;

	void updateCache(Optional<Partial> cache, Arena& arena) const { cache = KeyRef(arena, key); }

	KeyValueRef toKeyValueRef() const { return KeyValueRef(key, value.get()); }

	// RedwoodRecordRefs are used for both internal and leaf pages of the BTree.
	// Boundary records in internal pages are made from leaf records.
	// These functions make creating and working with internal page records more convenient.
	inline BTreePageIDRef getChildPage() const {
		ASSERT(value.present());
		return BTreePageIDRef((LogicalPageID*)value.get().begin(), value.get().size() / sizeof(LogicalPageID));
	}

	inline void setChildPage(BTreePageIDRef id) {
		value = ValueRef((const uint8_t*)id.begin(), id.size() * sizeof(LogicalPageID));
	}

	inline void setChildPage(Arena& arena, BTreePageIDRef id) {
		value = ValueRef(arena, (const uint8_t*)id.begin(), id.size() * sizeof(LogicalPageID));
	}

	inline RedwoodRecordRef withPageID(BTreePageIDRef id) const {
		return RedwoodRecordRef(key, ValueRef((const uint8_t*)id.begin(), id.size() * sizeof(LogicalPageID)));
	}

	inline RedwoodRecordRef withoutValue() const { return RedwoodRecordRef(key); }

	inline RedwoodRecordRef withMaxPageID() const {
		return RedwoodRecordRef(key, StringRef((uint8_t*)&maxPageID, sizeof(maxPageID)));
	}

	// Truncate (key, version, part) tuple to len bytes.
	void truncate(int len) {
		ASSERT(len <= key.size());
		key = key.substr(0, len);
	}

	// Find the common key prefix between two records, assuming that the first skipLen bytes are the same
	inline int getCommonPrefixLen(const RedwoodRecordRef& other, int skipLen = 0) const {
		return skipLen + commonPrefixLength(key, other.key, skipLen);
	}

	// Compares and orders by key, version, chunk.total, chunk.start, value
	// This is the same order that delta compression uses for prefix borrowing
	int compare(const RedwoodRecordRef& rhs, int skip = 0) const {
		int keySkip = std::min(skip, key.size());
		int cmp = key.compareSuffix(rhs.key, keySkip);

		if (cmp == 0) {
			cmp = value.compare(rhs.value);
		}
		return cmp;
	}

	bool sameUserKey(const StringRef& k, int skipLen) const {
		// Keys are the same if the sizes are the same and either the skipLen is longer or the non-skipped suffixes are
		// the same.
		return (key.size() == k.size()) && (key.substr(skipLen) == k.substr(skipLen));
	}

	bool sameExceptValue(const RedwoodRecordRef& rhs, int skipLen = 0) const { return sameUserKey(rhs.key, skipLen); }

	// TODO: Use SplitStringRef (unless it ends up being slower)
	KeyRef key;
	Optional<ValueRef> value;

	int expectedSize() const { return key.expectedSize() + value.expectedSize(); }
	int kvBytes() const { return expectedSize(); }

#pragma pack(push, 1)
	struct Delta {

		uint8_t flags;

		// Four field sizing schemes ranging from 3 to 8 bytes, with 3 being the most common.
		union {
			struct {
				uint8_t prefixLength;
				uint8_t suffixLength;
				uint8_t valueLength;
			} LengthFormat0;

			struct {
				uint8_t prefixLength;
				uint8_t suffixLength;
				uint16_t valueLength;
			} LengthFormat1;

			struct {
				uint8_t prefixLength;
				uint8_t suffixLength;
				uint32_t valueLength;
			} LengthFormat2;

			struct {
				uint16_t prefixLength;
				uint16_t suffixLength;
				uint32_t valueLength;
			} LengthFormat3;
		};

		static constexpr int LengthFormatSizes[] = { sizeof(LengthFormat0),
			                                         sizeof(LengthFormat1),
			                                         sizeof(LengthFormat2),
			                                         sizeof(LengthFormat3) };

		// Serialized Format
		//
		// Flags - 1 byte
		//    1 bit - borrow source is prev ancestor (otherwise next ancestor)
		//    1 bit - item is deleted
		//    1 bit - has value (different from a zero-length value, which is still a value)
		//    3 unused bits
		//    2 bits - length fields format
		//
		// Length fields using 3 to 8 bytes total depending on length fields format
		//
		// Byte strings
		//    Value bytes
		//    Key suffix bytes

		enum EFlags {
			PREFIX_SOURCE_PREV = 0x80,
			IS_DELETED = 0x40,
			HAS_VALUE = 0x20,
			// 3 unused bits
			LENGTHS_FORMAT = 0x03
		};

		// Figure out which length format must be used for the given lengths
		static inline int determineLengthFormat(int prefixLength, int suffixLength, int valueLength) {
			// Large prefix or suffix length, which should be rare, is format 3
			if (prefixLength > 0xFF || suffixLength > 0xFF) {
				return 3;
			} else if (valueLength < 0x100) {
				return 0;
			} else if (valueLength < 0x10000) {
				return 1;
			} else {
				return 2;
			}
		}

		// Large prefix or suffix length, which should be rare, is format 3
		byte* data() const {
			switch (flags & LENGTHS_FORMAT) {
			case 0:
				return (byte*)(&LengthFormat0 + 1);
			case 1:
				return (byte*)(&LengthFormat1 + 1);
			case 2:
				return (byte*)(&LengthFormat2 + 1);
			case 3:
			default:
				return (byte*)(&LengthFormat3 + 1);
			}
		}

		int getKeyPrefixLength() const {
			switch (flags & LENGTHS_FORMAT) {
			case 0:
				return LengthFormat0.prefixLength;
			case 1:
				return LengthFormat1.prefixLength;
			case 2:
				return LengthFormat2.prefixLength;
			case 3:
			default:
				return LengthFormat3.prefixLength;
			}
		}

		int getKeySuffixLength() const {
			switch (flags & LENGTHS_FORMAT) {
			case 0:
				return LengthFormat0.suffixLength;
			case 1:
				return LengthFormat1.suffixLength;
			case 2:
				return LengthFormat2.suffixLength;
			case 3:
			default:
				return LengthFormat3.suffixLength;
			}
		}

		int getValueLength() const {
			switch (flags & LENGTHS_FORMAT) {
			case 0:
				return LengthFormat0.valueLength;
			case 1:
				return LengthFormat1.valueLength;
			case 2:
				return LengthFormat2.valueLength;
			case 3:
			default:
				return LengthFormat3.valueLength;
			}
		}

		StringRef getKeySuffix() const { return StringRef(data() + getValueLength(), getKeySuffixLength()); }

		StringRef getValue() const { return StringRef(data(), getValueLength()); }

		bool hasValue() const { return flags & HAS_VALUE; }

		void setPrefixSource(bool val) {
			if (val) {
				flags |= PREFIX_SOURCE_PREV;
			} else {
				flags &= ~PREFIX_SOURCE_PREV;
			}
		}

		bool getPrefixSource() const { return flags & PREFIX_SOURCE_PREV; }

		void setDeleted(bool val) {
			if (val) {
				flags |= IS_DELETED;
			} else {
				flags &= ~IS_DELETED;
			}
		}

		bool getDeleted() const { return flags & IS_DELETED; }

		// DeltaTree interface
		RedwoodRecordRef apply(const RedwoodRecordRef& base, Arena& arena) const {
			int keyPrefixLen = getKeyPrefixLength();
			int keySuffixLen = getKeySuffixLength();
			int valueLen = hasValue() ? getValueLength() : 0;
			byte* pData = data();

			StringRef k;
			// If there is a key suffix, reconstitute the complete key into a contiguous string
			if (keySuffixLen > 0) {
				k = makeString(keyPrefixLen + keySuffixLen, arena);
				memcpy(mutateString(k), base.key.begin(), keyPrefixLen);
				memcpy(mutateString(k) + keyPrefixLen, pData + valueLen, keySuffixLen);
			} else {
				// Otherwise just reference the base key's memory
				k = base.key.substr(0, keyPrefixLen);
			}

			return RedwoodRecordRef(k, hasValue() ? ValueRef(pData, valueLen) : Optional<ValueRef>());
		}

		// DeltaTree interface
		RedwoodRecordRef apply(const Partial& cache) {
			return RedwoodRecordRef(cache, hasValue() ? Optional<ValueRef>(getValue()) : Optional<ValueRef>());
		}

		RedwoodRecordRef apply(Arena& arena, const Partial& baseKey, Optional<Partial>& cache) {
			int keyPrefixLen = getKeyPrefixLength();
			int keySuffixLen = getKeySuffixLength();
			int valueLen = hasValue() ? getValueLength() : 0;
			byte* pData = data();

			StringRef k;
			// If there is a key suffix, reconstitute the complete key into a contiguous string
			if (keySuffixLen > 0) {
				k = makeString(keyPrefixLen + keySuffixLen, arena);
				memcpy(mutateString(k), baseKey.begin(), keyPrefixLen);
				memcpy(mutateString(k) + keyPrefixLen, pData + valueLen, keySuffixLen);
			} else {
				// Otherwise just reference the base key's memory
				k = baseKey.substr(0, keyPrefixLen);
			}
			cache = k;

			return RedwoodRecordRef(k, hasValue() ? ValueRef(pData, valueLen) : Optional<ValueRef>());
		}

		RedwoodRecordRef apply(Arena& arena, const RedwoodRecordRef& base, Optional<Partial>& cache) {
			return apply(arena, base.key, cache);
		}

		int size() const {
			int size = 1;
			switch (flags & LENGTHS_FORMAT) {
			case 0:
				return size + sizeof(LengthFormat0) + LengthFormat0.suffixLength + LengthFormat0.valueLength;
			case 1:
				return size + sizeof(LengthFormat1) + LengthFormat1.suffixLength + LengthFormat1.valueLength;
			case 2:
				return size + sizeof(LengthFormat2) + LengthFormat2.suffixLength + LengthFormat2.valueLength;
			case 3:
			default:
				return size + sizeof(LengthFormat3) + LengthFormat3.suffixLength + LengthFormat3.valueLength;
			}
		}

		std::string toString() const {
			std::string flagString = " ";
			if (flags & PREFIX_SOURCE_PREV) {
				flagString += "PrefixSource|";
			}
			if (flags & IS_DELETED) {
				flagString += "IsDeleted|";
			}
			if (hasValue()) {
				flagString += "HasValue|";
			}
			int lengthFormat = flags & LENGTHS_FORMAT;

			int prefixLen = getKeyPrefixLength();
			int keySuffixLen = getKeySuffixLength();
			int valueLen = getValueLength();

			return format("lengthFormat: %d  totalDeltaSize: %d  flags: %s  prefixLen: %d  keySuffixLen: %d  "
			              "valueLen %d  raw: %s",
			              lengthFormat,
			              size(),
			              flagString.c_str(),
			              prefixLen,
			              keySuffixLen,
			              valueLen,
			              StringRef((const uint8_t*)this, size()).toHexString().c_str());
		}
	};

	// Using this class as an alternative for Delta enables reading a DeltaTree2<RecordRef> while only decoding
	// its values, so the Reader does not require the original prev/next ancestors.
	struct DeltaValueOnly : Delta {
		RedwoodRecordRef apply(const RedwoodRecordRef& base, Arena& arena) const {
			return RedwoodRecordRef(KeyRef(), hasValue() ? Optional<ValueRef>(getValue()) : Optional<ValueRef>());
		}

		RedwoodRecordRef apply(const Partial& cache) {
			return RedwoodRecordRef(KeyRef(), hasValue() ? Optional<ValueRef>(getValue()) : Optional<ValueRef>());
		}

		RedwoodRecordRef apply(Arena& arena, const RedwoodRecordRef& base, Optional<Partial>& cache) {
			cache = KeyRef();
			return RedwoodRecordRef(KeyRef(), hasValue() ? Optional<ValueRef>(getValue()) : Optional<ValueRef>());
		}
	};
#pragma pack(pop)

	bool operator==(const RedwoodRecordRef& rhs) const { return compare(rhs) == 0; }

	bool operator!=(const RedwoodRecordRef& rhs) const { return compare(rhs) != 0; }

	bool operator<(const RedwoodRecordRef& rhs) const { return compare(rhs) < 0; }

	bool operator>(const RedwoodRecordRef& rhs) const { return compare(rhs) > 0; }

	bool operator<=(const RedwoodRecordRef& rhs) const { return compare(rhs) <= 0; }

	bool operator>=(const RedwoodRecordRef& rhs) const { return compare(rhs) >= 0; }

	// Worst case overhead means to assume that either the prefix length or the suffix length
	// could contain the full key size
	int deltaSize(const RedwoodRecordRef& base, int skipLen, bool worstCaseOverhead) const {
		int prefixLen = getCommonPrefixLen(base, skipLen);
		int keySuffixLen = key.size() - prefixLen;
		int valueLen = value.present() ? value.get().size() : 0;

		int formatType;
		if (worstCaseOverhead) {
			formatType = Delta::determineLengthFormat(key.size(), key.size(), valueLen);
		} else {
			formatType = Delta::determineLengthFormat(prefixLen, keySuffixLen, valueLen);
		}

		return 1 + Delta::LengthFormatSizes[formatType] + keySuffixLen + valueLen;
	}

	// commonPrefix between *this and base can be passed if known
	int writeDelta(Delta& d, const RedwoodRecordRef& base, int keyPrefixLen = -1) const {
		d.flags = value.present() ? Delta::HAS_VALUE : 0;

		if (keyPrefixLen < 0) {
			keyPrefixLen = getCommonPrefixLen(base, 0);
		}

		StringRef keySuffix = key.substr(keyPrefixLen);
		int valueLen = value.present() ? value.get().size() : 0;

		int formatType = Delta::determineLengthFormat(keyPrefixLen, keySuffix.size(), valueLen);
		d.flags |= formatType;

		switch (formatType) {
		case 0:
			d.LengthFormat0.prefixLength = keyPrefixLen;
			d.LengthFormat0.suffixLength = keySuffix.size();
			d.LengthFormat0.valueLength = valueLen;
			break;
		case 1:
			d.LengthFormat1.prefixLength = keyPrefixLen;
			d.LengthFormat1.suffixLength = keySuffix.size();
			d.LengthFormat1.valueLength = valueLen;
			break;
		case 2:
			d.LengthFormat2.prefixLength = keyPrefixLen;
			d.LengthFormat2.suffixLength = keySuffix.size();
			d.LengthFormat2.valueLength = valueLen;
			break;
		case 3:
		default:
			d.LengthFormat3.prefixLength = keyPrefixLen;
			d.LengthFormat3.suffixLength = keySuffix.size();
			d.LengthFormat3.valueLength = valueLen;
			break;
		}

		uint8_t* wptr = d.data();

		// Write value bytes
		if (valueLen > 0) {
			wptr = value.get().copyTo(wptr);
		}

		// Write key suffix string
		wptr = keySuffix.copyTo(wptr);

		return wptr - (uint8_t*)&d;
	}

	static std::string kvformat(StringRef s, int hexLimit = -1) {
		bool hex = false;

		for (auto c : s) {
			if (!isprint(c)) {
				hex = true;
				break;
			}
		}

		return hex ? s.toHexString(hexLimit) : s.toString();
	}

	std::string toString(bool leaf = true) const {
		std::string r;
		r += format("'%s' => ", key.printable().c_str());
		if (value.present()) {
			if (leaf) {
				r += format("'%s'", kvformat(value.get()).c_str());
			} else {
				r += format("[%s]", ::toString(getChildPage()).c_str());
			}
		} else {
			r += "(absent)";
		}
		return r;
	}
};

struct BTreePage {
	typedef DeltaTree2<RedwoodRecordRef> BinaryTree;
	typedef DeltaTree2<RedwoodRecordRef, RedwoodRecordRef::DeltaValueOnly> ValueTree;

#pragma pack(push, 1)
	struct {
		uint8_t height;
		uint32_t kvBytes;
	};
#pragma pack(pop)

	int size() const {
		const BinaryTree* t = tree();
		return (uint8_t*)t - (uint8_t*)this + t->size();
	}

	bool isLeaf() const { return height == 1; }

	BinaryTree* tree() { return (BinaryTree*)(this + 1); }

	BinaryTree* tree() const { return (BinaryTree*)(this + 1); }

	ValueTree* valueTree() const { return (ValueTree*)(this + 1); }

	std::string toString(bool write,
	                     BTreePageIDRef id,
	                     Version ver,
	                     const RedwoodRecordRef& lowerBound,
	                     const RedwoodRecordRef& upperBound) const {
		std::string r;
		r += format("BTreePage op=%s %s @%" PRId64
		            " ptr=%p height=%d count=%d kvBytes=%d\n  lowerBound: %s\n  upperBound: %s\n",
		            write ? "write" : "read",
		            ::toString(id).c_str(),
		            ver,
		            this,
		            height,
		            (int)tree()->numItems,
		            (int)kvBytes,
		            lowerBound.toString(false).c_str(),
		            upperBound.toString(false).c_str());
		try {
			if (tree()->numItems > 0) {
				// This doesn't use the cached reader for the page because it is only for debugging purposes,
				// a cached reader may not exist
				BinaryTree::DecodeCache cache(lowerBound, upperBound);
				BinaryTree::Cursor c(&cache, tree());

				c.moveFirst();
				ASSERT(c.valid());

				bool anyOutOfRange = false;
				do {
					r += "  ";
					r += c.get().toString(height == 1);

					bool tooLow = c.get().withoutValue() < lowerBound.withoutValue();
					bool tooHigh = c.get().withoutValue() >= upperBound.withoutValue();
					if (tooLow || tooHigh) {
						anyOutOfRange = true;
						if (tooLow) {
							r += " (below decode lower bound)";
						}
						if (tooHigh) {
							r += " (at or above decode upper bound)";
						}
					}
					r += "\n";

				} while (c.moveNext());

				// Out of range entries are actually okay now and the result of subtree deletion followed by
				// incremental insertions of records in the deleted range being added to an adjacent subtree
				// which is logically expanded encompass the deleted range but still is using the original
				// subtree boundaries as DeltaTree2 boundaries.
				// ASSERT(!anyOutOfRange);
			}
		} catch (Error& e) {
			debug_printf("BTreePage::toString ERROR: %s\n", e.what());
			debug_printf("BTreePage::toString partial result: %s\n", r.c_str());
			throw;
		}

		// All appends to r end in a linefeed, remove the final one.
		r.resize(r.size() - 1);
		return r;
	}
};

static void makeEmptyRoot(Reference<ArenaPage> page) {
	BTreePage* btpage = (BTreePage*)page->begin();
	btpage->height = 1;
	btpage->kvBytes = 0;
	btpage->tree()->build(page->size(), nullptr, nullptr, nullptr, nullptr);
}

struct BoundaryRefAndPage {
	Standalone<RedwoodRecordRef> lowerBound;
	Reference<ArenaPage> firstPage;
	std::vector<Reference<ArenaPage>> extPages;

	std::string toString() const {
		return format("[%s, %d pages]", lowerBound.toString().c_str(), extPages.size() + (firstPage ? 1 : 0));
	}
};

#pragma pack(push, 1)
template <typename T, typename SizeT = int8_t>
struct InPlaceArray {
	SizeT count;

	const T* begin() const { return (T*)(this + 1); }

	T* begin() { return (T*)(this + 1); }

	const T* end() const { return begin() + count; }

	T* end() { return begin() + count; }

	VectorRef<T> get() { return VectorRef<T>(begin(), count); }

	void set(VectorRef<T> v, int availableSpace) {
		ASSERT(sizeof(T) * v.size() <= availableSpace);
		count = v.size();
		memcpy(begin(), v.begin(), sizeof(T) * v.size());
	}

	int size() const { return count; }
	int sizeBytes() const { return count * sizeof(T); }
};
#pragma pack(pop)

class VersionedBTree {
public:
	// The first possible internal record possible in the tree
	static RedwoodRecordRef dbBegin;
	// A record which is greater than the last possible record in the tree
	static RedwoodRecordRef dbEnd;

	struct LazyClearQueueEntry {
		uint8_t height;
		Version version;
		Standalone<BTreePageIDRef> pageID;

		bool operator<(const LazyClearQueueEntry& rhs) const { return version < rhs.version; }

		int readFromBytes(const uint8_t* src) {
			height = *(uint8_t*)src;
			src += sizeof(uint8_t);
			version = *(Version*)src;
			src += sizeof(Version);
			int count = *src++;
			pageID = BTreePageIDRef((LogicalPageID*)src, count);
			return bytesNeeded();
		}

		int bytesNeeded() const {
			return sizeof(uint8_t) + sizeof(Version) + 1 + (pageID.size() * sizeof(LogicalPageID));
		}

		int writeToBytes(uint8_t* dst) const {
			*(uint8_t*)dst = height;
			dst += sizeof(uint8_t);
			*(Version*)dst = version;
			dst += sizeof(Version);
			*dst++ = pageID.size();
			memcpy(dst, pageID.begin(), pageID.size() * sizeof(LogicalPageID));
			return bytesNeeded();
		}

		std::string toString() const { return format("{%s @%" PRId64 "}", ::toString(pageID).c_str(), version); }
	};

	typedef FIFOQueue<LazyClearQueueEntry> LazyClearQueueT;

	struct ParentInfo {
		ParentInfo() {
			count = 0;
			bits = 0;
		}
		void clear() {
			count = 0;
			bits = 0;
		}

		static uint32_t mask(LogicalPageID id) { return 1 << (id & 31); }

		void pageUpdated(LogicalPageID child) {
			auto m = mask(child);
			if ((bits & m) == 0) {
				bits |= m;
				++count;
			}
		}

		bool maybeUpdated(LogicalPageID child) { return (mask(child) & bits) != 0; }

		uint32_t bits;
		int count;
	};

	typedef std::unordered_map<LogicalPageID, ParentInfo> ParentInfoMapT;

#pragma pack(push, 1)
	struct MetaKey {
		static constexpr int FORMAT_VERSION = 12;
		// This serves as the format version for the entire tree, individual pages will not be versioned
		uint16_t formatVersion;
		uint8_t height;
		LazyClearQueueT::QueueState lazyDeleteQueue;
		InPlaceArray<LogicalPageID> root;

		KeyRef asKeyRef() const { return KeyRef((uint8_t*)this, sizeof(MetaKey) + root.sizeBytes()); }

		void fromKeyRef(KeyRef k) {
			memcpy(this, k.begin(), k.size());
			ASSERT(formatVersion == FORMAT_VERSION);
		}

		std::string toString() {
			return format("{formatVersion=%d  height=%d  root=%s  lazyDeleteQueue=%s}",
			              (int)formatVersion,
			              (int)height,
			              ::toString(root.get()).c_str(),
			              lazyDeleteQueue.toString().c_str());
		}
	};
#pragma pack(pop)

	// All async opts on the btree are based on pager reads, writes, and commits, so
	// we can mostly forward these next few functions to the pager
	Future<Void> getError() { return m_pager->getError(); }

	Future<Void> onClosed() { return m_pager->onClosed(); }

	void close_impl(bool dispose) {
		auto* pager = m_pager;
		delete this;
		if (dispose)
			pager->dispose();
		else
			pager->close();
	}

	void dispose() { return close_impl(true); }

	void close() { return close_impl(false); }

	StorageBytes getStorageBytes() const { return m_pager->getStorageBytes(); }

	// Writes are provided in an ordered stream.
	// A write is considered part of (a change leading to) the version determined by the previous call to
	// setWriteVersion() A write shall not become durable until the following call to commit() begins, and shall be
	// durable once the following call to commit() returns
	void set(KeyValueRef keyValue) {
		++g_redwoodMetrics.metric.opSet;
		g_redwoodMetrics.metric.opSetKeyBytes += keyValue.key.size();
		g_redwoodMetrics.metric.opSetValueBytes += keyValue.value.size();
		m_pBuffer->insert(keyValue.key).mutation().setBoundaryValue(m_pBuffer->copyToArena(keyValue.value));
	}

	void clear(KeyRangeRef clearedRange) {
		// Optimization for single key clears to create just one mutation boundary instead of two
		if (clearedRange.begin.size() == clearedRange.end.size() - 1 &&
		    clearedRange.end[clearedRange.end.size() - 1] == 0 && clearedRange.end.startsWith(clearedRange.begin)) {
			++g_redwoodMetrics.metric.opClear;
			++g_redwoodMetrics.metric.opClearKey;
			m_pBuffer->insert(clearedRange.begin).mutation().clearBoundary();
			return;
		}

		++g_redwoodMetrics.metric.opClear;
		MutationBuffer::iterator iBegin = m_pBuffer->insert(clearedRange.begin);
		MutationBuffer::iterator iEnd = m_pBuffer->insert(clearedRange.end);

		iBegin.mutation().clearAll();
		++iBegin;
		m_pBuffer->erase(iBegin, iEnd);
	}

	void setOldestVersion(Version v) { m_newOldestVersion = v; }

	Version getOldestVersion() const { return m_pager->getOldestVersion(); }

	Version getLatestVersion() const {
		if (m_writeVersion != invalidVersion)
			return m_writeVersion;
		return m_pager->getLatestVersion();
	}

	Version getWriteVersion() const { return m_writeVersion; }

	Version getLastCommittedVersion() const { return m_lastCommittedVersion; }

	VersionedBTree(IPager2* pager, std::string name)
	  : m_pager(pager), m_pBuffer(nullptr), m_writeVersion(invalidVersion), m_lastCommittedVersion(invalidVersion),
	    m_name(name), m_pHeader(nullptr), m_headerSpace(0) {

		m_lazyClearActor = 0;
		m_init = init_impl(this);
		m_latestCommit = m_init;
	}

	ACTOR static Future<int> incrementalLazyClear(VersionedBTree* self) {
		ASSERT(self->m_lazyClearActor.isReady());
		self->m_lazyClearStop = false;

		// TODO: Is it contractually okay to always to read at the latest version?
		state Reference<IPagerSnapshot> snapshot = self->m_pager->getReadSnapshot(self->m_pager->getLatestVersion());
		state int freedPages = 0;

		loop {
			state int toPop = SERVER_KNOBS->REDWOOD_LAZY_CLEAR_BATCH_SIZE_PAGES;
			state std::vector<std::pair<LazyClearQueueEntry, Future<Reference<const ArenaPage>>>> entries;
			entries.reserve(toPop);

			// Take up to batchSize pages from front of queue
			while (toPop > 0) {
				Optional<LazyClearQueueEntry> q = wait(self->m_lazyClearQueue.pop());
				debug_printf("LazyClear: popped %s\n", toString(q).c_str());
				if (!q.present()) {
					break;
				}

				// Start reading the page, without caching
				entries.push_back(std::make_pair(q.get(),
				                                 self->readPage(PagerEventReasons::LazyClear,
				                                                q.get().height,
				                                                snapshot,
				                                                q.get().pageID,
				                                                ioLeafPriority,
				                                                true,
				                                                false)));
				--toPop;
			}

			state int i;
			for (i = 0; i < entries.size(); ++i) {
				Reference<const ArenaPage> p = wait(entries[i].second);
				const LazyClearQueueEntry& entry = entries[i].first;
				const BTreePage& btPage = *(BTreePage*)p->begin();
				ASSERT(btPage.height == entry.height);
				auto& metrics = g_redwoodMetrics.level(entry.height).metrics;

				debug_printf("LazyClear: processing %s\n", toString(entry).c_str());

				// Level 1 (leaf) nodes should never be in the lazy delete queue
				ASSERT(entry.height > 1);

				// Iterate over page entries, skipping key decoding using BTreePage::ValueTree which uses
				// RedwoodRecordRef::DeltaValueOnly as the delta type type to skip key decoding
				BTreePage::ValueTree::DecodeCache cache(dbBegin, dbEnd);
				BTreePage::ValueTree::Cursor c(&cache, btPage.valueTree());
				ASSERT(c.moveFirst());
				Version v = entry.version;
				while (1) {
					if (c.get().value.present()) {
						BTreePageIDRef btChildPageID = c.get().getChildPage();
						// If this page is height 2, then the children are leaves so free them directly
						if (entry.height == 2) {
							debug_printf("LazyClear: freeing child %s\n", toString(btChildPageID).c_str());
							self->freeBTreePage(btChildPageID, v);
							freedPages += btChildPageID.size();
							metrics.lazyClearFree += 1;
							metrics.lazyClearFreeExt += (btChildPageID.size() - 1);
						} else {
							// Otherwise, queue them for lazy delete.
							debug_printf("LazyClear: queuing child %s\n", toString(btChildPageID).c_str());
							self->m_lazyClearQueue.pushFront(
							    LazyClearQueueEntry{ (uint8_t)(entry.height - 1), v, btChildPageID });
							metrics.lazyClearRequeue += 1;
							metrics.lazyClearRequeueExt += (btChildPageID.size() - 1);
						}
					}
					if (!c.moveNext()) {
						break;
					}
				}

				// Free the page, now that its children have either been freed or queued
				debug_printf("LazyClear: freeing queue entry %s\n", toString(entry.pageID).c_str());
				self->freeBTreePage(entry.pageID, v);
				freedPages += entry.pageID.size();
				metrics.lazyClearFree += 1;
				metrics.lazyClearFreeExt += entry.pageID.size() - 1;
			}

			// Stop if
			//   - the poppable items in the queue have already been exhausted
			//   - stop flag is set and we've freed the minimum number of pages required
			//   - maximum number of pages to free met or exceeded
			if (toPop > 0 || (freedPages >= SERVER_KNOBS->REDWOOD_LAZY_CLEAR_MIN_PAGES && self->m_lazyClearStop) ||
			    (freedPages >= SERVER_KNOBS->REDWOOD_LAZY_CLEAR_MAX_PAGES)) {
				break;
			}
		}

		debug_printf("LazyClear: freed %d pages, %s has %" PRId64 " entries\n",
		             freedPages,
		             self->m_lazyClearQueue.name.c_str(),
		             self->m_lazyClearQueue.numEntries);
		return freedPages;
	}

	ACTOR static Future<Void> init_impl(VersionedBTree* self) {
		wait(self->m_pager->init());

		// TODO: Get actual max MetaKey size limit from Pager
		self->m_headerSpace = self->m_pager->getUsablePageSize();
		self->m_pHeader = (MetaKey*)new uint8_t[self->m_headerSpace];

		self->m_blockSize = self->m_pager->getUsablePageSize();
		state Version latest = self->m_pager->getLatestVersion();
		self->m_newOldestVersion = self->m_pager->getOldestVersion();

		debug_printf("Recovered pager to version %" PRId64 ", oldest version is %" PRId64 "\n",
		             self->m_newOldestVersion);

		state Key meta = self->m_pager->getMetaKey();
		if (meta.size() == 0) {
			self->m_pHeader->formatVersion = MetaKey::FORMAT_VERSION;
			LogicalPageID id = wait(self->m_pager->newPageID());
			BTreePageIDRef newRoot((LogicalPageID*)&id, 1);
			debug_printf("new root %s\n", toString(newRoot).c_str());
			self->m_pHeader->root.set(newRoot, self->m_headerSpace - sizeof(MetaKey));
			self->m_pHeader->height = 1;
			++latest;
			Reference<ArenaPage> page = self->m_pager->newPageBuffer();
			makeEmptyRoot(page);
			self->m_pager->updatePage(PagerEventReasons::MetaData, nonBtreeLevel, id, page);
			self->m_pager->setCommitVersion(latest);

			LogicalPageID newQueuePage = wait(self->m_pager->newPageID());
			self->m_lazyClearQueue.create(
			    self->m_pager, newQueuePage, "LazyClearQueue", self->m_pager->newLastQueueID(), false);
			self->m_pHeader->lazyDeleteQueue = self->m_lazyClearQueue.getState();
			self->m_pager->setMetaKey(self->m_pHeader->asKeyRef());
			wait(self->m_pager->commit());
			debug_printf("Committed initial commit.\n");
		} else {
			self->m_pHeader->fromKeyRef(meta);
			self->m_lazyClearQueue.recover(self->m_pager, self->m_pHeader->lazyDeleteQueue, "LazyClearQueueRecovered");
		}

		debug_printf("Recovered btree at version %" PRId64 ": %s\n", latest, self->m_pHeader->toString().c_str());

		self->m_lastCommittedVersion = latest;
		self->m_lazyClearActor = incrementalLazyClear(self);
		return Void();
	}

	Future<Void> init() { return m_init; }

	virtual ~VersionedBTree() {
		// This probably shouldn't be called directly (meaning deleting an instance directly) but it should be safe,
		// it will cancel init and commit and leave the pager alive but with potentially an incomplete set of
		// uncommitted writes so it should not be committed.
		m_init.cancel();
		m_latestCommit.cancel();

		if (m_pHeader != nullptr) {
			delete[](uint8_t*) m_pHeader;
		}
	}

	// Must be nondecreasing
	void setWriteVersion(Version v) {
		ASSERT(v > m_lastCommittedVersion);
		// If there was no current mutation buffer, create one in the buffer map and update m_pBuffer
		if (m_pBuffer == nullptr) {
			// When starting a new mutation buffer its start version must be greater than the last write version
			ASSERT(v > m_writeVersion);
			m_pBuffer = &m_mutationBuffers[v];
		} else {
			// It's OK to set the write version to the same version repeatedly so long as m_pBuffer is not null
			ASSERT(v >= m_writeVersion);
		}
		m_writeVersion = v;
	}

	Future<Void> commit() {
		if (m_pBuffer == nullptr)
			return m_latestCommit;
		return commit_impl(this);
	}

	ACTOR static Future<Void> clearAllAndCheckSanity_impl(VersionedBTree* self) {
		ASSERT(g_network->isSimulated());

		debug_printf("Clearing tree.\n");
		self->setWriteVersion(self->getLatestVersion() + 1);
		self->clear(KeyRangeRef(dbBegin.key, dbEnd.key));
		wait(self->commit());

		// Loop commits until the the lazy delete queue is completely processed.
		loop {
			wait(self->commit());

			// If the lazy delete queue is completely processed then the last time the lazy delete actor
			// was started it, after the last commit, it would exist immediately and do no work, so its
			// future would be ready and its value would be 0.
			if (self->m_lazyClearActor.isReady() && self->m_lazyClearActor.get() == 0) {
				break;
			}
			self->setWriteVersion(self->getLatestVersion() + 1);
		}

		// Forget all but the latest version of the tree.
		debug_printf("Discarding all old versions.\n");
		self->setOldestVersion(self->getLastCommittedVersion());
		self->setWriteVersion(self->getLatestVersion() + 1);
		wait(self->commit());

		// The lazy delete queue should now be empty and contain only the new page to start writing to
		// on the next commit.
		LazyClearQueueT::QueueState s = self->m_lazyClearQueue.getState();
		ASSERT(s.numEntries == 0);
		ASSERT(s.numPages == 1);

		// The btree should now be a single non-oversized root page.
		ASSERT(self->m_pHeader->height == 1);
		ASSERT(self->m_pHeader->root.count == 1);

		// From the pager's perspective the only pages that should be in use are the btree root and
		// the previously mentioned lazy delete queue page.
		int64_t userPageCount = wait(self->m_pager->getUserPageCount());
		debug_printf("clearAllAndCheckSanity: userPageCount: %d\n", userPageCount);
		ASSERT(userPageCount == 2);

		return Void();
	}

	Future<Void> clearAllAndCheckSanity() { return clearAllAndCheckSanity_impl(this); }

private:
	// Represents a change to a single key - set, clear, or atomic op
	struct SingleKeyMutation {
		// Clear
		SingleKeyMutation() : op(MutationRef::ClearRange) {}
		// Set
		SingleKeyMutation(Value val) : op(MutationRef::SetValue), value(val) {}
		// Atomic Op
		SingleKeyMutation(MutationRef::Type op, Value val) : op(op), value(val) {}

		MutationRef::Type op;
		Value value;

		inline bool isClear() const { return op == MutationRef::ClearRange; }
		inline bool isSet() const { return op == MutationRef::SetValue; }
		inline bool isAtomicOp() const { return !isSet() && !isClear(); }

		inline bool equalToSet(ValueRef val) { return isSet() && value == val; }

		inline RedwoodRecordRef toRecord(KeyRef userKey) const {
			// No point in serializing an atomic op, it needs to be coalesced to a real value.
			ASSERT(!isAtomicOp());

			if (isClear())
				return RedwoodRecordRef(userKey);

			return RedwoodRecordRef(userKey, value);
		}

		std::string toString() const { return format("op=%d val='%s'", op, printable(value).c_str()); }
	};

	struct RangeMutation {
		RangeMutation() : boundaryChanged(false), clearAfterBoundary(false) {}

		bool boundaryChanged;
		Optional<ValueRef> boundaryValue; // Not present means cleared
		bool clearAfterBoundary;

		bool boundaryCleared() const { return boundaryChanged && !boundaryValue.present(); }

		// Returns true if this RangeMutation doesn't actually mutate anything
		bool noChanges() const { return !boundaryChanged && !clearAfterBoundary; }

		void clearBoundary() {
			boundaryChanged = true;
			boundaryValue.reset();
		}

		void clearAll() {
			clearBoundary();
			clearAfterBoundary = true;
		}

		void setBoundaryValue(ValueRef v) {
			boundaryChanged = true;
			boundaryValue = v;
		}

		bool boundarySet() const { return boundaryChanged && boundaryValue.present(); }

		std::string toString() const {
			return format("boundaryChanged=%d clearAfterBoundary=%d boundaryValue=%s",
			              boundaryChanged,
			              clearAfterBoundary,
			              ::toString(boundaryValue).c_str());
		}
	};

public:
#include "fdbserver/ArtMutationBuffer.h"
	struct MutationBufferStdMap {
		MutationBufferStdMap() {
			// Create range representing the entire keyspace.  This reduces edge cases to applying mutations
			// because now all existing keys are within some range in the mutation map.
			mutations[dbBegin.key];
			// Setting the dbEnd key to be cleared prevents having to treat a range clear to dbEnd as a special
			// case in order to avoid traversing down the rightmost edge of the tree.
			mutations[dbEnd.key].clearBoundary();
		}

	private:
		typedef std::map<KeyRef, RangeMutation> MutationsT;
		Arena arena;
		MutationsT mutations;

	public:
		struct iterator : public MutationsT::iterator {
			typedef MutationsT::iterator Base;
			iterator() = default;
			iterator(const MutationsT::iterator& i) : Base(i) {}

			const KeyRef& key() { return (*this)->first; }

			RangeMutation& mutation() { return (*this)->second; }
		};

		struct const_iterator : public MutationsT::const_iterator {
			typedef MutationsT::const_iterator Base;
			const_iterator() = default;
			const_iterator(const MutationsT::const_iterator& i) : Base(i) {}
			const_iterator(const MutationsT::iterator& i) : Base(i) {}

			const KeyRef& key() { return (*this)->first; }

			const RangeMutation& mutation() { return (*this)->second; }
		};

		// Return a T constructed in arena
		template <typename T>
		T copyToArena(const T& object) {
			return T(arena, object);
		}

		const_iterator upper_bound(const KeyRef& k) const { return mutations.upper_bound(k); }

		const_iterator lower_bound(const KeyRef& k) const { return mutations.lower_bound(k); }

		// erase [begin, end) from the mutation map
		void erase(const const_iterator& begin, const const_iterator& end) { mutations.erase(begin, end); }

		// Find or create a mutation buffer boundary for bound and return an iterator to it
		iterator insert(KeyRef boundary) {
			// Find the first split point in buffer that is >= key
			// Since the initial state of the mutation buffer contains the range '' through
			// the maximum possible key, our search had to have found something so we
			// can assume the iterator is valid.
			iterator ib = mutations.lower_bound(boundary);

			// If we found the boundary we are looking for, return its iterator
			if (ib.key() == boundary) {
				return ib;
			}

			// ib is our insert hint.  Copy boundary into arena and insert boundary into buffer
			boundary = KeyRef(arena, boundary);
			ib = mutations.insert(ib, { boundary, RangeMutation() });

			// ib is certainly > begin() because it is guaranteed that the empty string
			// boundary exists and the only way to have found that is to look explicitly
			// for it in which case we would have returned above.
			iterator iPrevious = ib;
			--iPrevious;
			// If the range we just divided was being cleared, then the dividing boundary key and range after it must
			// also be cleared
			if (iPrevious.mutation().clearAfterBoundary) {
				ib.mutation().clearAll();
			}

			return ib;
		}
	};
#define USE_ART_MUTATION_BUFFER 1

#ifdef USE_ART_MUTATION_BUFFER
	typedef struct MutationBufferART MutationBuffer;
#else
	typedef struct MutationBufferStdMap MutationBuffer;
#endif

private:
	/* Mutation Buffer Overview
	 *
	 * This structure's organization is meant to put pending updates for the btree in an order
	 * that makes it efficient to query all pending mutations across all pending versions which are
	 * relevant to a particular subtree of the btree.
	 *
	 * At the top level, it is a map of the start of a range being modified to a RangeMutation.
	 * The end of the range is map key (which is the next range start in the map).
	 *
	 * - The buffer starts out with keys '' and endKVV.key already populated.
	 *
	 * - When a new key is inserted into the buffer map, it is by definition
	 *   splitting an existing range so it should take on the rangeClearVersion of
	 *   the immediately preceding key which is the start of that range
	 *
	 * - Keys are inserted into the buffer map for every individual operation (set/clear/atomic)
	 *   key and for both the start and end of a range clear.
	 *
	 * - To apply a single clear, add it to the individual ops only if the last entry is not also a clear.
	 *
	 * - To apply a range clear, after inserting the new range boundaries do the following to the start
	 *   boundary and all successive boundaries < end
	 *      - set the range clear version if not already set
	 *      - add a clear to the startKeyMutations if the final entry is not a clear.
	 *
	 * - Note that there are actually TWO valid ways to represent
	 *       set c = val1 at version 1
	 *       clear c\x00 to z at version 2
	 *   with this model.  Either
	 *      c =     { rangeClearVersion = 2, startKeyMutations = { 1 => val1 }
	 *      z =     { rangeClearVersion = <not present>, startKeyMutations = {}
	 *   OR
	 *      c =     { rangeClearVersion = <not present>, startKeyMutations = { 1 => val1 }
	 *      c\x00 = { rangeClearVersion = 2, startKeyMutations = { 2 => <not present> }
	 *      z =     { rangeClearVersion = <not present>, startKeyMutations = {}
	 *
	 *   This is because the rangeClearVersion applies to a range begining with the first
	 *   key AFTER the start key, so that the logic for reading the start key is more simple
	 *   as it only involves consulting startKeyMutations.  When adding a clear range, the
	 *   boundary key insert/split described above is valid, and is what is currently done,
	 *   but it would also be valid to see if the last key before startKey is equal to
	 *   keyBefore(startKey), and if so that mutation buffer boundary key can be used instead
	 *   without adding an additional key to the buffer.

	 * TODO: A possible optimization here could be to only use existing btree leaf page boundaries as keys,
	 * with mutation point keys being stored in an unsorted strucutre under those boundary map keys,
	 * to be sorted later just before being merged into the existing leaf page.
	 */

	IPager2* m_pager;
	MutationBuffer* m_pBuffer;
	std::map<Version, MutationBuffer> m_mutationBuffers;

	Version m_writeVersion;
	Version m_lastCommittedVersion;
	Version m_newOldestVersion;
	Future<Void> m_latestCommit;
	Future<Void> m_init;
	std::string m_name;
	int m_blockSize;
	ParentInfoMapT childUpdateTracker;

	// MetaKey has a variable size, it can be as large as m_headerSpace
	MetaKey* m_pHeader;
	int m_headerSpace;

	LazyClearQueueT m_lazyClearQueue;
	Future<int> m_lazyClearActor;
	bool m_lazyClearStop;

	// Describes a range of a vector of records that should be built into a BTreePage
	struct PageToBuild {
		PageToBuild(int index, int blockSize)
		  : startIndex(index), count(0), pageSize(blockSize),
		    bytesLeft(blockSize - sizeof(BTreePage) - sizeof(BTreePage::BinaryTree)),
		    largeDeltaTree(pageSize > BTreePage::BinaryTree::SmallSizeLimit), blockSize(blockSize), blockCount(1),
		    kvBytes(0) {}

		int startIndex; // Index of the first record
		int count; // Number of records added to the page
		int pageSize; // Page size required to hold a BTreePage of the added records, which is a multiple of blockSize
		int bytesLeft; // Bytes in pageSize that are unused by the BTreePage so far
		bool largeDeltaTree; // Whether or not the tree in the generated page is in the 'large' size range
		int blockSize; // Base block size by which pageSize can be incremented
		int blockCount; // The number of blocks in pageSize
		int kvBytes; // The amount of user key/value bytes added to the page

		// Number of bytes used by the generated/serialized BTreePage
		int size() const { return pageSize - bytesLeft; }

		// Used fraction of pageSize bytes
		double usedFraction() const { return (double)size() / pageSize; }

		// Unused fraction of pageSize bytes
		double slackFraction() const { return (double)bytesLeft / pageSize; }

		// Fraction of PageSize in use by key or value string bytes, disregarding all overhead including string sizes
		double kvFraction() const { return (double)kvBytes / pageSize; }

		// Index of the last record to be included in this page
		int lastIndex() const { return endIndex() - 1; }

		// Index of the first record NOT included in this page
		int endIndex() const { return startIndex + count; }

		std::string toString() const {
			return format(
			    "{start=%d count=%d used %d/%d bytes (%.2f%% slack) kvBytes=%d blocks=%d blockSize=%d large=%d}",
			    startIndex,
			    count,
			    size(),
			    pageSize,
			    slackFraction() * 100,
			    kvBytes,
			    blockCount,
			    blockSize,
			    largeDeltaTree);
		}

		// Move an item from a to b if a has 2 or more items and the item fits in b
		// a and b must be consecutive pages from the same array of records
		static bool shiftItem(PageToBuild& a, PageToBuild& b, int deltaSize, int kvBytes) {
			if (a.count < 2) {
				return false;
			}

			// Size of the nodes in A and B, respectively
			int aNodeSize = deltaSize + BTreePage::BinaryTree::Node::headerSize(a.largeDeltaTree);
			int bNodeSize = deltaSize + BTreePage::BinaryTree::Node::headerSize(b.largeDeltaTree);

			if (b.bytesLeft < bNodeSize) {
				return false;
			}

			--a.count;
			++b.count;
			--b.startIndex;
			a.bytesLeft += aNodeSize;
			b.bytesLeft -= bNodeSize;
			a.kvBytes -= kvBytes;
			b.kvBytes += kvBytes;

			return true;
		}

		// Try to add a record of the given delta size to the page.
		// If force is true, the page will be expanded to make the record fit if needed.
		// Return value is whether or not the record was added to the page.
		bool addRecord(const RedwoodRecordRef& rec, int deltaSize, bool force) {
			int nodeSize = deltaSize + BTreePage::BinaryTree::Node::headerSize(largeDeltaTree);

			// If the record doesn't fit and the page can't be expanded then return false
			if (nodeSize > bytesLeft && !force) {
				return false;
			}

			++count;
			bytesLeft -= nodeSize;
			kvBytes += rec.kvBytes();

			// If needed, expand page so that record fits.
			// This is a loop because the first expansion may increase per-node overhead which could
			// then require a second expansion.
			while (bytesLeft < 0) {
				int newBlocks = (-bytesLeft + blockSize - 1) / blockSize;
				int extraSpace = newBlocks * blockSize;
				blockCount += newBlocks;
				bytesLeft += extraSpace;
				pageSize += extraSpace;

				// If size has moved into the "large" range then every node has gotten bigger so adjust bytesLeft
				if (!largeDeltaTree && pageSize > BTreePage::BinaryTree::SmallSizeLimit) {
					largeDeltaTree = true;
					bytesLeft -= (count * BTreePage::BinaryTree::LargeTreePerNodeExtraOverhead);
				}
			}
			return true;
		}
	};

	// Scans a vector of records and decides on page split points, returning a vector of 1+ pages to build
	static std::vector<PageToBuild> splitPages(const RedwoodRecordRef* lowerBound,
	                                           const RedwoodRecordRef* upperBound,
	                                           int prefixLen,
	                                           VectorRef<RedwoodRecordRef> records,
	                                           int height,
	                                           int blockSize) {
		debug_printf("splitPages height=%d records=%d lowerBound=%s upperBound=%s\n",
		             height,
		             records.size(),
		             lowerBound->toString(false).c_str(),
		             upperBound->toString(false).c_str());
		ASSERT(!records.empty());

		// Leaves can have just one record if it's large, but internal pages should have at least 4
		int minRecords = height == 1 ? 1 : 4;
		double maxSlack = SERVER_KNOBS->REDWOOD_PAGE_REBUILD_MAX_SLACK;
		std::vector<PageToBuild> pages;

		// deltaSizes contains pair-wise delta sizes for [lowerBound, records..., upperBound]
		std::vector<int> deltaSizes(records.size() + 1);
		deltaSizes.front() = records.front().deltaSize(*lowerBound, prefixLen, true);
		deltaSizes.back() = records.back().deltaSize(*upperBound, prefixLen, true);
		for (int i = 1; i < records.size(); ++i) {
			deltaSizes[i] = records[i].deltaSize(records[i - 1], prefixLen, true);
		}

		PageToBuild p(0, blockSize);

		for (int i = 0; i < records.size(); ++i) {
			bool force = p.count < minRecords || p.slackFraction() > maxSlack;
			debug_printf(
			    "  before addRecord  i=%d  records=%d  deltaSize=%d  kvSize=%d  force=%d  pageToBuild=%s  record=%s",
			    i,
			    records.size(),
			    deltaSizes[i],
			    records[i].kvBytes(),
			    force,
			    p.toString().c_str(),
			    records[i].toString(height == 1).c_str());

			if (!p.addRecord(records[i], deltaSizes[i], force)) {
				pages.push_back(p);
				p = PageToBuild(p.endIndex(), blockSize);
				p.addRecord(records[i], deltaSizes[i], true);
			}
		}

		if (p.count > 0) {
			pages.push_back(p);
		}

		debug_printf("  Before shift: %s\n", ::toString(pages).c_str());

		// If page count is > 1, try to balance slack between last two pages
		// The buggify disables this balancing as this will result in more edge
		// cases of pages with very few records.
		if (pages.size() > 1 && !BUGGIFY) {
			PageToBuild& a = pages[pages.size() - 2];
			PageToBuild& b = pages.back();

			// While the last page page has too much slack and the second to last page
			// has more than the minimum record count, shift a record from the second
			// to last page to the last page.
			while (b.slackFraction() > maxSlack && a.count > minRecords) {
				int i = a.lastIndex();
				if (!PageToBuild::shiftItem(a, b, deltaSizes[i], records[i].kvBytes())) {
					break;
				}
				debug_printf("  After shifting i=%d: a=%s b=%s\n", i, a.toString().c_str(), b.toString().c_str());
			}
		}

		return pages;
	}

	// Writes entries to 1 or more pages and return a vector of boundary keys with their ArenaPage(s)
	ACTOR static Future<Standalone<VectorRef<RedwoodRecordRef>>> writePages(VersionedBTree* self,
	                                                                        const RedwoodRecordRef* lowerBound,
	                                                                        const RedwoodRecordRef* upperBound,
	                                                                        VectorRef<RedwoodRecordRef> entries,
	                                                                        int height,
	                                                                        Version v,
	                                                                        BTreePageIDRef previousID) {
		ASSERT(entries.size() > 0);

		state Standalone<VectorRef<RedwoodRecordRef>> records;

		// All records share the prefix shared by the lower and upper boundaries
		state int prefixLen = lowerBound->getCommonPrefixLen(*upperBound);

		state std::vector<PageToBuild> pagesToBuild =
		    splitPages(lowerBound, upperBound, prefixLen, entries, height, self->m_blockSize);
		debug_printf("splitPages returning %s\n", toString(pagesToBuild).c_str());

		// Lower bound of the page being added to
		state RedwoodRecordRef pageLowerBound = lowerBound->withoutValue();
		state RedwoodRecordRef pageUpperBound;
		state int sinceYield = 0;

		state int pageIndex;

		for (pageIndex = 0; pageIndex < pagesToBuild.size(); ++pageIndex) {
			auto& p = pagesToBuild[pageIndex];
			debug_printf("building page %d of %d %s\n", pageIndex + 1, pagesToBuild.size(), p.toString().c_str());
			ASSERT(p.count != 0);

			// For internal pages, skip first entry if child link is null.  Such links only exist
			// to maintain a borrow-able prefix for the previous subtree after a subtree deletion.
			// If the null link falls on a new page post-split, then the pageLowerBound of the page
			// being built now will serve as the previous subtree's upper boundary as it is the same
			// key as entries[p.startIndex] and there is no need to actually store the null link in
			// the new page.
			if (height != 1 && !entries[p.startIndex].value.present()) {
				p.kvBytes -= entries[p.startIndex].key.size();
				++p.startIndex;
				--p.count;
				debug_printf("Skipping first null record, new count=%d\n", p.count);

				// If the page is now empty then it must be the last page in pagesToBuild, otherwise there would
				// be more than 1 item since internal pages need to have multiple children. While there is no page
				// to be built here, a record must be added to the output set because the upper boundary of the last
				// page built does not match the upper boundary of the original page that this call to writePages() is
				// replacing.  Put another way, the upper boundary of the rightmost page of the page set that was just
				// built does not match the upper boundary of the original page that the page set is replacing, so
				// adding the extra null link fixes this.
				if (p.count == 0) {
					ASSERT(pageIndex == pagesToBuild.size() - 1);
					records.push_back_deep(records.arena(), pageUpperBound);
					break;
				}
			}

			// Use the next entry as the upper bound, or upperBound if there are no more entries beyond this page
			int endIndex = p.endIndex();
			bool lastPage = endIndex == entries.size();
			pageUpperBound = lastPage ? upperBound->withoutValue() : entries[endIndex].withoutValue();

			// If this is a leaf page, and not the last one to be written, shorten the upper boundary
			if (!lastPage && height == 1) {
				int commonPrefix = pageUpperBound.getCommonPrefixLen(entries[endIndex - 1], prefixLen);
				pageUpperBound.truncate(commonPrefix + 1);
			}

			state std::vector<Reference<ArenaPage>> pages;
			BTreePage* btPage;

			if (p.blockCount == 1) {
				Reference<ArenaPage> page = self->m_pager->newPageBuffer();
				btPage = (BTreePage*)page->mutate();
				pages.push_back(std::move(page));
			} else {
				ASSERT(p.blockCount > 1);
				btPage = (BTreePage*)new uint8_t[p.pageSize];
			}

			btPage->height = height;
			btPage->kvBytes = p.kvBytes;
			g_redwoodMetrics.kvSizeWritten->sample(p.kvBytes);

			debug_printf("Building tree for %s\nlower: %s\nupper: %s\n",
			             p.toString().c_str(),
			             pageLowerBound.toString(false).c_str(),
			             pageUpperBound.toString(false).c_str());

			int deltaTreeSpace = p.pageSize - sizeof(BTreePage);
			state int written = btPage->tree()->build(
			    deltaTreeSpace, &entries[p.startIndex], &entries[endIndex], &pageLowerBound, &pageUpperBound);

			if (written > deltaTreeSpace) {
				debug_printf("ERROR:  Wrote %d bytes to page %s deltaTreeSpace=%d\n",
				             written,
				             p.toString().c_str(),
				             deltaTreeSpace);
				TraceEvent(SevError, "RedwoodDeltaTreeOverflow")
				    .detail("PageSize", p.pageSize)
				    .detail("BytesWritten", written);
				ASSERT(false);
			}
			auto& metrics = g_redwoodMetrics.level(height);
			metrics.metrics.pageBuild += 1;
			metrics.metrics.pageBuildExt += p.blockCount - 1;

			metrics.buildFillPctSketch->samplePercentage(p.usedFraction());
			metrics.buildStoredPctSketch->samplePercentage(p.kvFraction());
			metrics.buildItemCountSketch->sampleRecordCounter(p.count);

			// Create chunked pages
			// TODO: Avoid copying page bytes, but this is not trivial due to how pager checksums are currently handled.
			if (p.blockCount != 1) {
				// Mark the slack in the page buffer as defined
				VALGRIND_MAKE_MEM_DEFINED(((uint8_t*)btPage) + written, (p.blockCount * p.blockSize) - written);
				const uint8_t* rptr = (const uint8_t*)btPage;
				for (int b = 0; b < p.blockCount; ++b) {
					Reference<ArenaPage> page = self->m_pager->newPageBuffer();
					memcpy(page->mutate(), rptr, p.blockSize);
					rptr += p.blockSize;
					pages.push_back(std::move(page));
				}
				delete[](uint8_t*) btPage;
			}

			// Write this btree page, which is made of 1 or more pager pages.
			state BTreePageIDRef childPageID;
			state int k;

			// If we are only writing 1 page and it has the same BTreePageID size as the original then try to reuse the
			// LogicalPageIDs in previousID and try to update them atomically.
			if (pagesToBuild.size() == 1 && previousID.size() == pages.size()) {
				for (k = 0; k < pages.size(); ++k) {
					LogicalPageID id = wait(
					    self->m_pager->atomicUpdatePage(PagerEventReasons::Commit, height, previousID[k], pages[k], v));
					childPageID.push_back(records.arena(), id);
				}
			} else {
				// Either the original page is being split, or it's not but it has changed BTreePageID size.
				// Either way, there is no point in reusing any of the original page IDs because the parent
				// must be rewritten anyway to count for the change in child count or child links.
				// Free the old IDs, but only once (before the first output record is added).
				if (records.empty()) {
					self->freeBTreePage(previousID, v);
				}
				for (k = 0; k < pages.size(); ++k) {
					LogicalPageID id = wait(self->m_pager->newPageID());
					self->m_pager->updatePage(PagerEventReasons::Commit, height, id, pages[k]);
					childPageID.push_back(records.arena(), id);
				}
			}

			if (++sinceYield > 100) {
				sinceYield = 0;
				wait(yield());
			}

			if (REDWOOD_DEBUG) {
				auto& p = pagesToBuild[pageIndex];
				debug_printf("Wrote %s original=%s deltaTreeSize=%d for %s\nlower: %s\nupper: %s\n",
				             toString(childPageID).c_str(),
				             toString(previousID).c_str(),
				             written,
				             p.toString().c_str(),
				             pageLowerBound.toString(false).c_str(),
				             pageUpperBound.toString(false).c_str());
				for (int j = p.startIndex; j < p.endIndex(); ++j) {
					debug_printf(" %3d: %s\n", j, entries[j].toString(height == 1).c_str());
				}
				ASSERT(pageLowerBound.key <= pageUpperBound.key);
			}

			// Push a new record onto the results set, without the child page, copying it into the records arena
			records.push_back_deep(records.arena(), pageLowerBound.withoutValue());
			// Set the child page value of the inserted record to childPageID, which has already been allocated in
			// records.arena() above
			records.back().setChildPage(childPageID);

			pageLowerBound = pageUpperBound;
		}

		return records;
	}

	ACTOR static Future<Standalone<VectorRef<RedwoodRecordRef>>>
	buildNewRoot(VersionedBTree* self, Version version, Standalone<VectorRef<RedwoodRecordRef>> records, int height) {
		debug_printf("buildNewRoot start version %" PRId64 ", %lu records\n", version, records.size());

		// While there are multiple child pages for this version we must write new tree levels.
		while (records.size() > 1) {
			self->m_pHeader->height = ++height;
			ASSERT(height < std::numeric_limits<int8_t>::max());
			Standalone<VectorRef<RedwoodRecordRef>> newRecords =
			    wait(writePages(self, &dbBegin, &dbEnd, records, height, version, BTreePageIDRef()));
			debug_printf("Wrote a new root level at version %" PRId64 " height %d size %lu pages\n",
			             version,
			             height,
			             newRecords.size());
			records = newRecords;
		}

		return records;
	}

	// Try to evict a BTree page from the pager cache.
	// Returns true if, at the end of the call, the page is no longer in cache,
	// so the caller can assume its ArenaPage reference is the only one.
	bool tryEvictPage(IPagerSnapshot* pager, BTreePageIDRef id) {
		// If it's an oversized page, currently it cannot be in the cache
		if (id.size() > 0) {
			return true;
		}
		return pager->tryEvictPage(id.front());
	}

	ACTOR static Future<Reference<const ArenaPage>> readPage(PagerEventReasons reason,
	                                                         unsigned int level,
	                                                         Reference<IPagerSnapshot> snapshot,
	                                                         BTreePageIDRef id,
	                                                         int priority,
	                                                         bool forLazyClear,
	                                                         bool cacheable) {

		debug_printf("readPage() op=read%s %s @%" PRId64 "\n",
		             forLazyClear ? "ForDeferredClear" : "",
		             toString(id).c_str(),
		             snapshot->getVersion());

		state Reference<const ArenaPage> page;

		if (id.size() == 1) {
			Reference<const ArenaPage> p =
			    wait(snapshot->getPhysicalPage(reason, level, id.front(), priority, cacheable, false));
			page = std::move(p);
		} else {
			ASSERT(!id.empty());
			std::vector<Future<Reference<const ArenaPage>>> reads;
			for (auto& pageID : id) {
				reads.push_back(snapshot->getPhysicalPage(reason, level, pageID, priority, cacheable, false));
			}
			std::vector<Reference<const ArenaPage>> pages = wait(getAll(reads));
			// TODO:  Cache reconstituted super pages somehow, perhaps with help from the Pager.
			page = ArenaPage::concatPages(pages);
		}

		debug_printf("readPage() op=readComplete %s @%" PRId64 " \n", toString(id).c_str(), snapshot->getVersion());
		const BTreePage* btPage = (const BTreePage*)page->begin();
		auto& metrics = g_redwoodMetrics.level(btPage->height).metrics;
		metrics.pageRead += 1;
		metrics.pageReadExt += (id.size() - 1);

		return std::move(page);
	}

	// Get cursor into a BTree node, creating decode cache from boundaries if needed
	static BTreePage::BinaryTree::Cursor getCursor(Reference<const ArenaPage> page,
	                                               const RedwoodRecordRef& lowerBound,
	                                               const RedwoodRecordRef& upperBound) {
		if (page->userData == nullptr) {
			debug_printf("Creating DecodeCache for ptr=%p lower=%s upper=%s\n",
			             page->begin(),
			             lowerBound.toString().c_str(),
			             upperBound.toString().c_str());

			BTreePage::BinaryTree::DecodeCache* cache = new BTreePage::BinaryTree::DecodeCache(lowerBound, upperBound);
			page->userData = cache;
			page->userDataDestructor = [](void* cache) { ((BTreePage::BinaryTree::DecodeCache*)cache)->delref(); };
		}

		return BTreePage::BinaryTree::Cursor((BTreePage::BinaryTree::DecodeCache*)page->userData,
		                                     ((BTreePage*)page->begin())->tree());
	}

	// Get cursor into a BTree node from a child link
	static BTreePage::BinaryTree::Cursor getCursor(const Reference<const ArenaPage>& page,
	                                               const BTreePage::BinaryTree::Cursor& link) {
		if (page->userData == nullptr) {
			return getCursor(page, link.get(), link.next().getOrUpperBound());
		}

		return BTreePage::BinaryTree::Cursor((BTreePage::BinaryTree::DecodeCache*)page->userData,
		                                     ((BTreePage*)page->begin())->tree());
	}

	static void preLoadPage(IPagerSnapshot* snapshot, unsigned int l, BTreePageIDRef id, int priority) {
		g_redwoodMetrics.metric.btreeLeafPreload += 1;
		g_redwoodMetrics.metric.btreeLeafPreloadExt += (id.size() - 1);

		for (auto pageID : id) {
			// Prefetches are always at the Leaf level currently so it isn't part of the per-level metrics set
			snapshot->getPhysicalPage(PagerEventReasons::RangePrefetch, nonBtreeLevel, pageID, priority, true, true);
		}
	}

	void freeBTreePage(BTreePageIDRef btPageID, Version v) {
		// Free individual pages at v
		for (LogicalPageID id : btPageID) {
			m_pager->freePage(id, v);
		}
	}

	// Write new version of pageID at version v using page as its data.
	// Attempts to reuse original id(s) in btPageID, returns BTreePageID.
	// updateBTreePage is only called from commitSubTree function so write reason is always btree commit
	ACTOR static Future<BTreePageIDRef> updateBTreePage(VersionedBTree* self,
	                                                    BTreePageIDRef oldID,
	                                                    Arena* arena,
	                                                    Reference<ArenaPage> page,
	                                                    Version writeVersion) {
		state BTreePageIDRef newID;
		newID.resize(*arena, oldID.size());

		if (REDWOOD_DEBUG) {
			BTreePage* btPage = (BTreePage*)page->begin();
			BTreePage::BinaryTree::DecodeCache* cache = (BTreePage::BinaryTree::DecodeCache*)page->userData;
			debug_printf_always(
			    "updateBTreePage(%s, %s) %s\n",
			    ::toString(oldID).c_str(),
			    ::toString(writeVersion).c_str(),
			    cache == nullptr
			        ? "<noDecodeCache>"
			        : btPage->toString(true, oldID, writeVersion, cache->lowerBound, cache->upperBound).c_str());
		}

		state int height = ((BTreePage*)page->begin())->height;
		if (oldID.size() == 1) {
			LogicalPageID id = wait(
			    self->m_pager->atomicUpdatePage(PagerEventReasons::Commit, height, oldID.front(), page, writeVersion));
			newID.front() = id;
		} else {
			state std::vector<Reference<ArenaPage>> pages;
			const uint8_t* rptr = page->begin();
			int bytesLeft = page->size();
			while (bytesLeft > 0) {
				Reference<ArenaPage> p = self->m_pager->newPageBuffer();
				int blockSize = p->size();
				memcpy(p->mutate(), rptr, blockSize);
				rptr += blockSize;
				bytesLeft -= blockSize;
				pages.push_back(p);
			}
			ASSERT(pages.size() == oldID.size());

			// Write pages, trying to reuse original page IDs
			state int i = 0;
			for (; i < pages.size(); ++i) {
				LogicalPageID id = wait(self->m_pager->atomicUpdatePage(
				    PagerEventReasons::Commit, height, oldID[i], pages[i], writeVersion));
				newID[i] = id;
			}
		}

		return newID;
	}

	// Copy page to a new page which shares the same DecodeCache with the old page
	static Reference<ArenaPage> clonePageForUpdate(Reference<const ArenaPage> page) {
		Reference<ArenaPage> newPage = page->cloneContents();

		BTreePage::BinaryTree::DecodeCache* cache = (BTreePage::BinaryTree::DecodeCache*)page->userData;
		cache->addref();
		newPage->userData = cache;
		newPage->userDataDestructor = [](void* cache) { ((BTreePage::BinaryTree::DecodeCache*)cache)->delref(); };

		debug_printf("cloneForUpdate(%p -> %p  size=%d\n", page->begin(), newPage->begin(), page->size());
		return newPage;
	}

	// Each call to commitSubtree() will pass most of its arguments via a this structure because the caller
	// will need access to these parameters after commitSubtree() is done.
	struct InternalPageSliceUpdate : public FastAllocated<InternalPageSliceUpdate> {
		// The logical range for the subtree's contents.  Due to subtree clears, these boundaries may not match
		// the lower/upper bounds needed to decode the page.
		// Subtree clears can cause the boundaries for decoding the page to be more restrictive than the subtree's
		// logical boundaries.  When a subtree is fully cleared, the link to it is replaced with a null link, but
		// the key boundary remains in tact to support decoding of the previous subtree.
		RedwoodRecordRef subtreeLowerBound;
		RedwoodRecordRef subtreeUpperBound;

		// The lower/upper bound for decoding the root of the subtree
		RedwoodRecordRef decodeLowerBound;
		RedwoodRecordRef decodeUpperBound;

		bool boundariesNormal() const {
			// If the decode upper boundary is the subtree upper boundary the pointers will be the same
			// For the lower boundary, if the pointers are not the same there is still a possibility
			// that the keys are the same.  This happens for the first remaining subtree of an internal page
			// after the prior subtree(s) were cleared.
			return (decodeUpperBound == subtreeUpperBound) &&
			       (decodeLowerBound == subtreeLowerBound || decodeLowerBound.sameExceptValue(subtreeLowerBound));
		}

		// The record range of the subtree slice is cBegin to cEnd
		// cBegin.get().getChildPage() is guaranteed to be valid
		// cEnd can be
		//   - the next record which also has a child page
		//   - the next-next record which has a child page because the next record does not and
		//     only existed to provide the correct upper bound for decoding cBegin's child page
		//   - a later record with a valid child page, because this slice represents a range of
		//     multiple subtrees that are either all unchanged or all cleared.
		//   - invalid, because cBegin is the last child entry in the page or because the range
		//     being cleared or unchanged extends to the end of the page's entries
		BTreePage::BinaryTree::Cursor cBegin;
		BTreePage::BinaryTree::Cursor cEnd;

		// The prefix length common to the entire logical subtree.  Might be shorter than the length common to all
		// actual items in the page.
		int skipLen;

		// Members below this point are "output" members, set by function calls from commitSubtree() once it decides
		// what is happening with this slice of the tree.

		// If true, present, the contents of newLinks should replace [cBegin, cEnd)
		bool childrenChanged;
		Standalone<VectorRef<RedwoodRecordRef>> newLinks;

		// The upper boundary expected, if any, by the last child in either [cBegin, cEnd) or newLinks
		// If the last record in the range has a null link then this will be null.
		Optional<RedwoodRecordRef> expectedUpperBound;

		bool inPlaceUpdate;

		// CommitSubtree will call one of the following three functions based on its exit path

		// Subtree was cleared.
		void cleared() {
			inPlaceUpdate = false;
			childrenChanged = true;
			expectedUpperBound.reset();
		}

		// Page was updated in-place through edits and written to maybeNewID
		void updatedInPlace(BTreePageIDRef maybeNewID, BTreePage* btPage, int capacity) {
			inPlaceUpdate = true;

			auto& metrics = g_redwoodMetrics.level(btPage->height);
			metrics.metrics.pageModify += 1;
			metrics.metrics.pageModifyExt += (maybeNewID.size() - 1);

			metrics.modifyFillPctSketch->samplePercentage((double)btPage->size() / capacity);
			metrics.modifyStoredPctSketch->samplePercentage((double)btPage->kvBytes / capacity);
			metrics.modifyItemCountSketch->sampleRecordCounter(btPage->tree()->numItems);

			g_redwoodMetrics.kvSizeWritten->sample(btPage->kvBytes);

			// The boundaries can't have changed, but the child page link may have.
			if (maybeNewID != decodeLowerBound.getChildPage()) {
				// Add page's decode lower bound to newLinks set without its child page, intially
				newLinks.push_back_deep(newLinks.arena(), decodeLowerBound.withoutValue());

				// Set the child page ID, which has already been allocated in result.arena()
				newLinks.back().setChildPage(maybeNewID);
				childrenChanged = true;
			} else {
				childrenChanged = false;
			}

			// Expected upper bound remains unchanged.
		}

		// writePages() was used to build 1 or more replacement pages.
		void rebuilt(Standalone<VectorRef<RedwoodRecordRef>> newRecords) {
			inPlaceUpdate = false;
			newLinks = newRecords;
			childrenChanged = true;

			// If the replacement records ended on a non-null child page, then the expect upper bound is
			// the subtree upper bound since that is what would have been used for the page(s) rebuild,
			// otherwise it is null.
			expectedUpperBound = newLinks.back().value.present() ? subtreeUpperBound : Optional<RedwoodRecordRef>();
		}

		// Get the first record for this range AFTER applying whatever changes were made
		const RedwoodRecordRef* getFirstBoundary() const {
			if (childrenChanged) {
				if (newLinks.empty()) {
					return nullptr;
				}
				return &newLinks.front();
			}
			return &decodeLowerBound;
		}

		std::string toString() const {
			std::string s;
			s += format("SubtreeSlice: addr=%p skipLen=%d subtreeCleared=%d childrenChanged=%d inPlaceUpdate=%d\n",
			            this,
			            skipLen,
			            childrenChanged && newLinks.empty(),
			            childrenChanged,
			            inPlaceUpdate);
			s += format("SubtreeLower: %s\n", subtreeLowerBound.toString(false).c_str());
			s += format(" DecodeLower: %s\n", decodeLowerBound.toString(false).c_str());
			s += format(" DecodeUpper: %s\n", decodeUpperBound.toString(false).c_str());
			s += format("SubtreeUpper: %s\n", subtreeUpperBound.toString(false).c_str());
			s += format("expectedUpperBound: %s\n",
			            expectedUpperBound.present() ? expectedUpperBound.get().toString(false).c_str() : "(null)");
			for (int i = 0; i < newLinks.size(); ++i) {
				s += format("  %i: %s\n", i, newLinks[i].toString(false).c_str());
			}
			s.resize(s.size() - 1);
			return s;
		}
	};

	struct InternalPageModifier {
		InternalPageModifier() {}
		InternalPageModifier(Reference<const ArenaPage> p, bool alreadyCloned, bool updating, ParentInfo* parentInfo)
		  : updating(updating), page(p), clonedPage(alreadyCloned), changesMade(false), parentInfo(parentInfo) {}

		// Whether updating the existing page is allowed
		bool updating;
		Reference<const ArenaPage> page;

		// Whether or not page has been cloned for update
		bool clonedPage;

		Standalone<VectorRef<RedwoodRecordRef>> rebuild;

		// Whether there are any changes to the page, either made in place or staged in rebuild
		bool changesMade;
		ParentInfo* parentInfo;

		BTreePage* btPage() const { return (BTreePage*)page->begin(); }

		bool empty() const {
			if (updating) {
				return btPage()->tree()->numItems == 0;
			} else {
				return rebuild.empty();
			}
		}

		void cloneForUpdate() {
			if (!clonedPage) {
				page = clonePageForUpdate(page);
				clonedPage = true;
			}
		}

		// end is the cursor position of the first record of the unvisited child link range, which
		// is needed if the insert requires switching from update to rebuild mode.
		void insert(BTreePage::BinaryTree::Cursor end, const VectorRef<RedwoodRecordRef>& recs) {
			int i = 0;
			if (updating) {
				// Update must be done in the new tree, not the original tree where the end cursor will be from
				end.tree = btPage()->tree();

				// TODO: insert recs in a random order to avoid new subtree being entirely right child links
				while (i != recs.size()) {
					const RedwoodRecordRef& rec = recs[i];
					debug_printf("internal page (updating) insert: %s\n", rec.toString(false).c_str());

					if (!end.insert(rec)) {
						debug_printf("internal page: failed to insert %s, switching to rebuild\n",
						             rec.toString(false).c_str());

						// Update failed, so populate rebuild vector with everything up to but not including end, which
						// may include items from recs that were already added.
						auto c = end;
						if (c.moveFirst()) {
							rebuild.reserve(rebuild.arena(), c.tree->numItems);
							while (c != end) {
								debug_printf("  internal page rebuild: add %s\n", c.get().toString(false).c_str());
								rebuild.push_back(rebuild.arena(), c.get());
								c.moveNext();
							}
						}
						updating = false;
						break;
					}
					btPage()->kvBytes += rec.kvBytes();
					++i;
				}
			}

			// Not updating existing page so just add recs to rebuild vector
			if (!updating) {
				rebuild.reserve(rebuild.arena(), rebuild.size() + recs.size());
				while (i != recs.size()) {
					const RedwoodRecordRef& rec = recs[i];
					debug_printf("internal page (rebuilding) insert: %s\n", rec.toString(false).c_str());
					rebuild.push_back(rebuild.arena(), rec);
					++i;
				}
			}
		}

		void keep(BTreePage::BinaryTree::Cursor begin, BTreePage::BinaryTree::Cursor end) {
			if (!updating) {
				while (begin != end) {
					debug_printf("internal page (rebuilding) keeping: %s\n", begin.get().toString(false).c_str());
					rebuild.push_back(rebuild.arena(), begin.get());
					begin.moveNext();
				}
			} else if (REDWOOD_DEBUG) {
				while (begin != end) {
					debug_printf("internal page (updating) keeping: %s\n", begin.get().toString(false).c_str());
					begin.moveNext();
				}
			}
		}

		// This must be called for each of the InternalPageSliceUpdates in sorted order.
		void applyUpdate(InternalPageSliceUpdate& u, const RedwoodRecordRef* nextBoundary) {
			debug_printf("applyUpdate nextBoundary=(%p) %s  %s\n",
			             nextBoundary,
			             (nextBoundary != nullptr) ? nextBoundary->toString(false).c_str() : "",
			             u.toString().c_str());

			// If the children changed, replace [cBegin, cEnd) with newLinks
			if (u.childrenChanged) {
				if (updating) {
					auto c = u.cBegin;

					if (c != u.cEnd) {
						cloneForUpdate();
						// must point c to the tree to erase from
						c.tree = btPage()->tree();
					}

					while (c != u.cEnd) {
						debug_printf("internal page (updating) erasing: %s\n", c.get().toString(false).c_str());
						btPage()->kvBytes -= c.get().kvBytes();
						c.erase();
					}

					// [cBegin, cEnd) is now erased, and cBegin is invalid, so cEnd represents the end
					// of the range that comes before any part of newLinks that can't be added if there
					// is not enough space.
					insert(u.cEnd, u.newLinks);
				} else {
					// Already in rebuild mode so the cursor parameter is meaningless
					insert({}, u.newLinks);
				}

				// cBegin has been erased so interating from the first entry forward will never see cBegin to use as an
				// endpoint.
				changesMade = true;
			} else {

				// If this was an in-place update, where the child page IDs do not change, notify the
				// parentInfo that those pages have been updated so it can possibly eliminate their
				// second writes later.
				if (u.inPlaceUpdate) {
					for (auto id : u.decodeLowerBound.getChildPage()) {
						parentInfo->pageUpdated(id);
					}
				}

				keep(u.cBegin, u.cEnd);
			}

			// If there is an expected upper boundary for the next range after u
			if (u.expectedUpperBound.present()) {
				// Then if it does not match the next boundary then insert a dummy record
				if (nextBoundary == nullptr || (nextBoundary != &u.expectedUpperBound.get() &&
				                                !nextBoundary->sameExceptValue(u.expectedUpperBound.get()))) {
					RedwoodRecordRef rec = u.expectedUpperBound.get().withoutValue();
					debug_printf("applyUpdate adding dummy record %s\n", rec.toString(false).c_str());

					cloneForUpdate();
					insert(u.cEnd, { &rec, 1 });
					changesMade = true;
				}
			}
		}
	};

	ACTOR static Future<Void> commitSubtree(
	    VersionedBTree* self,
	    Reference<IPagerSnapshot> snapshot,
	    MutationBuffer* mutationBuffer,
	    BTreePageIDRef rootID,
	    int height,
	    MutationBuffer::const_iterator mBegin, // greatest mutation boundary <= subtreeLowerBound->key
	    MutationBuffer::const_iterator mEnd, // least boundary >= subtreeUpperBound->key
	    InternalPageSliceUpdate* update) {

		state std::string context;
		if (REDWOOD_DEBUG) {
			context = format("CommitSubtree(root=%s): ", toString(rootID).c_str());
		}
		debug_printf("%s %s\n", context.c_str(), update->toString().c_str());
		if (REDWOOD_DEBUG) {
			debug_printf("%s ---------MUTATION BUFFER SLICE ---------------------\n", context.c_str());
			auto begin = mBegin;
			while (1) {
				debug_printf("%s Mutation: '%s':  %s\n",
				             context.c_str(),
				             printable(begin.key()).c_str(),
				             begin.mutation().toString().c_str());
				if (begin == mEnd) {
					break;
				}
				++begin;
			}
			debug_printf("%s -------------------------------------\n", context.c_str());
		}

		state Reference<const ArenaPage> page =
		    wait(readPage(PagerEventReasons::Commit, height, snapshot, rootID, height, false, true));
		state Version writeVersion = self->getLastCommittedVersion() + 1;

		// If the page exists in the cache, it must be copied before modification.
		// That copy will be referenced by pageCopy, as page must stay in scope in case anything references its
		// memory and it gets evicted from the cache.
		// If the page is not in the cache, then no copy is needed so we will initialize pageCopy to page
		state Reference<const ArenaPage> pageCopy;

		state BTreePage* btPage = (BTreePage*)page->begin();
		ASSERT(height == btPage->height);
		++g_redwoodMetrics.level(height).metrics.pageCommitStart;

		// TODO:  Decide if it is okay to update if the subtree boundaries are expanded.  It can result in
		// records in a DeltaTree being outside its decode boundary range, which isn't actually invalid
		// though it is awkward to reason about.
		// TryToUpdate indicates insert and erase operations should be tried on the existing page first
		state bool tryToUpdate = btPage->tree()->numItems > 0 && update->boundariesNormal();

		debug_printf(
		    "%s commitSubtree(): %s\n",
		    context.c_str(),
		    btPage->toString(false, rootID, snapshot->getVersion(), update->decodeLowerBound, update->decodeUpperBound)
		        .c_str());

		state BTreePage::BinaryTree::Cursor cursor =
		    update->cBegin.valid() ? getCursor(page, update->cBegin) : getCursor(page, dbBegin, dbEnd);

		if (REDWOOD_DEBUG) {
			debug_printf("%s ---------MUTATION BUFFER SLICE ---------------------\n", context.c_str());
			auto begin = mBegin;
			while (1) {
				debug_printf("%s Mutation: '%s':  %s\n",
				             context.c_str(),
				             printable(begin.key()).c_str(),
				             begin.mutation().toString().c_str());
				if (begin == mEnd) {
					break;
				}
				++begin;
			}
			debug_printf("%s -------------------------------------\n", context.c_str());
		}

		// Leaf Page
		if (btPage->isLeaf()) {
			bool updating = tryToUpdate;
			bool changesMade = false;

			state Standalone<VectorRef<RedwoodRecordRef>> merged;
			auto switchToLinearMerge = [&]() {
				// Couldn't make changes in place, so now do a linear merge and build new pages.
				updating = false;
				auto c = cursor;
				c.moveFirst();
				while (c != cursor) {
					debug_printf("%s catch-up adding %s\n", context.c_str(), c.get().toString().c_str());
					merged.push_back(merged.arena(), c.get());
					c.moveNext();
				}
			};

			// The first mutation buffer boundary has a key <= the first key in the page.

			cursor.moveFirst();
			debug_printf("%s Leaf page, applying changes.\n", context.c_str());

			// Now, process each mutation range and merge changes with existing data.
			bool firstMutationBoundary = true;
			while (mBegin != mEnd) {
				debug_printf("%s New mutation boundary: '%s': %s\n",
				             context.c_str(),
				             printable(mBegin.key()).c_str(),
				             mBegin.mutation().toString().c_str());

				// Apply the change to the mutation buffer start boundary key only if
				//   - there actually is a change (whether a set or a clear, old records are to be removed)
				//   - either this is not the first boundary or it is but its key matches our lower bound key
				bool applyBoundaryChange = mBegin.mutation().boundaryChanged &&
				                           (!firstMutationBoundary || mBegin.key() == update->subtreeLowerBound.key);
				firstMutationBoundary = false;

				// Iterate over records for the mutation boundary key, keep them unless the boundary key was changed or
				// we are not applying it
				while (cursor.valid() && cursor.get().key == mBegin.key()) {
					// If there were no changes to the key or we're not applying it
					if (!applyBoundaryChange) {
						// If not updating, add to the output set, otherwise skip ahead past the records for the
						// mutation boundary
						if (!updating) {
							merged.push_back(merged.arena(), cursor.get());
							debug_printf("%s Added %s [existing, boundary start]\n",
							             context.c_str(),
							             cursor.get().toString().c_str());
						}
						cursor.moveNext();
					} else {
						changesMade = true;
						// If updating, erase from the page, otherwise do not add to the output set
						if (updating) {
							debug_printf("%s Erasing %s [existing, boundary start]\n",
							             context.c_str(),
							             cursor.get().toString().c_str());

							// Copy page for modification if not already copied
							if (!pageCopy.isValid()) {
								pageCopy = clonePageForUpdate(page);
								btPage = (BTreePage*)pageCopy->begin();
								cursor.tree = btPage->tree();
							}

							btPage->kvBytes -= cursor.get().kvBytes();
							cursor.erase();
						} else {
							debug_printf("%s Skipped %s [existing, boundary start]\n",
							             context.c_str(),
							             cursor.get().toString().c_str());
							cursor.moveNext();
						}
					}
				}

				constexpr int maxHeightAllowed = 8;

				// Write the new record(s) for the mutation boundary start key if its value has been set
				// Clears of this key will have been processed above by not being erased from the updated page or
				// excluded from the merge output
				if (applyBoundaryChange && mBegin.mutation().boundarySet()) {
					RedwoodRecordRef rec(mBegin.key(), mBegin.mutation().boundaryValue.get());
					changesMade = true;

					// If updating, add to the page, else add to the output set
					if (updating) {
						// Copy page for modification if not already copied
						if (!pageCopy.isValid()) {
							pageCopy = clonePageForUpdate(page);
							btPage = (BTreePage*)pageCopy->begin();
							cursor.tree = btPage->tree();
						}

						if (cursor.insert(rec, update->skipLen, maxHeightAllowed)) {
							btPage->kvBytes += rec.kvBytes();
							debug_printf(
							    "%s Inserted %s [mutation, boundary start]\n", context.c_str(), rec.toString().c_str());
						} else {
							debug_printf("%s Insert failed for %s [mutation, boundary start]\n",
							             context.c_str(),
							             rec.toString().c_str());
							switchToLinearMerge();
						}
					}

					if (!updating) {
						merged.push_back(merged.arena(), rec);
						debug_printf(
						    "%s Added %s [mutation, boundary start]\n", context.c_str(), rec.toString().c_str());
					}
				}

				// Before advancing the iterator, get whether or not the records in the following range must be removed
				bool remove = mBegin.mutation().clearAfterBoundary;
				// Advance to the next boundary because we need to know the end key for the current range.
				++mBegin;
				if (mBegin == mEnd) {
					update->skipLen = 0;
				}

				debug_printf("%s Mutation range end: '%s'\n", context.c_str(), printable(mBegin.key()).c_str());

				// Now handle the records up through but not including the next mutation boundary key
				RedwoodRecordRef end(mBegin.key());

				// If the records are being removed and we're not doing an in-place update
				// OR if we ARE doing an update but the records are NOT being removed, then just skip them.
				if (remove != updating) {
					// If not updating, then the records, if any exist, are being removed.  We don't know if there
					// actually are any but we must assume there are.
					if (!updating) {
						changesMade = true;
					}

					debug_printf("%s Seeking forward to next boundary (remove=%d updating=%d) %s\n",
					             context.c_str(),
					             remove,
					             updating,
					             mBegin.key().toString().c_str());
					cursor.seekGreaterThanOrEqual(end, update->skipLen);
				} else {
					// Otherwise we must visit the records.  If updating, the visit is to erase them, and if doing a
					// linear merge than the visit is to add them to the output set.
					while (cursor.valid() && cursor.get().compare(end, update->skipLen) < 0) {
						if (updating) {
							debug_printf("%s Erasing %s [existing, boundary start]\n",
							             context.c_str(),
							             cursor.get().toString().c_str());

							// Copy page for modification if not already copied
							if (!pageCopy.isValid()) {
								pageCopy = clonePageForUpdate(page);
								btPage = (BTreePage*)pageCopy->begin();
								cursor.tree = btPage->tree();
							}

							btPage->kvBytes -= cursor.get().kvBytes();
							cursor.erase();
							changesMade = true;
						} else {
							merged.push_back(merged.arena(), cursor.get());
							debug_printf(
							    "%s Added %s [existing, middle]\n", context.c_str(), merged.back().toString().c_str());
							cursor.moveNext();
						}
					}
				}
			}

			// If there are still more records, they have the same key as the end boundary
			if (cursor.valid()) {
				// If the end boundary is changing, we must remove the remaining records in this page
				bool remove = mEnd.mutation().boundaryChanged;
				if (remove) {
					changesMade = true;
				}

				// If we don't have to remove the records and we are updating, do nothing.
				// If we do have to remove the records and we are not updating, do nothing.
				if (remove != updating) {
					debug_printf(
					    "%s Ignoring remaining records, remove=%d updating=%d\n", context.c_str(), remove, updating);
				} else {
					// If updating and the key is changing, we must visit the records to erase them.
					// If not updating and the key is not changing, we must visit the records to add them to the output
					// set.
					while (cursor.valid()) {
						if (updating) {
							debug_printf(
							    "%s Erasing %s and beyond [existing, matches changed upper mutation boundary]\n",
							    context.c_str(),
							    cursor.get().toString().c_str());

							// Copy page for modification if not already copied
							if (!pageCopy.isValid()) {
								pageCopy = clonePageForUpdate(page);
								btPage = (BTreePage*)pageCopy->begin();
								cursor.tree = btPage->tree();
							}

							btPage->kvBytes -= cursor.get().kvBytes();
							cursor.erase();
						} else {
							merged.push_back(merged.arena(), cursor.get());
							debug_printf(
							    "%s Added %s [existing, tail]\n", context.c_str(), merged.back().toString().c_str());
							cursor.moveNext();
						}
					}
				}
			} else {
				debug_printf("%s No records matching mutation buffer end boundary key\n", context.c_str());
			}

			// No changes were actually made.  This could happen if the only mutations are clear ranges which do not
			// match any records.
			if (!changesMade) {
				debug_printf("%s No changes were made during mutation merge, returning %s\n",
				             context.c_str(),
				             toString(*update).c_str());
				return Void();
			} else {
				debug_printf(
				    "%s Changes were made, writing, but subtree may still be unchanged from parent's perspective.\n",
				    context.c_str());
			}

			writeVersion = self->getLastCommittedVersion() + 1;

			if (updating) {
				// If the tree is now empty, delete the page
				if (cursor.tree->numItems == 0) {
					update->cleared();
					self->freeBTreePage(rootID, writeVersion);
					debug_printf("%s Page updates cleared all entries, returning %s\n",
					             context.c_str(),
					             toString(*update).c_str());
				} else {
					// Otherwise update it.
					BTreePageIDRef newID = wait(self->updateBTreePage(
					    self, rootID, &update->newLinks.arena(), pageCopy.castTo<ArenaPage>(), writeVersion));

					update->updatedInPlace(newID, btPage, newID.size() * self->m_blockSize);
					debug_printf(
					    "%s Page updated in-place, returning %s\n", context.c_str(), toString(*update).c_str());
				}
				return Void();
			}

			// If everything in the page was deleted then this page should be deleted as of the new version
			if (merged.empty()) {
				update->cleared();
				self->freeBTreePage(rootID, writeVersion);

				debug_printf("%s All leaf page contents were cleared, returning %s\n",
				             context.c_str(),
				             toString(*update).c_str());
				return Void();
			}

			// Rebuild new page(s).
			state Standalone<VectorRef<RedwoodRecordRef>> entries = wait(writePages(
			    self, &update->subtreeLowerBound, &update->subtreeUpperBound, merged, height, writeVersion, rootID));

			// Put new links into update and tell update that pages were rebuilt
			update->rebuilt(entries);

			debug_printf("%s Merge complete, returning %s\n", context.c_str(), toString(*update).c_str());
			return Void();
		} else {
			// Internal Page
			std::vector<Future<Void>> recursions;
			state std::vector<std::unique_ptr<InternalPageSliceUpdate>> slices;

			cursor.moveFirst();

			bool first = true;

			while (cursor.valid()) {
				slices.emplace_back(new InternalPageSliceUpdate());
				InternalPageSliceUpdate& u = *slices.back();

				// At this point we should never be at a null child page entry because the first entry of a page
				// can't be null and this loop will skip over null entries that come after non-null entries.
				ASSERT(cursor.get().value.present());

				// Subtree lower boundary is this page's subtree lower bound or cursor
				u.cBegin = cursor;
				u.decodeLowerBound = cursor.get();
				if (first) {
					u.subtreeLowerBound = update->subtreeLowerBound;
					first = false;
					// mbegin is already the first mutation that could affect this subtree described by update
				} else {
					u.subtreeLowerBound = u.decodeLowerBound;
					mBegin = mEnd;
					// mBegin is either at or greater than subtreeLowerBound->key, which was the subtreeUpperBound->key
					// for the previous subtree slice.  But we need it to be at or *before* subtreeLowerBound->key
					// so if mBegin.key() is not exactly the subtree lower bound key then decrement it.
					if (mBegin.key() != u.subtreeLowerBound.key) {
						--mBegin;
					}
				}

				BTreePageIDRef pageID = cursor.get().getChildPage();
				ASSERT(!pageID.empty());

				// The decode upper bound is always the next key after the child link, or the decode upper bound for
				// this page
				if (cursor.moveNext()) {
					u.decodeUpperBound = cursor.get();
					// If cursor record has a null child page then it exists only to preserve a previous
					// subtree boundary that is now needed for reading the subtree at cBegin.
					if (!cursor.get().value.present()) {
						// If the upper bound is provided by a dummy record in [cBegin, cEnd) then there is no
						// requirement on the next subtree range or the parent page to have a specific upper boundary
						// for decoding the subtree.
						u.expectedUpperBound.reset();
						cursor.moveNext();
						// If there is another record after the null child record, it must have a child page value
						ASSERT(!cursor.valid() || cursor.get().value.present());
					} else {
						u.expectedUpperBound = u.decodeUpperBound;
					}
				} else {
					u.decodeUpperBound = update->decodeUpperBound;
					u.expectedUpperBound = update->decodeUpperBound;
				}
				u.subtreeUpperBound = cursor.valid() ? cursor.get() : update->subtreeUpperBound;
				u.cEnd = cursor;
				u.skipLen = 0; // TODO: set this

				// Find the mutation buffer range that includes all changes to the range described by u
				mEnd = mutationBuffer->lower_bound(u.subtreeUpperBound.key);

				// If the mutation range described by mBegin extends to mEnd, then see if the part of that range
				// that overlaps with u's subtree range is being fully cleared or fully unchanged.
				auto next = mBegin;
				++next;
				if (next == mEnd) {
					// Check for uniform clearedness or unchangedness for the range mutation where it overlaps u's
					// subtree
					const KeyRef& mutationBoundaryKey = mBegin.key();
					const RangeMutation& range = mBegin.mutation();
					bool uniform;
					if (range.clearAfterBoundary) {
						// If the mutation range after the boundary key is cleared, then the mutation boundary key must
						// be cleared or must be different than the subtree lower bound key so that it doesn't matter
						uniform = range.boundaryCleared() || mutationBoundaryKey != u.subtreeLowerBound.key;
					} else {
						// If the mutation range after the boundary key is unchanged, then the mutation boundary key
						// must be also unchanged or must be different than the subtree lower bound key so that it
						// doesn't matter
						uniform = !range.boundaryChanged || mutationBoundaryKey != u.subtreeLowerBound.key;
					}

					// If u's subtree is either all cleared or all unchanged
					if (uniform) {
						// We do not need to recurse to this subtree.  Next, let's see if we can embiggen u's range to
						// include sibling subtrees also covered by (mBegin, mEnd) so we can not recurse to those, too.
						// If the cursor is valid, u.subtreeUpperBound is the cursor's position, which is >= mEnd.key().
						// If equal, no range expansion is possible.
						if (cursor.valid() && mEnd.key() != u.subtreeUpperBound.key) {
							// TODO:  If cursor hints are available, use (cursor, 1)
							cursor.seekLessThanOrEqual(mEnd.key(), update->skipLen);

							// If this seek moved us ahead, to something other than cEnd, then update subtree range
							// boundaries
							if (cursor != u.cEnd) {
								// If the cursor is at a record with a null child, back up one step because it is in the
								// middle of the next logical subtree, as null child records are not subtree boundaries.
								ASSERT(cursor.valid());
								if (!cursor.get().value.present()) {
									cursor.movePrev();
								}

								u.cEnd = cursor;
								u.subtreeUpperBound = cursor.get();
								u.skipLen = 0; // TODO: set this

								// The new decode upper bound is either cEnd or the record before it if it has no child
								// link
								auto c = u.cEnd;
								c.movePrev();
								ASSERT(c.valid());
								if (!c.get().value.present()) {
									u.decodeUpperBound = c.get();
									u.expectedUpperBound.reset();
								} else {
									u.decodeUpperBound = u.subtreeUpperBound;
									u.expectedUpperBound = u.subtreeUpperBound;
								}
							}
						}

						// The subtree range is either fully cleared or unchanged.
						if (range.clearAfterBoundary) {
							// Cleared
							u.cleared();
							auto c = u.cBegin;
							while (c != u.cEnd) {
								RedwoodRecordRef rec = c.get();
								if (rec.value.present()) {
									if (height == 2) {
										debug_printf("%s: freeing child page in cleared subtree range: %s\n",
										             context.c_str(),
										             ::toString(rec.getChildPage()).c_str());
										self->freeBTreePage(rec.getChildPage(), writeVersion);
									} else {
										debug_printf("%s: queuing subtree deletion cleared subtree range: %s\n",
										             context.c_str(),
										             ::toString(rec.getChildPage()).c_str());
										self->m_lazyClearQueue.pushBack(LazyClearQueueEntry{
										    (uint8_t)(height - 1), writeVersion, rec.getChildPage() });
									}
								}
								c.moveNext();
							}
						} else {
							// Subtree range unchanged
						}

						debug_printf("%s: MutationBuffer covers this range in a single mutation, not recursing: %s\n",
						             context.c_str(),
						             u.toString().c_str());

						// u has already been initialized with the correct result, no recursion needed, so restart the
						// loop.
						continue;
					}
				}

				// If this page has height of 2 then its children are leaf nodes
				recursions.push_back(
				    self->commitSubtree(self, snapshot, mutationBuffer, pageID, height - 1, mBegin, mEnd, &u));
			}

			debug_printf(
			    "%s Recursions from internal page started. pageSize=%d level=%d children=%d slices=%d recursions=%d\n",
			    context.c_str(),
			    btPage->size(),
			    btPage->height,
			    btPage->tree()->numItems,
			    slices.size(),
			    recursions.size());

			wait(waitForAll(recursions));
			debug_printf("%s Recursions done, processing slice updates.\n", context.c_str());

			// ParentInfo could be invalid after a wait and must be re-initialized.
			// All uses below occur before waits so no reinitialization is done.
			state ParentInfo* parentInfo = &self->childUpdateTracker[rootID.front()];

			// InternalPageModifier takes the results of the recursive commitSubtree() calls in order
			// and makes changes to page as needed, copying as needed, and generating an array from
			// which to build new page(s) if modification is not possible or not allowed.
			// If pageCopy is already set it was initialized to page above so the modifier doesn't need
			// to copy it
			state InternalPageModifier modifier(page, pageCopy.isValid(), tryToUpdate, parentInfo);

			// Apply the possible changes for each subtree range recursed to, except the last one.
			// For each range, the expected next record, if any, is checked against the first boundary
			// of the next range, if any.
			for (int i = 0, iEnd = slices.size() - 1; i < iEnd; ++i) {
				modifier.applyUpdate(*slices[i], slices[i + 1]->getFirstBoundary());
			}

			// The expected next record for the final range is checked against one of the upper boundaries passed to
			// this commitSubtree() instance.  If changes have already been made, then the subtree upper boundary is
			// passed, so in the event a different upper boundary is needed it will be added to the already-modified
			// page.  Otherwise, the decode boundary is used which will prevent this page from being modified for the
			// sole purpose of adding a dummy upper bound record.
			debug_printf("%s Applying final child range update. changesMade=%d  Parent update is: %s\n",
			             context.c_str(),
			             modifier.changesMade,
			             update->toString().c_str());
			modifier.applyUpdate(*slices.back(),
			                     modifier.changesMade ? &update->subtreeUpperBound : &update->decodeUpperBound);

			state bool detachChildren = (parentInfo->count > 2);
			state bool forceUpdate = false;

			// If no changes were made, but we should rewrite it to point directly to remapped child pages
			if (!modifier.changesMade && detachChildren) {
				debug_printf(
				    "%s Internal page forced rewrite because at least %d children have been updated in-place.\n",
				    context.c_str(),
				    parentInfo->count);

				forceUpdate = true;
				modifier.updating = true;

				// Make sure the modifier cloned the page so we can update the child links in-place below.
				modifier.cloneForUpdate();
				++g_redwoodMetrics.level(height).metrics.forceUpdate;
			}

			// If the modifier cloned the page for updating, then update our local pageCopy, btPage, and cursor
			if (modifier.clonedPage) {
				pageCopy = modifier.page;
				btPage = modifier.btPage();
				cursor.tree = btPage->tree();
			}

			// If page contents have changed
			if (modifier.changesMade || forceUpdate) {
				if (modifier.empty()) {
					update->cleared();
					debug_printf("%s All internal page children were deleted so deleting this page too, returning %s\n",
					             context.c_str(),
					             toString(*update).c_str());
					self->freeBTreePage(rootID, writeVersion);
					self->childUpdateTracker.erase(rootID.front());
				} else {
					if (modifier.updating) {
						// Page was updated in place (or being forced to be updated in place to update child page ids)
						debug_printf(
						    "%s Internal page modified in-place tryToUpdate=%d forceUpdate=%d detachChildren=%d\n",
						    context.c_str(),
						    tryToUpdate,
						    forceUpdate,
						    detachChildren);

						if (detachChildren) {
							int detached = 0;
							cursor.moveFirst();
							auto& stats = g_redwoodMetrics.level(height);
							while (cursor.valid()) {
								if (cursor.get().value.present()) {
									for (auto& p : cursor.get().getChildPage()) {
										if (parentInfo->maybeUpdated(p)) {
											LogicalPageID newID = self->m_pager->detachRemappedPage(p, writeVersion);
											if (newID != invalidLogicalPageID) {
												debug_printf("%s Detach updated %u -> %u\n", context.c_str(), p, newID);
												p = newID;
												++stats.metrics.detachChild;
												++detached;
											}
										}
									}
								}
								cursor.moveNext();
							}
							parentInfo->clear();
							if (forceUpdate && detached == 0) {
								debug_printf("%s No children detached during forced update, returning %s\n",
								             context.c_str(),
								             toString(*update).c_str());
								return Void();
							}
						}

						BTreePageIDRef newID = wait(self->updateBTreePage(
						    self, rootID, &update->newLinks.arena(), pageCopy.castTo<ArenaPage>(), writeVersion));
						debug_printf(
						    "%s commitSubtree(): Internal page updated in-place at version %s, new contents: %s\n",
						    context.c_str(),
						    toString(writeVersion).c_str(),
						    btPage
						        ->toString(false,
						                   newID,
						                   snapshot->getVersion(),
						                   update->decodeLowerBound,
						                   update->decodeUpperBound)
						        .c_str());

						update->updatedInPlace(newID, btPage, newID.size() * self->m_blockSize);
						debug_printf("%s Internal page updated in-place, returning %s\n",
						             context.c_str(),
						             toString(*update).c_str());
					} else {
						// Page was rebuilt, possibly split.
						debug_printf("%s Internal page could not be modified, rebuilding replacement(s).\n",
						             context.c_str());

						if (detachChildren) {
							auto& stats = g_redwoodMetrics.level(height);
							for (auto& rec : modifier.rebuild) {
								if (rec.value.present()) {
									BTreePageIDRef oldPages = rec.getChildPage();
									BTreePageIDRef newPages;
									for (int i = 0; i < oldPages.size(); ++i) {
										LogicalPageID p = oldPages[i];
										if (parentInfo->maybeUpdated(p)) {
											LogicalPageID newID = self->m_pager->detachRemappedPage(p, writeVersion);
											if (newID != invalidLogicalPageID) {
												// Rebuild record values reference original page memory so make a copy
												if (newPages.empty()) {
													newPages = BTreePageIDRef(modifier.rebuild.arena(), oldPages);
													rec.setChildPage(newPages);
												}
												debug_printf("%s Detach updated %u -> %u\n", context.c_str(), p, newID);
												newPages[i] = newID;
												++stats.metrics.detachChild;
											}
										}
									}
								}
							}
							parentInfo->clear();
						}

						Standalone<VectorRef<RedwoodRecordRef>> newChildEntries =
						    wait(writePages(self,
						                    &update->subtreeLowerBound,
						                    &update->subtreeUpperBound,
						                    modifier.rebuild,
						                    height,
						                    writeVersion,
						                    rootID));
						update->rebuilt(newChildEntries);

						debug_printf(
						    "%s Internal page rebuilt, returning %s\n", context.c_str(), toString(*update).c_str());
					}
				}
			} else {
				debug_printf("%s Page has no changes, returning %s\n", context.c_str(), toString(*update).c_str());
			}
			return Void();
		}
	}

	ACTOR static Future<Void> commit_impl(VersionedBTree* self) {
		state MutationBuffer* mutations = self->m_pBuffer;

		// No more mutations are allowed to be written to this mutation buffer we will commit
		// at m_writeVersion, which we must save locally because it could change during commit.
		self->m_pBuffer = nullptr;
		state Version writeVersion = self->m_writeVersion;

		// The latest mutation buffer start version is the one we will now (or eventually) commit.
		state Version mutationBufferStartVersion = self->m_mutationBuffers.rbegin()->first;

		// Replace the lastCommit future with a new one and then wait on the old one
		state Promise<Void> committed;
		Future<Void> previousCommit = self->m_latestCommit;
		self->m_latestCommit = committed.getFuture();

		// Wait for the latest commit to be finished.
		wait(previousCommit);

		self->m_pager->setOldestVersion(self->m_newOldestVersion);
		debug_printf("%s: Beginning commit of version %" PRId64 ", new oldest version set to %" PRId64 "\n",
		             self->m_name.c_str(),
		             writeVersion,
		             self->m_newOldestVersion);

		// Get the latest version from the pager, which is what we will read at
		state Version latestVersion = self->m_pager->getLatestVersion();
		debug_printf("%s: pager latestVersion %" PRId64 "\n", self->m_name.c_str(), latestVersion);

		state Standalone<BTreePageIDRef> rootPageID = self->m_pHeader->root.get();
		state InternalPageSliceUpdate all;
		state RedwoodRecordRef rootLink = dbBegin.withPageID(rootPageID);
		all.subtreeLowerBound = rootLink;
		all.decodeLowerBound = rootLink;
		all.subtreeUpperBound = dbEnd;
		all.decodeUpperBound = dbEnd;
		all.skipLen = 0;

		MutationBuffer::const_iterator mBegin = mutations->upper_bound(all.subtreeLowerBound.key);
		--mBegin;
		MutationBuffer::const_iterator mEnd = mutations->lower_bound(all.subtreeUpperBound.key);

		wait(commitSubtree(self,
		                   self->m_pager->getReadSnapshot(latestVersion),
		                   mutations,
		                   rootPageID,
		                   self->m_pHeader->height,
		                   mBegin,
		                   mEnd,
		                   &all));

		// If the old root was deleted, write a new empty tree root node and free the old roots
		if (all.childrenChanged) {
			if (all.newLinks.empty()) {
				debug_printf("Writing new empty root.\n");
				LogicalPageID newRootID = wait(self->m_pager->newPageID());
				Reference<ArenaPage> page = self->m_pager->newPageBuffer();
				makeEmptyRoot(page);
				self->m_pHeader->height = 1;
				self->m_pager->updatePage(PagerEventReasons::Commit, self->m_pHeader->height, newRootID, page);
				rootPageID = BTreePageIDRef((LogicalPageID*)&newRootID, 1);
			} else {
				Standalone<VectorRef<RedwoodRecordRef>> newRootRecords(all.newLinks, all.newLinks.arena());
				if (newRootRecords.size() == 1) {
					rootPageID = newRootRecords.front().getChildPage();
				} else {
					// If the new root level's size is not 1 then build new root level(s)
					Standalone<VectorRef<RedwoodRecordRef>> newRootPage =
					    wait(buildNewRoot(self, latestVersion, newRootRecords, self->m_pHeader->height));
					rootPageID = newRootPage.front().getChildPage();
				}
			}
		}

		debug_printf("new root %s\n", toString(rootPageID).c_str());
		self->m_pHeader->root.set(rootPageID, self->m_headerSpace - sizeof(MetaKey));

		self->m_lazyClearStop = true;
		wait(success(self->m_lazyClearActor));
		debug_printf("Lazy delete freed %u pages\n", self->m_lazyClearActor.get());

		self->m_pager->setCommitVersion(writeVersion);

		wait(self->m_lazyClearQueue.flush());
		self->m_pHeader->lazyDeleteQueue = self->m_lazyClearQueue.getState();

		debug_printf("Setting metakey\n");
		self->m_pager->setMetaKey(self->m_pHeader->asKeyRef());

		debug_printf("%s: Committing pager %" PRId64 "\n", self->m_name.c_str(), writeVersion);
		wait(self->m_pager->commit());
		debug_printf("%s: Committed version %" PRId64 "\n", self->m_name.c_str(), writeVersion);

		// Now that everything is committed we must delete the mutation buffer.
		// Our buffer's start version should be the oldest mutation buffer version in the map.
		ASSERT(mutationBufferStartVersion == self->m_mutationBuffers.begin()->first);
		self->m_mutationBuffers.erase(self->m_mutationBuffers.begin());

		self->m_lastCommittedVersion = writeVersion;
		++g_redwoodMetrics.metric.opCommit;
		self->m_lazyClearActor = incrementalLazyClear(self);

		committed.send(Void());
		return Void();
	}

public:
	// Cursor into BTree which enables seeking and iteration in the BTree as a whole, or
	// iteration within a specific page and movement across levels for more efficient access.
	// Cursor record's memory is only guaranteed to be valid until cursor moves to a different page.
	class BTreeCursor {
	public:
		struct PathEntry {
			Reference<const ArenaPage> page;
			BTreePage::BinaryTree::Cursor cursor;
#if REDWOOD_DEBUG
			Standalone<BTreePageIDRef> id;
#endif

			const BTreePage* btPage() const { return (BTreePage*)page->begin(); };
		};

	private:
		PagerEventReasons reason;
		VersionedBTree* btree;
		Reference<IPagerSnapshot> pager;
		bool valid;
		std::vector<PathEntry> path;

	public:
		BTreeCursor() : reason(PagerEventReasons::MAXEVENTREASONS) {}

		bool intialized() const { return pager.isValid(); }
		bool isValid() const { return valid; }

		std::string toString() const {
			std::string r = format("{ptr=%p reason=%s %s ",
			                       this,
			                       PagerEventsStrings[(int)reason],
			                       ::toString(pager->getVersion()).c_str());
			for (int i = 0; i < path.size(); ++i) {
				std::string id = "<debugOnly>";
#if REDWOOD_DEBUG
				id = ::toString(path[i].id);
#endif
				r += format("[Level=%d ID=%s ptr=%p Cursor=%s]   ",
				            path[i].btPage()->height,
				            id.c_str(),
				            path[i].page->begin(),
				            path[i].cursor.valid() ? path[i].cursor.get().toString(path[i].btPage()->isLeaf()).c_str()
				                                   : "<invalid>");
			}
			if (!valid) {
				r += " (invalid) ";
			}
			r += "}";
			return r;
		}

		const RedwoodRecordRef get() { return path.back().cursor.get(); }

		bool inRoot() const { return path.size() == 1; }

		// To enable more efficient range scans, caller can read the lowest page
		// of the cursor and pop it.
		PathEntry& back() { return path.back(); }
		void popPath() { path.pop_back(); }

		Future<Void> pushPage(const BTreePage::BinaryTree::Cursor& link) {
			debug_printf("pushPage(link=%s)\n", link.get().toString(false).c_str());
			return map(readPage(reason,
			                    path.back().btPage()->height - 1,
			                    pager,
			                    link.get().getChildPage(),
			                    ioMaxPriority,
			                    false,
			                    true),
			           [=](Reference<const ArenaPage> p) {
#if REDWOOD_DEBUG
				           path.push_back({ p, getCursor(p, link), link.get().getChildPage() });
#else
				path.push_back({ p, getCursor(p, link) });
#endif
				           return Void();
			           });
		}

		Future<Void> pushPage(BTreePageIDRef id) {
			debug_printf("pushPage(root=%s)\n", ::toString(id).c_str());
			return map(readPage(reason, btree->m_pHeader->height, pager, id, ioMaxPriority, false, true),
			           [=](Reference<const ArenaPage> p) {
#if REDWOOD_DEBUG
				           path.push_back({ p, getCursor(p, dbBegin, dbEnd), id });
#else
				path.push_back({ p, getCursor(p, dbBegin, dbEnd) });
#endif
				           return Void();
			           });
		}

		// Initialize or reinitialize cursor
		Future<Void> init(VersionedBTree* btree_in,
		                  PagerEventReasons reason_in,
		                  Reference<IPagerSnapshot> pager_in,
		                  BTreePageIDRef root) {
			btree = btree_in;
			reason = reason_in;
			pager = pager_in;
			path.clear();
			path.reserve(6);
			valid = false;
			return pushPage(root);
		}

		// Seeks cursor to query if it exists, the record before or after it, or an undefined and invalid
		// position between those records
		// If 0 is returned, then
		//   If the cursor is valid then it points to query
		//   If the cursor is not valid then the cursor points to some place in the btree such that
		//     If there is a record in the tree < query then movePrev() will move to it, and
		//     If there is a record in the tree > query then moveNext() will move to it.
		// If non-zero is returned then the cursor is valid and the return value is logically equivalent
		// to query.compare(cursor.get())

		ACTOR Future<int> seek_impl(BTreeCursor* self, RedwoodRecordRef query) {
			state RedwoodRecordRef internalPageQuery = query.withMaxPageID();
			self->path.resize(1);
			debug_printf("seek(%s) start cursor = %s\n", query.toString().c_str(), self->toString().c_str());

			loop {
				auto& entry = self->path.back();
				if (entry.btPage()->isLeaf()) {
					int cmp = entry.cursor.seek(query);
					self->valid = entry.cursor.valid() && !entry.cursor.isErased();
					debug_printf("seek(%s) loop exit cmp=%d cursor=%s\n",
					             query.toString().c_str(),
					             cmp,
					             self->toString().c_str());
					return self->valid ? cmp : 0;
				}

				// Internal page, so seek to the branch where query must be
				// Currently, after a subtree deletion internal page boundaries are still strictly adhered
				// to and will be updated if anything is inserted into the cleared range, so if the seek fails
				// or it finds an entry with a null child page then query does not exist in the BTree.
				if (entry.cursor.seekLessThan(internalPageQuery) && entry.cursor.get().value.present()) {
					debug_printf(
					    "seek(%s) loop seek success cursor=%s\n", query.toString().c_str(), self->toString().c_str());
					Future<Void> f = self->pushPage(entry.cursor);
					wait(f);
				} else {
					self->valid = false;
					debug_printf(
					    "seek(%s) loop exit cmp=0 cursor=%s\n", query.toString().c_str(), self->toString().c_str());
					return 0;
				}
			}
		}

		Future<int> seek(RedwoodRecordRef query) { return seek_impl(this, query); }

		ACTOR Future<Void> seekGTE_impl(BTreeCursor* self, RedwoodRecordRef query) {
			debug_printf("seekGTE(%s) start\n", query.toString().c_str());
			int cmp = wait(self->seek(query));
			if (cmp > 0 || (cmp == 0 && !self->isValid())) {
				wait(self->moveNext());
			}
			return Void();
		}

		Future<Void> seekGTE(RedwoodRecordRef query) { return seekGTE_impl(this, query); }

		// Start fetching sibling nodes in the forward or backward direction, stopping after recordLimit or byteLimit
		void prefetch(KeyRef rangeEnd, bool directionForward, int recordLimit, int byteLimit) {
			// Prefetch scans level 2 so if there are less than 2 nodes in the path there is no level 2
			if (path.size() < 2) {
				return;
			}

			auto firstLeaf = path.back().btPage();

			// We know the first leaf's record count, so assume they are all relevant to the query,
			// even though some may not be.
			int recordsRead = firstLeaf->tree()->numItems;

			// We can't know for sure how many records are in a node without reading it, so just guess
			// that siblings have about the same record count as the first leaf.
			int estRecordsPerPage = recordsRead;

			// Use actual KVBytes stored for the first leaf, but use node capacity for siblings below
			int bytesRead = firstLeaf->kvBytes;

			// Cursor for moving through siblings.
			// Note that only immediate siblings under the same parent are considered for prefetch so far.
			BTreePage::BinaryTree::Cursor c = path[path.size() - 2].cursor;
			ASSERT(path[path.size() - 2].btPage()->height == 2);
			constexpr int level = 1;

			// The loop conditions are split apart into different if blocks for readability.
			// While query limits are not exceeded
			while (recordsRead < recordLimit && bytesRead < byteLimit) {
				// If prefetching right siblings
				if (directionForward) {
					// If there is no right sibling or its lower boundary is greater
					// or equal to than the range end then stop.
					if (!c.moveNext() || c.get().key >= rangeEnd) {
						break;
					}
				} else {
					// Prefetching left siblings
					// If the current leaf lower boundary is less than or equal to the range end
					// or there is no left sibling then stop
					if (c.get().key <= rangeEnd || !c.movePrev()) {
						break;
					}
				}

				// Prefetch the sibling if the link is not null
				if (c.get().value.present()) {
					BTreePageIDRef childPage = c.get().getChildPage();
					// Assertion above enforces that level is 1
					preLoadPage(pager.getPtr(), level, childPage, ioLeafPriority);
					recordsRead += estRecordsPerPage;
					// Use sibling node capacity as an estimate of bytes read.
					bytesRead += childPage.size() * this->btree->m_blockSize;
				}
			}
		}

		ACTOR Future<Void> seekLT_impl(BTreeCursor* self, RedwoodRecordRef query) {
			debug_printf("seekLT(%s) start\n", query.toString().c_str());
			int cmp = wait(self->seek(query));
			if (cmp <= 0) {
				wait(self->movePrev());
			}
			return Void();
		}

		Future<Void> seekLT(RedwoodRecordRef query) { return seekLT_impl(this, query); }

		ACTOR Future<Void> move_impl(BTreeCursor* self, bool forward) {
			// Try to the move cursor at the end of the path in the correct direction
			debug_printf("move%s() start cursor=%s\n", forward ? "Next" : "Prev", self->toString().c_str());
			while (1) {
				debug_printf("move%s() first loop cursor=%s\n", forward ? "Next" : "Prev", self->toString().c_str());
				auto& entry = self->path.back();
				bool success;
				if (entry.cursor.valid()) {
					success = forward ? entry.cursor.moveNext() : entry.cursor.movePrev();
				} else {
					success = forward ? entry.cursor.moveFirst() : false;
				}

				// Skip over internal page entries that do not link to child pages.  There should never be two in a row.
				if (success && !entry.btPage()->isLeaf() && !entry.cursor.get().value.present()) {
					success = forward ? entry.cursor.moveNext() : entry.cursor.movePrev();
					ASSERT(!success || entry.cursor.get().value.present());
				}

				// Stop if successful
				if (success) {
					break;
				}

				if (self->path.size() == 1) {
					self->valid = false;
					debug_printf("move%s() exit cursor=%s\n", forward ? "Next" : "Prev", self->toString().c_str());
					return Void();
				}

				// Move to parent
				self->path.pop_back();
			}

			// While not on a leaf page, move down to get to one.
			while (1) {
				debug_printf("move%s() second loop cursor=%s\n", forward ? "Next" : "Prev", self->toString().c_str());
				auto& entry = self->path.back();
				if (entry.btPage()->isLeaf()) {
					break;
				}

				// The last entry in an internal page could be a null link, if so move back
				if (!forward && !entry.cursor.get().value.present()) {
					ASSERT(entry.cursor.movePrev());
					ASSERT(entry.cursor.get().value.present());
				}

				wait(self->pushPage(entry.cursor));
				auto& newEntry = self->path.back();
				ASSERT(forward ? newEntry.cursor.moveFirst() : newEntry.cursor.moveLast());
			}

			self->valid = true;

			debug_printf("move%s() exit cursor=%s\n", forward ? "Next" : "Prev", self->toString().c_str());
			return Void();
		}

		Future<Void> moveNext() { return move_impl(this, true); }
		Future<Void> movePrev() { return move_impl(this, false); }
	};

	Future<Void> initBTreeCursor(BTreeCursor* cursor, Version snapshotVersion, PagerEventReasons reason) {
		// Only committed versions can be read.
		ASSERT(snapshotVersion <= m_lastCommittedVersion);
		Reference<IPagerSnapshot> snapshot = m_pager->getReadSnapshot(snapshotVersion);

		// This is a ref because snapshot will continue to hold the metakey value memory
		KeyRef m = snapshot->getMetaKey();

		return cursor->init(this, reason, snapshot, ((MetaKey*)m.begin())->root.get());
	}
};

#include "fdbserver/art_impl.h"

RedwoodRecordRef VersionedBTree::dbBegin(LiteralStringRef(""));
RedwoodRecordRef VersionedBTree::dbEnd(LiteralStringRef("\xff\xff\xff\xff\xff"));

class KeyValueStoreRedwoodUnversioned : public IKeyValueStore {
public:
	KeyValueStoreRedwoodUnversioned(std::string filePrefix, UID logID)
	  : m_filePrefix(filePrefix), m_concurrentReads(SERVER_KNOBS->REDWOOD_KVSTORE_CONCURRENT_READS, 0),
	    prefetch(SERVER_KNOBS->REDWOOD_KVSTORE_RANGE_PREFETCH) {

		int pageSize =
		    BUGGIFY ? deterministicRandom()->randomInt(1000, 4096 * 4) : SERVER_KNOBS->REDWOOD_DEFAULT_PAGE_SIZE;
		int extentSize = SERVER_KNOBS->REDWOOD_DEFAULT_EXTENT_SIZE;
		int64_t pageCacheBytes =
		    g_network->isSimulated()
		        ? (BUGGIFY ? deterministicRandom()->randomInt(pageSize, FLOW_KNOBS->BUGGIFY_SIM_PAGE_CACHE_4K)
		                   : FLOW_KNOBS->SIM_PAGE_CACHE_4K)
		        : FLOW_KNOBS->PAGE_CACHE_4K;
		Version remapCleanupWindow =
		    BUGGIFY ? deterministicRandom()->randomInt64(0, 1000) : SERVER_KNOBS->REDWOOD_REMAP_CLEANUP_WINDOW;

		IPager2* pager = new DWALPager(pageSize,
		                               extentSize,
		                               filePrefix,
		                               pageCacheBytes,
		                               remapCleanupWindow,
		                               SERVER_KNOBS->REDWOOD_EXTENT_CONCURRENT_READS,
		                               false,
		                               m_error);
		m_tree = new VersionedBTree(pager, filePrefix);
		m_init = catchError(init_impl(this));
	}

	Future<Void> init() override { return m_init; }

	ACTOR Future<Void> init_impl(KeyValueStoreRedwoodUnversioned* self) {
		TraceEvent(SevInfo, "RedwoodInit").detail("FilePrefix", self->m_filePrefix);
		wait(self->m_tree->init());
		Version v = self->m_tree->getLatestVersion();
		self->m_tree->setWriteVersion(v + 1);
		TraceEvent(SevInfo, "RedwoodInitComplete").detail("FilePrefix", self->m_filePrefix);
		return Void();
	}

	ACTOR void shutdown(KeyValueStoreRedwoodUnversioned* self, bool dispose) {
		TraceEvent(SevInfo, "RedwoodShutdown").detail("FilePrefix", self->m_filePrefix).detail("Dispose", dispose);
		if (self->m_error.canBeSet()) {
			self->m_error.sendError(actor_cancelled()); // Ideally this should be shutdown_in_progress
		}
		self->m_init.cancel();
		Future<Void> closedFuture = self->m_tree->onClosed();
		if (dispose)
			self->m_tree->dispose();
		else
			self->m_tree->close();
		wait(closedFuture);
		self->m_closed.send(Void());
		TraceEvent(SevInfo, "RedwoodShutdownComplete")
		    .detail("FilePrefix", self->m_filePrefix)
		    .detail("Dispose", dispose);
		delete self;
	}

	void close() override { shutdown(this, false); }

	void dispose() override { shutdown(this, true); }

	Future<Void> onClosed() override { return m_closed.getFuture(); }

	Future<Void> commit(bool sequential = false) override {
		Future<Void> c = m_tree->commit();
		m_tree->setOldestVersion(m_tree->getLatestVersion());
		m_tree->setWriteVersion(m_tree->getWriteVersion() + 1);
		return catchError(c);
	}

	KeyValueStoreType getType() const override { return KeyValueStoreType::SSD_REDWOOD_V1; }

	StorageBytes getStorageBytes() const override { return m_tree->getStorageBytes(); }

	Future<Void> getError() override { return delayed(m_error.getFuture()); };

	void clear(KeyRangeRef range, const Arena* arena = 0) override {
		debug_printf("CLEAR %s\n", printable(range).c_str());
		m_tree->clear(range);
	}

	void set(KeyValueRef keyValue, const Arena* arena = nullptr) override {
		debug_printf("SET %s\n", printable(keyValue).c_str());
		m_tree->set(keyValue);
	}

	Future<RangeResult> readRange(KeyRangeRef keys, int rowLimit = 1 << 30, int byteLimit = 1 << 30) override {
		debug_printf("READRANGE %s\n", printable(keys).c_str());
		return catchError(readRange_impl(this, keys, rowLimit, byteLimit));
	}

	ACTOR static Future<RangeResult> readRange_impl(KeyValueStoreRedwoodUnversioned* self,
	                                                KeyRange keys,
	                                                int rowLimit,
	                                                int byteLimit) {
		state VersionedBTree::BTreeCursor cur;
		wait(
		    self->m_tree->initBTreeCursor(&cur, self->m_tree->getLastCommittedVersion(), PagerEventReasons::RangeRead));

		state PriorityMultiLock::Lock lock = wait(self->m_concurrentReads.lock());
		++g_redwoodMetrics.metric.opGetRange;

		state RangeResult result;
		state int accumulatedBytes = 0;
		ASSERT(byteLimit > 0);

		if (rowLimit == 0) {
			return result;
		}

		if (rowLimit > 0) {
			wait(cur.seekGTE(keys.begin));

			if (self->prefetch) {
				cur.prefetch(keys.end, true, rowLimit, byteLimit);
			}

			while (cur.isValid()) {
				// Read page contents without using waits
				BTreePage::BinaryTree::Cursor leafCursor = cur.back().cursor;

				// we can bypass the bounds check for each key in the leaf if the entire leaf is in range
				// > because both query end and page upper bound are exclusive of the query results and page contents,
				// respectively
				bool checkBounds = leafCursor.cache->upperBound > keys.end;
				// Whether or not any results from this page were added to results
				bool usedPage = false;

				while (leafCursor.valid()) {
					KeyValueRef kv = leafCursor.get().toKeyValueRef();
					if (checkBounds && kv.key.compare(keys.end) >= 0) {
						break;
					}
					accumulatedBytes += kv.expectedSize();
					result.push_back(result.arena(), kv);
					usedPage = true;
					if (--rowLimit == 0 || accumulatedBytes >= byteLimit) {
						break;
					}
					leafCursor.moveNext();
				}

				// If the page was used, results must depend on the ArenaPage arena and the Mirror arena.
				// This must be done after visiting all the results in case the Mirror arena changes.
				if (usedPage) {
					result.arena().dependsOn(leafCursor.cache->arena);
					result.arena().dependsOn(cur.back().page->getArena());
				}

				// Stop if the leaf cursor is still valid which means we hit a key or size limit or
				// if the cursor is in the root page, in which case there are no more pages.
				if (leafCursor.valid() || cur.inRoot()) {
					break;
				}
				cur.popPath();
				wait(cur.moveNext());
			}
		} else {
			wait(cur.seekLT(keys.end));

			if (self->prefetch) {
				cur.prefetch(keys.begin, false, -rowLimit, byteLimit);
			}

			while (cur.isValid()) {
				// Read page contents without using waits
				BTreePage::BinaryTree::Cursor leafCursor = cur.back().cursor;

				// we can bypass the bounds check for each key in the leaf if the entire leaf is in range
				// < because both query begin and page lower bound are inclusive of the query results and page contents,
				// respectively
				bool checkBounds = leafCursor.cache->lowerBound < keys.begin;
				// Whether or not any results from this page were added to results
				bool usedPage = false;

				while (leafCursor.valid()) {
					KeyValueRef kv = leafCursor.get().toKeyValueRef();
					if (checkBounds && kv.key.compare(keys.begin) < 0) {
						break;
					}
					accumulatedBytes += kv.expectedSize();
					result.push_back(result.arena(), kv);
					usedPage = true;
					if (++rowLimit == 0 || accumulatedBytes >= byteLimit) {
						break;
					}
					leafCursor.movePrev();
				}

				// If the page was used, results must depend on the ArenaPage arena and the Mirror arena.
				// This must be done after visiting all the results in case the Mirror arena changes.
				if (usedPage) {
					result.arena().dependsOn(leafCursor.cache->arena);
					result.arena().dependsOn(cur.back().page->getArena());
				}

				// Stop if the leaf cursor is still valid which means we hit a key or size limit or
				// if we started in the root page
				if (leafCursor.valid() || cur.inRoot()) {
					break;
				}
				cur.popPath();
				wait(cur.movePrev());
			}
		}

		result.more = rowLimit == 0 || accumulatedBytes >= byteLimit;
		if (result.more) {
			ASSERT(result.size() > 0);
			result.readThrough = result[result.size() - 1].key;
		}
		g_redwoodMetrics.kvSizeReadByGetRange->sample(accumulatedBytes);
		return result;
	}

	ACTOR static Future<Optional<Value>> readValue_impl(KeyValueStoreRedwoodUnversioned* self,
	                                                    Key key,
	                                                    Optional<UID> debugID) {
		state VersionedBTree::BTreeCursor cur;
		wait(
		    self->m_tree->initBTreeCursor(&cur, self->m_tree->getLastCommittedVersion(), PagerEventReasons::PointRead));

		state PriorityMultiLock::Lock lock = wait(self->m_concurrentReads.lock());
		++g_redwoodMetrics.metric.opGet;

		wait(cur.seekGTE(key));
		if (cur.isValid() && cur.get().key == key) {
			// Return a Value whose arena depends on the source page arena
			Value v;
			v.arena().dependsOn(cur.back().page->getArena());
			v.contents() = cur.get().value.get();
			g_redwoodMetrics.kvSizeReadByGet->sample(cur.get().kvBytes());
			return v;
		}

		return Optional<Value>();
	}

	Future<Optional<Value>> readValue(KeyRef key, Optional<UID> debugID = Optional<UID>()) override {
		return catchError(readValue_impl(this, key, debugID));
	}

	Future<Optional<Value>> readValuePrefix(KeyRef key,
	                                        int maxLength,
	                                        Optional<UID> debugID = Optional<UID>()) override {
		return catchError(map(readValue_impl(this, key, debugID), [maxLength](Optional<Value> v) {
			if (v.present() && v.get().size() > maxLength) {
				v.get().contents() = v.get().substr(0, maxLength);
			}
			return v;
		}));
	}

	~KeyValueStoreRedwoodUnversioned() override{};

private:
	std::string m_filePrefix;
	VersionedBTree* m_tree;
	Future<Void> m_init;
	Promise<Void> m_closed;
	Promise<Void> m_error;
	PriorityMultiLock m_concurrentReads;
	bool prefetch;

	template <typename T>
	inline Future<T> catchError(Future<T> f) {
		return forwardError(f, m_error);
	}
};

IKeyValueStore* keyValueStoreRedwoodV1(std::string const& filename, UID logID) {
	return new KeyValueStoreRedwoodUnversioned(filename, logID);
}

int randomSize(int max) {
	int n = pow(deterministicRandom()->random01(), 3) * max;
	return n;
}

StringRef randomString(Arena& arena, int len, char firstChar = 'a', char lastChar = 'z') {
	++lastChar;
	StringRef s = makeString(len, arena);
	for (int i = 0; i < len; ++i) {
		*(uint8_t*)(s.begin() + i) = (uint8_t)deterministicRandom()->randomInt(firstChar, lastChar);
	}
	return s;
}

Standalone<StringRef> randomString(int len, char firstChar = 'a', char lastChar = 'z') {
	Standalone<StringRef> s;
	(StringRef&)s = randomString(s.arena(), len, firstChar, lastChar);
	return s;
}

KeyValue randomKV(int maxKeySize = 10, int maxValueSize = 5) {
	int kLen = randomSize(1 + maxKeySize);
	int vLen = maxValueSize > 0 ? randomSize(maxValueSize) : 0;

	KeyValue kv;

	kv.key = randomString(kv.arena(), kLen, 'a', 'm');
	for (int i = 0; i < kLen; ++i)
		mutateString(kv.key)[i] = (uint8_t)deterministicRandom()->randomInt('a', 'm');

	if (vLen > 0) {
		kv.value = randomString(kv.arena(), vLen, 'n', 'z');
		for (int i = 0; i < vLen; ++i)
			mutateString(kv.value)[i] = (uint8_t)deterministicRandom()->randomInt('o', 'z');
	}

	return kv;
}

// Verify a range using a BTreeCursor.
// Assumes that the BTree holds a single data version and the version is 0.
ACTOR Future<int> verifyRangeBTreeCursor(VersionedBTree* btree,
                                         Key start,
                                         Key end,
                                         Version v,
                                         std::map<std::pair<std::string, Version>, Optional<std::string>>* written,
                                         int* pErrorCount) {
	state int errors = 0;
	if (end <= start)
		end = keyAfter(start);

	state std::map<std::pair<std::string, Version>, Optional<std::string>>::const_iterator i =
	    written->lower_bound(std::make_pair(start.toString(), 0));
	state std::map<std::pair<std::string, Version>, Optional<std::string>>::const_iterator iEnd =
	    written->upper_bound(std::make_pair(end.toString(), 0));
	state std::map<std::pair<std::string, Version>, Optional<std::string>>::const_iterator iLast;

	state VersionedBTree::BTreeCursor cur;
	wait(btree->initBTreeCursor(&cur, v, PagerEventReasons::RangeRead));
	debug_printf("VerifyRange(@%" PRId64 ", %s, %s): Start\n", v, start.printable().c_str(), end.printable().c_str());

	// Randomly use the cursor for something else first.
	if (deterministicRandom()->coinflip()) {
		state Key randomKey = randomKV().key;
		debug_printf("VerifyRange(@%" PRId64 ", %s, %s): Dummy seek to '%s'\n",
		             v,
		             start.printable().c_str(),
		             end.printable().c_str(),
		             randomKey.toString().c_str());
		wait(success(cur.seek(randomKey)));
	}

	debug_printf(
	    "VerifyRange(@%" PRId64 ", %s, %s): Actual seek\n", v, start.printable().c_str(), end.printable().c_str());

	wait(cur.seekGTE(start));

	state Standalone<VectorRef<KeyValueRef>> results;

	while (cur.isValid() && cur.get().key < end) {
		// Find the next written kv pair that would be present at this version
		while (1) {
			iLast = i;
			if (i == iEnd)
				break;
			++i;

			if (iLast->first.second <= v && iLast->second.present() &&
			    (i == iEnd || i->first.first != iLast->first.first || i->first.second > v)) {
				debug_printf("VerifyRange(@%" PRId64 ", %s, %s) Found key in written map: %s\n",
				             v,
				             start.printable().c_str(),
				             end.printable().c_str(),
				             iLast->first.first.c_str());
				break;
			}
		}

		if (iLast == iEnd) {
			++errors;
			++*pErrorCount;
			printf("VerifyRange(@%" PRId64 ", %s, %s) ERROR: Tree key '%s' vs nothing in written map.\n",
			       v,
			       start.printable().c_str(),
			       end.printable().c_str(),
			       cur.get().key.toString().c_str());
			break;
		}

		if (cur.get().key != iLast->first.first) {
			++errors;
			++*pErrorCount;
			printf("VerifyRange(@%" PRId64 ", %s, %s) ERROR: Tree key '%s' but expected '%s'\n",
			       v,
			       start.printable().c_str(),
			       end.printable().c_str(),
			       cur.get().key.toString().c_str(),
			       iLast->first.first.c_str());
			break;
		}
		if (cur.get().value.get() != iLast->second.get()) {
			++errors;
			++*pErrorCount;
			printf("VerifyRange(@%" PRId64 ", %s, %s) ERROR: Tree key '%s' has tree value '%s' but expected '%s'\n",
			       v,
			       start.printable().c_str(),
			       end.printable().c_str(),
			       cur.get().key.toString().c_str(),
			       cur.get().value.get().toString().c_str(),
			       iLast->second.get().c_str());
			break;
		}

		ASSERT(errors == 0);

		results.push_back(results.arena(), cur.get().toKeyValueRef());
		results.arena().dependsOn(cur.back().cursor.cache->arena);
		results.arena().dependsOn(cur.back().page->getArena());

		wait(cur.moveNext());
	}

	// Make sure there are no further written kv pairs that would be present at this version.
	while (1) {
		iLast = i;
		if (i == iEnd)
			break;
		++i;
		if (iLast->first.second <= v && iLast->second.present() &&
		    (i == iEnd || i->first.first != iLast->first.first || i->first.second > v))
			break;
	}

	if (iLast != iEnd) {
		++errors;
		++*pErrorCount;
		printf("VerifyRange(@%" PRId64 ", %s, %s) ERROR: Tree range ended but written has @%" PRId64 " '%s'\n",
		       v,
		       start.printable().c_str(),
		       end.printable().c_str(),
		       iLast->first.second,
		       iLast->first.first.c_str());
	}

	debug_printf(
	    "VerifyRangeReverse(@%" PRId64 ", %s, %s): start\n", v, start.printable().c_str(), end.printable().c_str());

	// Randomly use a new cursor at the same version for the reverse range read, if the version is still available for
	// opening new cursors
	if (v >= btree->getOldestVersion() && deterministicRandom()->coinflip()) {
		cur = VersionedBTree::BTreeCursor();
		wait(btree->initBTreeCursor(&cur, v, PagerEventReasons::RangeRead));
	}

	// Now read the range from the tree in reverse order and compare to the saved results
	wait(cur.seekLT(end));

	state std::reverse_iterator<const KeyValueRef*> r = results.rbegin();

	while (cur.isValid() && cur.get().key >= start) {
		if (r == results.rend()) {
			++errors;
			++*pErrorCount;
			printf("VerifyRangeReverse(@%" PRId64 ", %s, %s) ERROR: Tree key '%s' vs nothing in written map.\n",
			       v,
			       start.printable().c_str(),
			       end.printable().c_str(),
			       cur.get().key.toString().c_str());
			break;
		}

		if (cur.get().key != r->key) {
			++errors;
			++*pErrorCount;
			printf("VerifyRangeReverse(@%" PRId64 ", %s, %s) ERROR: Tree key '%s' but expected '%s'\n",
			       v,
			       start.printable().c_str(),
			       end.printable().c_str(),
			       cur.get().key.toString().c_str(),
			       r->key.toString().c_str());
			break;
		}
		if (cur.get().value.get() != r->value) {
			++errors;
			++*pErrorCount;
			printf("VerifyRangeReverse(@%" PRId64
			       ", %s, %s) ERROR: Tree key '%s' has tree value '%s' but expected '%s'\n",
			       v,
			       start.printable().c_str(),
			       end.printable().c_str(),
			       cur.get().key.toString().c_str(),
			       cur.get().value.get().toString().c_str(),
			       r->value.toString().c_str());
			break;
		}

		++r;
		wait(cur.movePrev());
	}

	if (r != results.rend()) {
		++errors;
		++*pErrorCount;
		printf("VerifyRangeReverse(@%" PRId64 ", %s, %s) ERROR: Tree range ended but written has '%s'\n",
		       v,
		       start.printable().c_str(),
		       end.printable().c_str(),
		       r->key.toString().c_str());
	}

	return errors;
}

// Verify the result of point reads for every set or cleared key at the given version
ACTOR Future<int> seekAllBTreeCursor(VersionedBTree* btree,
                                     Version v,
                                     std::map<std::pair<std::string, Version>, Optional<std::string>>* written,
                                     int* pErrorCount) {
	state std::map<std::pair<std::string, Version>, Optional<std::string>>::const_iterator i = written->cbegin();
	state std::map<std::pair<std::string, Version>, Optional<std::string>>::const_iterator iEnd = written->cend();
	state int errors = 0;
	state VersionedBTree::BTreeCursor cur;

	wait(btree->initBTreeCursor(&cur, v, PagerEventReasons::RangeRead));

	while (i != iEnd) {
		state std::string key = i->first.first;
		state Version ver = i->first.second;
		if (ver == v) {
			state Optional<std::string> val = i->second;
			debug_printf("Verifying @%" PRId64 " '%s'\n", ver, key.c_str());
			state Arena arena;
			wait(cur.seekGTE(RedwoodRecordRef(KeyRef(arena, key))));
			bool foundKey = cur.isValid() && cur.get().key == key;
			bool hasValue = foundKey && cur.get().value.present();

			if (val.present()) {
				bool valueMatch = hasValue && cur.get().value.get() == val.get();
				if (!foundKey || !hasValue || !valueMatch) {
					++errors;
					++*pErrorCount;
					if (!foundKey) {
						printf("Verify ERROR: key_not_found: '%s' -> '%s' @%" PRId64 "\n",
						       key.c_str(),
						       val.get().c_str(),
						       ver);
					} else if (!hasValue) {
						printf("Verify ERROR: value_not_found: '%s' -> '%s' @%" PRId64 "\n",
						       key.c_str(),
						       val.get().c_str(),
						       ver);
					} else if (!valueMatch) {
						printf("Verify ERROR: value_incorrect: for '%s' found '%s' expected '%s' @%" PRId64 "\n",
						       key.c_str(),
						       cur.get().value.get().toString().c_str(),
						       val.get().c_str(),
						       ver);
					}
				}
			} else if (foundKey && hasValue) {
				++errors;
				++*pErrorCount;
				printf("Verify ERROR: cleared_key_found: '%s' -> '%s' @%" PRId64 "\n",
				       key.c_str(),
				       cur.get().value.get().toString().c_str(),
				       ver);
			}
		}
		++i;
	}
	return errors;
}

ACTOR Future<Void> verify(VersionedBTree* btree,
                          FutureStream<Version> vStream,
                          std::map<std::pair<std::string, Version>, Optional<std::string>>* written,
                          int* pErrorCount,
                          bool serial) {

	// Queue of committed versions still readable from btree
	state std::deque<Version> committedVersions;

	try {
		loop {
			state Version v = waitNext(vStream);
			committedVersions.push_back(v);

			// Remove expired versions
			while (!committedVersions.empty() && committedVersions.front() < btree->getOldestVersion()) {
				committedVersions.pop_front();
			}

			// Continue if the versions list is empty, which won't wait until it reaches the oldest readable
			// btree version which will already be in vStream.
			if (committedVersions.empty()) {
				continue;
			}

			// Choose a random committed version.
			v = committedVersions[deterministicRandom()->randomInt(0, committedVersions.size())];

			debug_printf("Using committed version %" PRId64 "\n", v);

			// Get a cursor at v so that v doesn't get expired between the possibly serial steps below.
			state VersionedBTree::BTreeCursor cur;
			wait(btree->initBTreeCursor(&cur, v, PagerEventReasons::RangeRead));

			debug_printf("Verifying entire key range at version %" PRId64 "\n", v);
			state Future<int> fRangeAll = verifyRangeBTreeCursor(
			    btree, LiteralStringRef(""), LiteralStringRef("\xff\xff"), v, written, pErrorCount);
			if (serial) {
				wait(success(fRangeAll));
			}

			Key begin = randomKV().key;
			Key end = randomKV().key;

			debug_printf(
			    "Verifying range (%s, %s) at version %" PRId64 "\n", toString(begin).c_str(), toString(end).c_str(), v);
			state Future<int> fRangeRandom = verifyRangeBTreeCursor(btree, begin, end, v, written, pErrorCount);
			if (serial) {
				wait(success(fRangeRandom));
			}

			debug_printf("Verifying seeks to each changed key at version %" PRId64 "\n", v);
			state Future<int> fSeekAll = seekAllBTreeCursor(btree, v, written, pErrorCount);
			if (serial) {
				wait(success(fSeekAll));
			}

			wait(success(fRangeAll) && success(fRangeRandom) && success(fSeekAll));

			printf("Verified version %" PRId64 ", %d errors\n", v, *pErrorCount);

			if (*pErrorCount != 0)
				break;
		}
	} catch (Error& e) {
		if (e.code() != error_code_end_of_stream && e.code() != error_code_transaction_too_old) {
			throw;
		}
	}
	return Void();
}

// Does a random range read, doesn't trap/report errors
ACTOR Future<Void> randomReader(VersionedBTree* btree) {
	try {
		state VersionedBTree::BTreeCursor cur;

		loop {
			wait(yield());
			if (!cur.intialized() || deterministicRandom()->random01() > .01) {
				wait(btree->initBTreeCursor(&cur, btree->getLastCommittedVersion(), PagerEventReasons::RangeRead));
			}

			state KeyValue kv = randomKV(10, 0);
			wait(cur.seekGTE(kv.key));
			state int c = deterministicRandom()->randomInt(0, 100);
			state bool direction = deterministicRandom()->coinflip();
			while (cur.isValid() && c-- > 0) {
				wait(success(direction ? cur.moveNext() : cur.movePrev()));
				wait(yield());
			}
		}
	} catch (Error& e) {
		if (e.code() != error_code_transaction_too_old) {
			throw e;
		}
	}

	return Void();
}

struct IntIntPair {
	IntIntPair() {}
	IntIntPair(int k, int v) : k(k), v(v) {}
	IntIntPair(Arena& arena, const IntIntPair& toCopy) { *this = toCopy; }

	typedef IntIntPair Partial;

	void updateCache(Optional<Partial> cache, Arena& arena) const {}
	struct Delta {
		bool prefixSource;
		bool deleted;
		int dk;
		int dv;

		IntIntPair apply(const IntIntPair& base, Arena& arena) { return { base.k + dk, base.v + dv }; }

		IntIntPair apply(const Partial& cache) { return cache; }

		IntIntPair apply(Arena& arena, const IntIntPair& base, Optional<Partial>& cache) {
			cache = IntIntPair(base.k + dk, base.v + dv);
			return cache.get();
		}

		void setPrefixSource(bool val) { prefixSource = val; }

		bool getPrefixSource() const { return prefixSource; }

		void setDeleted(bool val) { deleted = val; }

		bool getDeleted() const { return deleted; }

		int size() const { return sizeof(Delta); }

		std::string toString() const {
			return format(
			    "DELTA{prefixSource=%d deleted=%d dk=%d(0x%x) dv=%d(0x%x)}", prefixSource, deleted, dk, dk, dv, dv);
		}
	};

	// For IntIntPair, skipLen will be in units of fields, not bytes
	int getCommonPrefixLen(const IntIntPair& other, int skip = 0) const {
		if (k == other.k) {
			if (v == other.v) {
				return 2;
			}
			return 1;
		}
		return 0;
	}

	int compare(const IntIntPair& rhs, int skip = 0) const {
		if (skip == 2) {
			return 0;
		}
		int cmp = (skip > 0) ? 0 : (k - rhs.k);

		if (cmp == 0) {
			cmp = v - rhs.v;
		}
		return cmp;
	}

	bool operator==(const IntIntPair& rhs) const { return compare(rhs) == 0; }
	bool operator!=(const IntIntPair& rhs) const { return compare(rhs) != 0; }

	bool operator<(const IntIntPair& rhs) const { return compare(rhs) < 0; }
	bool operator>(const IntIntPair& rhs) const { return compare(rhs) > 0; }
	bool operator<=(const IntIntPair& rhs) const { return compare(rhs) <= 0; }
	bool operator>=(const IntIntPair& rhs) const { return compare(rhs) >= 0; }

	int deltaSize(const IntIntPair& base, int skipLen, bool worstcase) const { return sizeof(Delta); }

	int writeDelta(Delta& d, const IntIntPair& base, int commonPrefix = -1) const {
		d.prefixSource = false;
		d.deleted = false;
		d.dk = k - base.k;
		d.dv = v - base.v;
		return sizeof(Delta);
	}

	int k;
	int v;

	std::string toString() const { return format("{k=%d(0x%x) v=%d(0x%x)}", k, k, v, v); }
};

int deltaTest(RedwoodRecordRef rec, RedwoodRecordRef base) {
	std::vector<uint8_t> buf(rec.key.size() + rec.value.orDefault(StringRef()).size() + 20);
	RedwoodRecordRef::Delta& d = *(RedwoodRecordRef::Delta*)&buf.front();

	Arena mem;
	int expectedSize = rec.deltaSize(base, 0, false);
	int deltaSize = rec.writeDelta(d, base);
	RedwoodRecordRef decoded = d.apply(base, mem);

	if (decoded != rec || expectedSize != deltaSize || d.size() != deltaSize) {
		printf("\n");
		printf("Base:                %s\n", base.toString().c_str());
		printf("Record:              %s\n", rec.toString().c_str());
		printf("Decoded:             %s\n", decoded.toString().c_str());
		printf("deltaSize():         %d\n", expectedSize);
		printf("writeDelta():        %d\n", deltaSize);
		printf("d.size():            %d\n", d.size());
		printf("DeltaToString:       %s\n", d.toString().c_str());
		printf("RedwoodRecordRef::Delta test failure!\n");
		ASSERT(false);
	}

	return deltaSize;
}

RedwoodRecordRef randomRedwoodRecordRef(const std::string& keyBuffer, const std::string& valueBuffer) {
	RedwoodRecordRef rec;
	rec.key = StringRef((uint8_t*)keyBuffer.data(), deterministicRandom()->randomInt(0, keyBuffer.size()));
	if (deterministicRandom()->coinflip()) {
		rec.value = StringRef((uint8_t*)valueBuffer.data(), deterministicRandom()->randomInt(0, valueBuffer.size()));
	}

	return rec;
}

TEST_CASE("/redwood/correctness/unit/RedwoodRecordRef") {
	ASSERT(RedwoodRecordRef::Delta::LengthFormatSizes[0] == 3);
	ASSERT(RedwoodRecordRef::Delta::LengthFormatSizes[1] == 4);
	ASSERT(RedwoodRecordRef::Delta::LengthFormatSizes[2] == 6);
	ASSERT(RedwoodRecordRef::Delta::LengthFormatSizes[3] == 8);

	printf("sizeof(RedwoodRecordRef) = %d\n", sizeof(RedwoodRecordRef));

	// Test pageID stuff.
	{
		LogicalPageID ids[] = { 1, 5 };
		BTreePageIDRef id(ids, 2);
		RedwoodRecordRef r;
		r.setChildPage(id);
		ASSERT(r.getChildPage() == id);
		ASSERT(r.getChildPage().begin() == id.begin());

		Standalone<RedwoodRecordRef> r2 = r;
		ASSERT(r2.getChildPage() == id);
		ASSERT(r2.getChildPage().begin() != id.begin());
	}

	deltaTest(RedwoodRecordRef(LiteralStringRef(""), LiteralStringRef("")),
	          RedwoodRecordRef(LiteralStringRef(""), LiteralStringRef("")));

	deltaTest(RedwoodRecordRef(LiteralStringRef("abc"), LiteralStringRef("")),
	          RedwoodRecordRef(LiteralStringRef("abc"), LiteralStringRef("")));

	deltaTest(RedwoodRecordRef(LiteralStringRef("abc"), LiteralStringRef("")),
	          RedwoodRecordRef(LiteralStringRef("abcd"), LiteralStringRef("")));

	deltaTest(RedwoodRecordRef(LiteralStringRef("abcd"), LiteralStringRef("")),
	          RedwoodRecordRef(LiteralStringRef("abc"), LiteralStringRef("")));

	deltaTest(RedwoodRecordRef(std::string(300, 'k'), std::string(1e6, 'v')),
	          RedwoodRecordRef(std::string(300, 'k'), LiteralStringRef("")));

	deltaTest(RedwoodRecordRef(LiteralStringRef(""), LiteralStringRef("")),
	          RedwoodRecordRef(LiteralStringRef(""), LiteralStringRef("")));

	deltaTest(RedwoodRecordRef(LiteralStringRef(""), LiteralStringRef("")),
	          RedwoodRecordRef(LiteralStringRef(""), LiteralStringRef("")));

	deltaTest(RedwoodRecordRef(LiteralStringRef(""), LiteralStringRef("")),
	          RedwoodRecordRef(LiteralStringRef(""), LiteralStringRef("")));

	deltaTest(RedwoodRecordRef(LiteralStringRef(""), LiteralStringRef("")),
	          RedwoodRecordRef(LiteralStringRef(""), LiteralStringRef("")));

	deltaTest(RedwoodRecordRef(LiteralStringRef(""), LiteralStringRef("")),
	          RedwoodRecordRef(LiteralStringRef(""), LiteralStringRef("")));

	Arena mem;
	double start;
	uint64_t total;
	uint64_t count;
	uint64_t i;
	int64_t bytes;

	std::string keyBuffer(30000, 'k');
	std::string valueBuffer(70000, 'v');
	start = timer();
	count = 1000;
	bytes = 0;
	for (i = 0; i < count; ++i) {
		RedwoodRecordRef a = randomRedwoodRecordRef(keyBuffer, valueBuffer);
		RedwoodRecordRef b = randomRedwoodRecordRef(keyBuffer, valueBuffer);
		bytes += deltaTest(a, b);
	}
	double elapsed = timer() - start;
	printf("DeltaTest() on random large records %f M/s  %f MB/s\n", count / elapsed / 1e6, bytes / elapsed / 1e6);

	keyBuffer.resize(30);
	valueBuffer.resize(100);
	start = timer();
	count = 1e6;
	bytes = 0;
	for (i = 0; i < count; ++i) {
		RedwoodRecordRef a = randomRedwoodRecordRef(keyBuffer, valueBuffer);
		RedwoodRecordRef b = randomRedwoodRecordRef(keyBuffer, valueBuffer);
		bytes += deltaTest(a, b);
	}
	printf("DeltaTest() on random small records %f M/s  %f MB/s\n", count / elapsed / 1e6, bytes / elapsed / 1e6);

	RedwoodRecordRef rec1;
	RedwoodRecordRef rec2;

	rec1.key = LiteralStringRef("alksdfjaklsdfjlkasdjflkasdjfklajsdflk;ajsdflkajdsflkjadsf1");
	rec2.key = LiteralStringRef("alksdfjaklsdfjlkasdjflkasdjfklajsdflk;ajsdflkajdsflkjadsf234");

	start = timer();
	total = 0;
	count = 100e6;
	for (i = 0; i < count; ++i) {
		total += rec1.getCommonPrefixLen(rec2, 50);
	}
	printf("%" PRId64 " getCommonPrefixLen(skip=50) %f M/s\n", total, count / (timer() - start) / 1e6);

	start = timer();
	total = 0;
	count = 100e6;
	for (i = 0; i < count; ++i) {
		total += rec1.getCommonPrefixLen(rec2, 0);
	}
	printf("%" PRId64 " getCommonPrefixLen(skip=0) %f M/s\n", total, count / (timer() - start) / 1e6);

	char buf[1000];
	RedwoodRecordRef::Delta& d = *(RedwoodRecordRef::Delta*)buf;

	start = timer();
	total = 0;
	count = 100e6;
	int commonPrefix = rec1.getCommonPrefixLen(rec2, 0);

	for (i = 0; i < count; ++i) {
		total += rec1.writeDelta(d, rec2, commonPrefix);
	}
	printf("%" PRId64 " writeDelta(commonPrefix=%d) %f M/s\n", total, commonPrefix, count / (timer() - start) / 1e6);

	start = timer();
	total = 0;
	count = 10e6;
	for (i = 0; i < count; ++i) {
		total += rec1.writeDelta(d, rec2);
	}
	printf("%" PRId64 " writeDelta() %f M/s\n", total, count / (timer() - start) / 1e6);

	start = timer();
	total = 0;
	count = 10e6;
	for (i = 0; i < count; ++i) {
		total += rec1.compare(rec2, 0);
	}
	printf("%" PRId64 " compare(skip=0) %f M/s\n", total, count / (timer() - start) / 1e6);

	start = timer();
	total = 0;
	count = 10e6;
	for (i = 0; i < count; ++i) {
		total += rec1.compare(rec2, 50);
	}
	printf("%" PRId64 " compare(skip=50) %f M/s\n", total, count / (timer() - start) / 1e6);

	return Void();
}

TEST_CASE("/redwood/correctness/unit/deltaTree/RedwoodRecordRef") {
	// Sanity check on delta tree node format
	ASSERT(DeltaTree2<RedwoodRecordRef>::Node::headerSize(false) == 4);
	ASSERT(DeltaTree2<RedwoodRecordRef>::Node::headerSize(true) == 8);

	const int N = deterministicRandom()->randomInt(200, 1000);

	RedwoodRecordRef prev;
	RedwoodRecordRef next(LiteralStringRef("\xff\xff\xff\xff"));

	Arena arena;
	std::set<RedwoodRecordRef> uniqueItems;

	// Add random items to uniqueItems until its size is N
	while (uniqueItems.size() < N) {
		std::string k = deterministicRandom()->randomAlphaNumeric(30);
		std::string v = deterministicRandom()->randomAlphaNumeric(30);
		RedwoodRecordRef rec;
		rec.key = StringRef(arena, k);
		if (deterministicRandom()->coinflip()) {
			rec.value = StringRef(arena, v);
		}
		if (uniqueItems.count(rec) == 0) {
			uniqueItems.insert(rec);
		}
	}
	std::vector<RedwoodRecordRef> items(uniqueItems.begin(), uniqueItems.end());

	int bufferSize = N * 100;
	bool largeTree = bufferSize > DeltaTree<RedwoodRecordRef>::SmallSizeLimit;
	DeltaTree<RedwoodRecordRef>* tree = (DeltaTree<RedwoodRecordRef>*)new uint8_t[bufferSize];

	tree->build(bufferSize, &items[0], &items[items.size()], &prev, &next);

	printf("Count=%d  Size=%d  InitialHeight=%d  largeTree=%d\n",
	       (int)items.size(),
	       (int)tree->size(),
	       (int)tree->initialHeight,
	       largeTree);
	debug_printf("Data(%p): %s\n", tree, StringRef((uint8_t*)tree, tree->size()).toHexString().c_str());

	DeltaTree<RedwoodRecordRef>::Mirror r(tree, &prev, &next);

	// Test delete/insert behavior for each item, making no net changes
	printf("Testing seek/delete/insert for existing keys with random values\n");
	ASSERT(tree->numItems == items.size());
	for (auto rec : items) {
		// Insert existing should fail
		ASSERT(!r.insert(rec));
		ASSERT(tree->numItems == items.size());

		// Erase existing should succeed
		ASSERT(r.erase(rec));
		ASSERT(tree->numItems == items.size() - 1);

		// Erase deleted should fail
		ASSERT(!r.erase(rec));
		ASSERT(tree->numItems == items.size() - 1);

		// Insert deleted should succeed
		ASSERT(r.insert(rec));
		ASSERT(tree->numItems == items.size());

		// Insert existing should fail
		ASSERT(!r.insert(rec));
		ASSERT(tree->numItems == items.size());
	}

	DeltaTree<RedwoodRecordRef>::Cursor fwd = r.getCursor();
	DeltaTree<RedwoodRecordRef>::Cursor rev = r.getCursor();

	DeltaTree<RedwoodRecordRef, RedwoodRecordRef::DeltaValueOnly>::Mirror rValuesOnly(tree, &prev, &next);
	DeltaTree<RedwoodRecordRef, RedwoodRecordRef::DeltaValueOnly>::Cursor fwdValueOnly = rValuesOnly.getCursor();

	printf("Verifying tree contents using forward, reverse, and value-only iterators\n");
	ASSERT(fwd.moveFirst());
	ASSERT(fwdValueOnly.moveFirst());
	ASSERT(rev.moveLast());

	int i = 0;
	while (1) {
		if (fwd.get() != items[i]) {
			printf("forward iterator i=%d\n  %s found\n  %s expected\n",
			       i,
			       fwd.get().toString().c_str(),
			       items[i].toString().c_str());
			printf("Delta: %s\n", fwd.node->raw->delta(largeTree).toString().c_str());
			ASSERT(false);
		}
		if (rev.get() != items[items.size() - 1 - i]) {
			printf("reverse iterator i=%d\n  %s found\n  %s expected\n",
			       i,
			       rev.get().toString().c_str(),
			       items[items.size() - 1 - i].toString().c_str());
			printf("Delta: %s\n", rev.node->raw->delta(largeTree).toString().c_str());
			ASSERT(false);
		}
		if (fwdValueOnly.get().value != items[i].value) {
			printf("forward values-only iterator i=%d\n  %s found\n  %s expected\n",
			       i,
			       fwdValueOnly.get().toString().c_str(),
			       items[i].toString().c_str());
			printf("Delta: %s\n", fwdValueOnly.node->raw->delta(largeTree).toString().c_str());
			ASSERT(false);
		}
		++i;

		bool more = fwd.moveNext();
		ASSERT(fwdValueOnly.moveNext() == more);
		ASSERT(rev.movePrev() == more);

		ASSERT(fwd.valid() == more);
		ASSERT(fwdValueOnly.valid() == more);
		ASSERT(rev.valid() == more);

		if (!fwd.valid()) {
			break;
		}
	}
	ASSERT(i == items.size());

	{
		DeltaTree<RedwoodRecordRef>::Mirror mirror(tree, &prev, &next);
		DeltaTree<RedwoodRecordRef>::Cursor c = mirror.getCursor();

		printf("Doing 20M random seeks using the same cursor from the same mirror.\n");
		double start = timer();

		for (int i = 0; i < 20000000; ++i) {
			const RedwoodRecordRef& query = items[deterministicRandom()->randomInt(0, items.size())];
			if (!c.seekLessThanOrEqual(query)) {
				printf("Not found!  query=%s\n", query.toString().c_str());
				ASSERT(false);
			}
			if (c.get() != query) {
				printf("Found incorrect node!  query=%s  found=%s\n",
				       query.toString().c_str(),
				       c.get().toString().c_str());
				ASSERT(false);
			}
		}
		double elapsed = timer() - start;
		printf("Elapsed %f\n", elapsed);
	}

	{
		printf("Doing 5M random seeks using 10k random cursors, each from a different mirror.\n");
		double start = timer();
		std::vector<DeltaTree<RedwoodRecordRef>::Mirror*> mirrors;
		std::vector<DeltaTree<RedwoodRecordRef>::Cursor> cursors;
		for (int i = 0; i < 10000; ++i) {
			mirrors.push_back(new DeltaTree<RedwoodRecordRef>::Mirror(tree, &prev, &next));
			cursors.push_back(mirrors.back()->getCursor());
		}

		for (int i = 0; i < 5000000; ++i) {
			const RedwoodRecordRef& query = items[deterministicRandom()->randomInt(0, items.size())];
			DeltaTree<RedwoodRecordRef>::Cursor& c = cursors[deterministicRandom()->randomInt(0, cursors.size())];
			if (!c.seekLessThanOrEqual(query)) {
				printf("Not found!  query=%s\n", query.toString().c_str());
				ASSERT(false);
			}
			if (c.get() != query) {
				printf("Found incorrect node!  query=%s  found=%s\n",
				       query.toString().c_str(),
				       c.get().toString().c_str());
				ASSERT(false);
			}
		}
		double elapsed = timer() - start;
		printf("Elapsed %f\n", elapsed);
	}

	return Void();
}

TEST_CASE("/redwood/correctness/unit/deltaTree/RedwoodRecordRef2") {
	// Sanity check on delta tree node format
	ASSERT(DeltaTree2<RedwoodRecordRef>::Node::headerSize(false) == 4);
	ASSERT(DeltaTree2<RedwoodRecordRef>::Node::headerSize(true) == 8);
	ASSERT(sizeof(DeltaTree2<RedwoodRecordRef>::DecodedNode) == 28);

	const int N = deterministicRandom()->randomInt(200, 1000);

	RedwoodRecordRef prev;
	RedwoodRecordRef next(LiteralStringRef("\xff\xff\xff\xff"));

	Arena arena;
	std::set<RedwoodRecordRef> uniqueItems;

	// Add random items to uniqueItems until its size is N
	while (uniqueItems.size() < N) {
		std::string k = deterministicRandom()->randomAlphaNumeric(30);
		std::string v = deterministicRandom()->randomAlphaNumeric(30);
		RedwoodRecordRef rec;
		rec.key = StringRef(arena, k);
		if (deterministicRandom()->coinflip()) {
			rec.value = StringRef(arena, v);
		}
		if (uniqueItems.count(rec) == 0) {
			uniqueItems.insert(rec);
		}
	}
	std::vector<RedwoodRecordRef> items(uniqueItems.begin(), uniqueItems.end());

	int bufferSize = N * 100;
	bool largeTree = bufferSize > DeltaTree2<RedwoodRecordRef>::SmallSizeLimit;
	DeltaTree2<RedwoodRecordRef>* tree = (DeltaTree2<RedwoodRecordRef>*)new uint8_t[bufferSize];

	tree->build(bufferSize, &items[0], &items[items.size()], &prev, &next);

	printf("Count=%d  Size=%d  InitialHeight=%d  largeTree=%d\n",
	       (int)items.size(),
	       (int)tree->size(),
	       (int)tree->initialHeight,
	       largeTree);
	debug_printf("Data(%p): %s\n", tree, StringRef((uint8_t*)tree, tree->size()).toHexString().c_str());

	DeltaTree2<RedwoodRecordRef>::DecodeCache cache(prev, next);
	DeltaTree2<RedwoodRecordRef>::Cursor c(&cache, tree);

	// Test delete/insert behavior for each item, making no net changes
	printf("Testing seek/delete/insert for existing keys with random values\n");
	ASSERT(tree->numItems == items.size());
	for (auto rec : items) {
		// Insert existing should fail
		ASSERT(!c.insert(rec));
		ASSERT(tree->numItems == items.size());

		// Erase existing should succeed
		ASSERT(c.erase(rec));
		ASSERT(tree->numItems == items.size() - 1);

		// Erase deleted should fail
		ASSERT(!c.erase(rec));
		ASSERT(tree->numItems == items.size() - 1);

		// Insert deleted should succeed
		ASSERT(c.insert(rec));
		ASSERT(tree->numItems == items.size());

		// Insert existing should fail
		ASSERT(!c.insert(rec));
		ASSERT(tree->numItems == items.size());
	}

	DeltaTree2<RedwoodRecordRef>::Cursor fwd = c;
	DeltaTree2<RedwoodRecordRef>::Cursor rev = c;

	DeltaTree2<RedwoodRecordRef, RedwoodRecordRef::DeltaValueOnly>::DecodeCache cacheValuesOnly(prev, next);
	DeltaTree2<RedwoodRecordRef, RedwoodRecordRef::DeltaValueOnly>::Cursor fwdValueOnly(
	    &cacheValuesOnly, (DeltaTree2<RedwoodRecordRef, RedwoodRecordRef::DeltaValueOnly>*)tree);

	printf("Verifying tree contents using forward, reverse, and value-only iterators\n");
	ASSERT(fwd.moveFirst());
	ASSERT(fwdValueOnly.moveFirst());
	ASSERT(rev.moveLast());

	int i = 0;
	while (1) {
		if (fwd.get() != items[i]) {
			printf("forward iterator i=%d\n  %s found\n  %s expected\n",
			       i,
			       fwd.get().toString().c_str(),
			       items[i].toString().c_str());
			printf("Cursor: %s\n", fwd.toString().c_str());
			ASSERT(false);
		}
		if (rev.get() != items[items.size() - 1 - i]) {
			printf("reverse iterator i=%d\n  %s found\n  %s expected\n",
			       i,
			       rev.get().toString().c_str(),
			       items[items.size() - 1 - i].toString().c_str());
			printf("Cursor: %s\n", rev.toString().c_str());
			ASSERT(false);
		}
		if (fwdValueOnly.get().value != items[i].value) {
			printf("forward values-only iterator i=%d\n  %s found\n  %s expected\n",
			       i,
			       fwdValueOnly.get().toString().c_str(),
			       items[i].toString().c_str());
			printf("Cursor: %s\n", fwdValueOnly.toString().c_str());
			ASSERT(false);
		}
		++i;

		bool more = fwd.moveNext();
		ASSERT(fwdValueOnly.moveNext() == more);
		ASSERT(rev.movePrev() == more);

		ASSERT(fwd.valid() == more);
		ASSERT(fwdValueOnly.valid() == more);
		ASSERT(rev.valid() == more);

		if (!fwd.valid()) {
			break;
		}
	}
	ASSERT(i == items.size());

	{
		DeltaTree2<RedwoodRecordRef>::DecodeCache cache(prev, next);
		DeltaTree2<RedwoodRecordRef>::Cursor c(&cache, tree);

		printf("Doing 20M random seeks using the same cursor from the same mirror.\n");
		double start = timer();

		for (int i = 0; i < 20000000; ++i) {
			const RedwoodRecordRef& query = items[deterministicRandom()->randomInt(0, items.size())];
			if (!c.seekLessThanOrEqual(query)) {
				printf("Not found!  query=%s\n", query.toString().c_str());
				ASSERT(false);
			}
			if (c.get() != query) {
				printf("Found incorrect node!  query=%s  found=%s\n",
				       query.toString().c_str(),
				       c.get().toString().c_str());
				ASSERT(false);
			}
		}
		double elapsed = timer() - start;
		printf("Elapsed %f\n", elapsed);
	}

	// {
	// 	printf("Doing 5M random seeks using 10k random cursors, each from a different mirror.\n");
	// 	double start = timer();
	// 	std::vector<DeltaTree2<RedwoodRecordRef>::Mirror*> mirrors;
	// 	std::vector<DeltaTree2<RedwoodRecordRef>::Cursor> cursors;
	// 	for (int i = 0; i < 10000; ++i) {
	// 		mirrors.push_back(new DeltaTree2<RedwoodRecordRef>::Mirror(tree, &prev, &next));
	// 		cursors.push_back(mirrors.back()->getCursor());
	// 	}

	// 	for (int i = 0; i < 5000000; ++i) {
	// 		const RedwoodRecordRef& query = items[deterministicRandom()->randomInt(0, items.size())];
	// 		DeltaTree2<RedwoodRecordRef>::Cursor& c = cursors[deterministicRandom()->randomInt(0, cursors.size())];
	// 		if (!c.seekLessThanOrEqual(query)) {
	// 			printf("Not found!  query=%s\n", query.toString().c_str());
	// 			ASSERT(false);
	// 		}
	// 		if (c.get() != query) {
	// 			printf("Found incorrect node!  query=%s  found=%s\n",
	// 			       query.toString().c_str(),
	// 			       c.get().toString().c_str());
	// 			ASSERT(false);
	// 		}
	// 	}
	// 	double elapsed = timer() - start;
	// 	printf("Elapsed %f\n", elapsed);
	// }

	return Void();
}

TEST_CASE("/redwood/correctness/unit/deltaTree/IntIntPair") {
	const int N = 200;
	IntIntPair lowerBound = { 0, 0 };
	IntIntPair upperBound = { 1000, 1000 };

	state std::function<IntIntPair()> randomPair = [&]() {
		// Generate a pair >= lowerBound and < upperBound
		int k = deterministicRandom()->randomInt(lowerBound.k, upperBound.k + 1);
		int v = deterministicRandom()->randomInt(lowerBound.v, upperBound.v);

		// Only generate even values so the tests below can approach and find each
		// key with a directional seek of the adjacent absent value on either side.
		v -= v % 2;

		return IntIntPair(k, v);
	};

	// Build a set of N unique items, where no consecutive items are in the set, a requirement of the seek behavior
	// tests.
	std::set<IntIntPair> uniqueItems;
	while (uniqueItems.size() < N) {
		IntIntPair p = randomPair();
		auto nextP = p; // also check if next highest/lowest key is not in set
		nextP.v++;
		auto prevP = p;
		prevP.v--;
		if (uniqueItems.count(p) == 0 && uniqueItems.count(nextP) == 0 && uniqueItems.count(prevP) == 0) {
			uniqueItems.insert(p);
		}
	}

	// Build tree of items
	std::vector<IntIntPair> items(uniqueItems.begin(), uniqueItems.end());
	int bufferSize = N * 2 * 30;

	DeltaTree<IntIntPair>* tree = (DeltaTree<IntIntPair>*)new uint8_t[bufferSize];
	int builtSize = tree->build(bufferSize, &items[0], &items[items.size()], &lowerBound, &upperBound);
	ASSERT(builtSize <= bufferSize);
	DeltaTree<IntIntPair>::Mirror r(tree, &lowerBound, &upperBound);

	DeltaTree2<IntIntPair>* tree2 = (DeltaTree2<IntIntPair>*)new uint8_t[bufferSize];
	int builtSize2 = tree2->build(bufferSize, &items[0], &items[items.size()], &lowerBound, &upperBound);
	ASSERT(builtSize2 <= bufferSize);
	DeltaTree2<IntIntPair>::DecodeCache cache(lowerBound, upperBound);
	DeltaTree2<IntIntPair>::Cursor cur2(&cache, tree2);

	auto printItems = [&] {
		for (int k = 0; k < items.size(); ++k) {
			debug_printf("%d/%d %s\n", k + 1, items.size(), items[k].toString().c_str());
		}
	};

	auto printTrees = [&] {
		printf("DeltaTree: Count=%d  Size=%d  InitialHeight=%d  MaxHeight=%d\n",
		       (int)tree->numItems,
		       (int)tree->size(),
		       (int)tree->initialHeight,
		       (int)tree->maxHeight);
		debug_printf("Data(%p): %s\n", tree, StringRef((uint8_t*)tree, tree->size()).toHexString().c_str());

		printf("DeltaTree2: Count=%d  Size=%d  InitialHeight=%d  MaxHeight=%d\n",
		       (int)tree2->numItems,
		       (int)tree2->size(),
		       (int)tree2->initialHeight,
		       (int)tree2->maxHeight);
		debug_printf("Data(%p): %s\n", tree2, StringRef((uint8_t*)tree2, tree2->size()).toHexString().c_str());
	};

	// Iterate through items and tree forward and backward, verifying tree contents.
	auto scanAndVerify = [&]() {
		printf("Verify DeltaTree contents.\n");

		DeltaTree<IntIntPair>::Cursor fwd = r.getCursor();
		DeltaTree<IntIntPair>::Cursor rev = r.getCursor();
		ASSERT(fwd.moveFirst());
		ASSERT(rev.moveLast());

		for (int i = 0; i < items.size(); ++i) {
			if (fwd.get() != items[i]) {
				printItems();
				printf("forward iterator i=%d\n  %s found\n  %s expected\n",
				       i,
				       fwd.get().toString().c_str(),
				       items[i].toString().c_str());
				ASSERT(false);
			}
			if (rev.get() != items[items.size() - 1 - i]) {
				printItems();
				printf("reverse iterator i=%d\n  %s found\n  %s expected\n",
				       i,
				       rev.get().toString().c_str(),
				       items[items.size() - 1 - i].toString().c_str());
				ASSERT(false);
			}

			// Advance iterator, check scanning cursors for correct validity state
			int j = i + 1;
			bool end = j == items.size();

			ASSERT(fwd.moveNext() == !end);
			ASSERT(rev.movePrev() == !end);
			ASSERT(fwd.valid() == !end);
			ASSERT(rev.valid() == !end);

			if (end) {
				break;
			}
		}
	};

	// Iterate through items and tree forward and backward, verifying tree contents.
	auto scanAndVerify2 = [&]() {
		printf("Verify DeltaTree2 contents.\n");

		DeltaTree2<IntIntPair>::Cursor fwd(&cache, tree2);
		DeltaTree2<IntIntPair>::Cursor rev(&cache, tree2);

		ASSERT(fwd.moveFirst());
		ASSERT(rev.moveLast());

		for (int i = 0; i < items.size(); ++i) {
			if (fwd.get() != items[i]) {
				printItems();
				printf("forward iterator i=%d\n  %s found\n  %s expected\n",
				       i,
				       fwd.get().toString().c_str(),
				       items[i].toString().c_str());
				ASSERT(false);
			}
			if (rev.get() != items[items.size() - 1 - i]) {
				printItems();
				printf("reverse iterator i=%d\n  %s found\n  %s expected\n",
				       i,
				       rev.get().toString().c_str(),
				       items[items.size() - 1 - i].toString().c_str());
				ASSERT(false);
			}

			// Advance iterator, check scanning cursors for correct validity state
			int j = i + 1;
			bool end = j == items.size();

			ASSERT(fwd.moveNext() == !end);
			ASSERT(rev.movePrev() == !end);
			ASSERT(fwd.valid() == !end);
			ASSERT(rev.valid() == !end);

			if (end) {
				break;
			}
		}
	};

	printItems();
	printTrees();

	// Verify tree contents
	scanAndVerify();
	scanAndVerify2();

	// Grow uniqueItems until tree is full, adding half of new items to toDelete
	std::vector<IntIntPair> toDelete;
	int maxInsert = 9999999;
	bool shouldBeFull = false;
	while (maxInsert-- > 0) {
		IntIntPair p = randomPair();
		// Insert record if it, its predecessor, and its successor are not present.
		// Test data is intentionally sparse to test finding each record with a directional
		// seek from each adjacent possible but not present record.
		if (uniqueItems.count(p) == 0 && uniqueItems.count(IntIntPair(p.k, p.v - 1)) == 0 &&
		    uniqueItems.count(IntIntPair(p.k, p.v + 1)) == 0) {
			if (!cur2.insert(p)) {
				shouldBeFull = true;
				break;
			};
			ASSERT(r.insert(p));
			uniqueItems.insert(p);
			if (deterministicRandom()->coinflip()) {
				toDelete.push_back(p);
			}
			// printf("Inserted %s  size=%d\n", items.back().toString().c_str(), tree->size());
		}
	}

	// If the tree refused to insert an item, the count should be at least 2*N
	ASSERT(!shouldBeFull || tree->numItems > 2 * N);
	ASSERT(tree->size() <= bufferSize);

	// Update items vector
	items = std::vector<IntIntPair>(uniqueItems.begin(), uniqueItems.end());

	printItems();
	printTrees();

	// Verify tree contents
	scanAndVerify();
	scanAndVerify2();

	// Create a new mirror, decoding the tree from scratch since insert() modified both the tree and the mirror
	r = DeltaTree<IntIntPair>::Mirror(tree, &lowerBound, &upperBound);
	cache.clear();
	scanAndVerify();
	scanAndVerify2();

	// For each randomly selected new item to be deleted, delete it from the DeltaTree2 and from uniqueItems
	printf("Deleting some items\n");
	for (auto p : toDelete) {
		uniqueItems.erase(p);

		DeltaTree<IntIntPair>::Cursor c = r.getCursor();
		ASSERT(c.seekLessThanOrEqual(p));
		c.erase();

		ASSERT(cur2.seekLessThanOrEqual(p));
		cur2.erase();
	}
	// Update items vector
	items = std::vector<IntIntPair>(uniqueItems.begin(), uniqueItems.end());

	printItems();
	printTrees();

	// Verify tree contents after deletions
	scanAndVerify();
	scanAndVerify2();

	printf("Verifying insert/erase behavior for existing items\n");
	// Test delete/insert behavior for each item, making no net changes
	for (auto p : items) {
		// Insert existing should fail
		ASSERT(!r.insert(p));
		ASSERT(!cur2.insert(p));

		// Erase existing should succeed
		ASSERT(r.erase(p));
		ASSERT(cur2.erase(p));

		// Erase deleted should fail
		ASSERT(!r.erase(p));
		ASSERT(!cur2.erase(p));

		// Insert deleted should succeed
		ASSERT(r.insert(p));
		ASSERT(cur2.insert(p));

		// Insert existing should fail
		ASSERT(!r.insert(p));
		ASSERT(!cur2.insert(p));
	}

	printItems();
	printTrees();

	// Tree contents should still match items vector
	scanAndVerify();
	scanAndVerify2();

	printf("Verifying seek behaviors\n");
	DeltaTree<IntIntPair>::Cursor s = r.getCursor();
	DeltaTree2<IntIntPair>::Cursor s2(&cache, tree2);

	// SeekLTE to each element
	for (int i = 0; i < items.size(); ++i) {
		IntIntPair p = items[i];
		IntIntPair q = p;

		ASSERT(s.seekLessThanOrEqual(q));
		if (s.get() != p) {
			printItems();
			printf("seekLessThanOrEqual(%s) found %s expected %s\n",
			       q.toString().c_str(),
			       s.get().toString().c_str(),
			       p.toString().c_str());
			ASSERT(false);
		}

		ASSERT(s2.seekLessThanOrEqual(q));
		if (s2.get() != p) {
			printItems();
			printf("seekLessThanOrEqual(%s) found %s expected %s\n",
			       q.toString().c_str(),
			       s2.get().toString().c_str(),
			       p.toString().c_str());
			ASSERT(false);
		}
	}

	// SeekGTE to each element
	for (int i = 0; i < items.size(); ++i) {
		IntIntPair p = items[i];
		IntIntPair q = p;

		ASSERT(s.seekGreaterThanOrEqual(q));
		if (s.get() != p) {
			printItems();
			printf("seekGreaterThanOrEqual(%s) found %s expected %s\n",
			       q.toString().c_str(),
			       s.get().toString().c_str(),
			       p.toString().c_str());
			ASSERT(false);
		}

		ASSERT(s2.seekGreaterThanOrEqual(q));
		if (s2.get() != p) {
			printItems();
			printf("seekGreaterThanOrEqual(%s) found %s expected %s\n",
			       q.toString().c_str(),
			       s2.get().toString().c_str(),
			       p.toString().c_str());
			ASSERT(false);
		}
	}

	// SeekLTE to the next possible int pair value after each element to make sure the base element is found
	// Assumes no consecutive items are present in the set
	for (int i = 0; i < items.size(); ++i) {
		IntIntPair p = items[i];
		IntIntPair q = p;
		q.v++;

		ASSERT(s.seekLessThanOrEqual(q));
		if (s.get() != p) {
			printItems();
			printf("seekLessThanOrEqual(%s) found %s expected %s\n",
			       q.toString().c_str(),
			       s.get().toString().c_str(),
			       p.toString().c_str());
			ASSERT(false);
		}

		ASSERT(s2.seekLessThanOrEqual(q));
		if (s2.get() != p) {
			printItems();
			printf("seekLessThanOrEqual(%s) found %s expected %s\n",
			       q.toString().c_str(),
			       s2.get().toString().c_str(),
			       p.toString().c_str());
			ASSERT(false);
		}
	}

	// SeekGTE to the previous possible int pair value after each element to make sure the base element is found
	// Assumes no consecutive items are present in the set
	for (int i = 0; i < items.size(); ++i) {
		IntIntPair p = items[i];
		IntIntPair q = p;
		q.v--;

		ASSERT(s.seekGreaterThanOrEqual(q));
		if (s.get() != p) {
			printItems();
			printf("seekGreaterThanOrEqual(%s) found %s expected %s\n",
			       q.toString().c_str(),
			       s.get().toString().c_str(),
			       p.toString().c_str());
			ASSERT(false);
		}

		ASSERT(s2.seekGreaterThanOrEqual(q));
		if (s2.get() != p) {
			printItems();
			printf("seekGreaterThanOrEqual(%s) found %s expected %s\n",
			       q.toString().c_str(),
			       s2.get().toString().c_str(),
			       p.toString().c_str());
			ASSERT(false);
		}
	}

	// SeekLTE to each element N times, using every element as a hint
	for (int i = 0; i < items.size(); ++i) {
		IntIntPair p = items[i];
		IntIntPair q = p;
		for (int j = 0; j < items.size(); ++j) {
			ASSERT(s.seekLessThanOrEqual(items[j]));
			ASSERT(s.seekLessThanOrEqual(q, 0, &s));
			if (s.get() != p) {
				printItems();
				printf("i=%d  j=%d\n", i, j);
				printf("seekLessThanOrEqual(%s) found %s expected %s\n",
				       q.toString().c_str(),
				       s.get().toString().c_str(),
				       p.toString().c_str());
				ASSERT(false);
			}
		}
	}

	// SeekLTE to each element's next possible value, using each element as a hint
	// Assumes no consecutive items are present in the set
	for (int i = 0; i < items.size(); ++i) {
		IntIntPair p = items[i];
		IntIntPair q = p;
		q.v++;
		for (int j = 0; j < items.size(); ++j) {
			ASSERT(s.seekLessThanOrEqual(items[j]));
			ASSERT(s.seekLessThanOrEqual(q, 0, &s));
			if (s.get() != p) {
				printItems();
				printf("i=%d  j=%d\n", i, j);
				ASSERT(false);
			}
		}
	}

	auto skipSeekPerformance = [&](int jumpMax, bool old, bool useHint, int count) {
		// Skip to a series of increasing items, jump by up to jumpMax units forward in the
		// items, wrapping around to 0.
		double start = timer();
		s.moveFirst();
		auto first = s;
		int pos = 0;
		for (int c = 0; c < count; ++c) {
			int jump = deterministicRandom()->randomInt(0, jumpMax);
			int newPos = pos + jump;
			if (newPos >= items.size()) {
				pos = 0;
				newPos = jump;
				s = first;
			}
			IntIntPair q = items[newPos];
			++q.v;
			if (old) {
				if (useHint) {
					s.seekLessThanOrEqualOld(q, 0, &s, newPos - pos);
				} else {
					s.seekLessThanOrEqualOld(q, 0, nullptr, 0);
				}
			} else {
				if (useHint) {
					s.seekLessThanOrEqual(q, 0, &s, newPos - pos);
				} else {
					s.seekLessThanOrEqual(q);
				}
			}
			pos = newPos;
		}
		double elapsed = timer() - start;
		printf("Seek/skip test, count=%d jumpMax=%d, items=%d, oldSeek=%d useHint=%d:  Elapsed %f seconds  %.2f M/s\n",
		       count,
		       jumpMax,
		       items.size(),
		       old,
		       useHint,
		       elapsed,
		       double(count) / elapsed / 1e6);
	};

	auto skipSeekPerformance2 = [&](int jumpMax, bool old, bool useHint, int count) {
		// Skip to a series of increasing items, jump by up to jumpMax units forward in the
		// items, wrapping around to 0.
		double start = timer();
		s2.moveFirst();
		auto first = s2;
		int pos = 0;
		for (int c = 0; c < count; ++c) {
			int jump = deterministicRandom()->randomInt(0, jumpMax);
			int newPos = pos + jump;
			if (newPos >= items.size()) {
				pos = 0;
				newPos = jump;
				s2 = first;
			}
			IntIntPair q = items[newPos];
			++q.v;
			if (old) {
				if (useHint) {
					// s.seekLessThanOrEqualOld(q, 0, &s, newPos - pos);
				} else {
					// s.seekLessThanOrEqualOld(q, 0, nullptr, 0);
				}
			} else {
				if (useHint) {
					// s.seekLessThanOrEqual(q, 0, &s, newPos - pos);
				} else {
					s2.seekLessThanOrEqual(q);
				}
			}
			pos = newPos;
		}
		double elapsed = timer() - start;
		printf("DeltaTree2 Seek/skip test, count=%d jumpMax=%d, items=%d, oldSeek=%d useHint=%d:  Elapsed %f seconds  "
		       "%.2f M/s\n",
		       count,
		       jumpMax,
		       items.size(),
		       old,
		       useHint,
		       elapsed,
		       double(count) / elapsed / 1e6);
	};

	// Compare seeking to nearby elements with and without hints, using the old and new SeekLessThanOrEqual methods.
	// TODO:  Once seekLessThanOrEqual() with a hint is as fast as seekLessThanOrEqualOld, remove it.
	skipSeekPerformance(8, false, false, 80e6);
	skipSeekPerformance2(8, false, false, 80e6);
	skipSeekPerformance(8, true, false, 80e6);
	skipSeekPerformance(8, true, true, 80e6);
	skipSeekPerformance(8, false, true, 80e6);

	// Repeatedly seek for one of a set of pregenerated random pairs and time it.
	std::vector<IntIntPair> randomPairs;
	randomPairs.reserve(10 * N);
	for (int i = 0; i < 10 * N; ++i) {
		randomPairs.push_back(randomPair());
	}

	// Random seeks
	double start = timer();
	for (int i = 0; i < 20000000; ++i) {
		IntIntPair p = randomPairs[i % randomPairs.size()];
		// Verify the result is less than or equal, and if seek fails then p must be lower than lowest (first) item
		if (!s.seekLessThanOrEqual(p)) {
			if (p >= items.front()) {
				printf("Seek failed!  query=%s  front=%s\n", p.toString().c_str(), items.front().toString().c_str());
				ASSERT(false);
			}
		} else if (s.get() > p) {
			printf("Found incorrect node!  query=%s  found=%s\n", p.toString().c_str(), s.get().toString().c_str());
			ASSERT(false);
		}
	}
	double elapsed = timer() - start;
	printf("Random seek test: Elapsed %f\n", elapsed);

	return Void();
}

struct SimpleCounter {
	SimpleCounter() : x(0), t(timer()), start(t), xt(0) {}
	void operator+=(int n) { x += n; }
	void operator++() { x++; }
	int64_t get() { return x; }
	double rate() {
		double t2 = timer();
		int r = (x - xt) / (t2 - t);
		xt = x;
		t = t2;
		return r;
	}
	double avgRate() { return x / (timer() - start); }
	int64_t x;
	double t;
	double start;
	int64_t xt;
	std::string toString() { return format("%" PRId64 "/%.2f/%.2f", x, rate() / 1e6, avgRate() / 1e6); }
};

TEST_CASE(":/redwood/performance/mutationBuffer") {
	// This test uses pregenerated short random keys
	int count = 10e6;

	printf("Generating %d strings...\n", count);
	Arena arena;
	std::vector<KeyRef> strings;
	while (strings.size() < count) {
		strings.push_back(randomString(arena, 5));
	}

	printf("Inserting and then finding each string...\n", count);
	double start = timer();
	VersionedBTree::MutationBuffer m;
	for (int i = 0; i < count; ++i) {
		KeyRef key = strings[i];
		auto a = m.insert(key);
		auto b = m.lower_bound(key);
		ASSERT(a == b);
		m.erase(a, b);
	}

	double elapsed = timer() - start;
	printf("count=%d elapsed=%f\n", count, elapsed);

	return Void();
}

// This test is only useful with Arena debug statements which show when aligned buffers are allocated and freed.
TEST_CASE(":/redwood/pager/ArenaPage") {
	Arena x;
	printf("Making p\n");
	Reference<ArenaPage> p(new ArenaPage(4096, 4096));
	printf("Made p=%p\n", p->begin());
	printf("Clearing p\n");
	p.clear();
	printf("Making p\n");
	p = Reference<ArenaPage>(new ArenaPage(4096, 4096));
	printf("Made p=%p\n", p->begin());
	printf("Making x depend on p\n");
	x.dependsOn(p->getArena());
	printf("Clearing p\n");
	p.clear();
	printf("Clearing x\n");
	x = Arena();
	printf("Pointer should be freed\n");
	return Void();
}

TEST_CASE("/redwood/correctness/btree") {
	g_redwoodMetricsActor = Void(); // Prevent trace event metrics from starting
	g_redwoodMetrics.clear();

	state std::string fileName = params.get("fileName").orDefault("unittest_pageFile.redwood");
	IPager2* pager;

	state bool serialTest = params.getInt("serialTest").orDefault(deterministicRandom()->random01() < 0.25);
	state bool shortTest = params.getInt("shortTest").orDefault(deterministicRandom()->random01() < 0.25);

	state int pageSize =
	    shortTest ? 200 : (deterministicRandom()->coinflip() ? 4096 : deterministicRandom()->randomInt(200, 400));
	state int extentSize =
	    params.getInt("extentSize")
	        .orDefault(deterministicRandom()->coinflip() ? SERVER_KNOBS->REDWOOD_DEFAULT_EXTENT_SIZE
	                                                     : deterministicRandom()->randomInt(4096, 32768));
	state int64_t targetPageOps = params.getInt("targetPageOps").orDefault(shortTest ? 50000 : 1000000);
	state bool pagerMemoryOnly =
	    params.getInt("pagerMemoryOnly").orDefault(shortTest && (deterministicRandom()->random01() < .001));
	state int maxKeySize = params.getInt("maxKeySize").orDefault(deterministicRandom()->randomInt(1, pageSize * 2));
	state int maxValueSize = params.getInt("maxValueSize").orDefault(randomSize(pageSize * 25));
	state int maxCommitSize =
	    params.getInt("maxCommitSize")
	        .orDefault(shortTest ? 1000 : randomSize(std::min<int>((maxKeySize + maxValueSize) * 20000, 10e6)));
	state double clearProbability =
	    params.getDouble("clearProbability").orDefault(deterministicRandom()->random01() * .1);
	state double clearSingleKeyProbability =
	    params.getDouble("clearSingleKeyProbability").orDefault(deterministicRandom()->random01());
	state double clearPostSetProbability =
	    params.getDouble("clearPostSetProbability").orDefault(deterministicRandom()->random01() * .1);
	state double coldStartProbability =
	    params.getDouble("coldStartProbability").orDefault(pagerMemoryOnly ? 0 : (deterministicRandom()->random01()));
	state double advanceOldVersionProbability =
	    params.getDouble("advanceOldVersionProbability").orDefault(deterministicRandom()->random01());
	state int64_t cacheSizeBytes =
	    params.getInt("cacheSizeBytes")
	        .orDefault(pagerMemoryOnly ? 2e9
	                                   : (pageSize * deterministicRandom()->randomInt(1, (BUGGIFY ? 2 : 10000) + 1)));
	state Version versionIncrement =
	    params.getInt("versionIncrement").orDefault(deterministicRandom()->randomInt64(1, 1e8));
	state Version remapCleanupWindow =
	    params.getInt("remapCleanupWindow")
	        .orDefault(BUGGIFY ? 0 : deterministicRandom()->randomInt64(1, versionIncrement * 50));
	state int maxVerificationMapEntries = params.getInt("maxVerificationMapEntries").orDefault(300e3);
	state int concurrentExtentReads =
	    params.getInt("concurrentExtentReads").orDefault(SERVER_KNOBS->REDWOOD_EXTENT_CONCURRENT_READS);

	printf("\n");
	printf("targetPageOps: %" PRId64 "\n", targetPageOps);
	printf("pagerMemoryOnly: %d\n", pagerMemoryOnly);
	printf("serialTest: %d\n", serialTest);
	printf("shortTest: %d\n", shortTest);
	printf("pageSize: %d\n", pageSize);
	printf("extentSize: %d\n", extentSize);
	printf("maxKeySize: %d\n", maxKeySize);
	printf("maxValueSize: %d\n", maxValueSize);
	printf("maxCommitSize: %d\n", maxCommitSize);
	printf("clearProbability: %f\n", clearProbability);
	printf("clearSingleKeyProbability: %f\n", clearSingleKeyProbability);
	printf("clearPostSetProbability: %f\n", clearPostSetProbability);
	printf("coldStartProbability: %f\n", coldStartProbability);
	printf("advanceOldVersionProbability: %f\n", advanceOldVersionProbability);
	printf("cacheSizeBytes: %s\n", cacheSizeBytes == 0 ? "default" : format("%" PRId64, cacheSizeBytes).c_str());
	printf("versionIncrement: %" PRId64 "\n", versionIncrement);
	printf("remapCleanupWindow: %" PRId64 "\n", remapCleanupWindow);
	printf("maxVerificationMapEntries: %d\n", maxVerificationMapEntries);
	printf("\n");

	printf("Deleting existing test data...\n");
	deleteFile(fileName);

	printf("Initializing...\n");
	pager = new DWALPager(
	    pageSize, extentSize, fileName, cacheSizeBytes, remapCleanupWindow, concurrentExtentReads, pagerMemoryOnly);
	state VersionedBTree* btree = new VersionedBTree(pager, fileName);
	wait(btree->init());

	state std::map<std::pair<std::string, Version>, Optional<std::string>> written;
	state std::set<Key> keys;

	state Version lastVer = btree->getLatestVersion();
	printf("Starting from version: %" PRId64 "\n", lastVer);

	state Version version = lastVer + 1;
	btree->setWriteVersion(version);

	state SimpleCounter mutationBytes;
	state SimpleCounter keyBytesInserted;
	state SimpleCounter valueBytesInserted;
	state SimpleCounter sets;
	state SimpleCounter rangeClears;
	state SimpleCounter keyBytesCleared;
	state int errorCount;
	state int mutationBytesThisCommit = 0;
	state int mutationBytesTargetThisCommit = randomSize(maxCommitSize);

	state PromiseStream<Version> committedVersions;
	state Future<Void> verifyTask = verify(btree, committedVersions.getFuture(), &written, &errorCount, serialTest);
	state Future<Void> randomTask = serialTest ? Void() : (randomReader(btree) || btree->getError());
	committedVersions.send(lastVer);

	state Future<Void> commit = Void();
	state int64_t totalPageOps = 0;

	while (totalPageOps < targetPageOps && written.size() < maxVerificationMapEntries) {
		// Sometimes increment the version
		if (deterministicRandom()->random01() < 0.10) {
			++version;
			btree->setWriteVersion(version);
		}

		// Sometimes do a clear range
		if (deterministicRandom()->random01() < clearProbability) {
			Key start = randomKV(maxKeySize, 1).key;
			Key end = (deterministicRandom()->random01() < .01) ? keyAfter(start) : randomKV(maxKeySize, 1).key;

			// Sometimes replace start and/or end with a close actual (previously used) value
			if (deterministicRandom()->random01() < .10) {
				auto i = keys.upper_bound(start);
				if (i != keys.end())
					start = *i;
			}
			if (deterministicRandom()->random01() < .10) {
				auto i = keys.upper_bound(end);
				if (i != keys.end())
					end = *i;
			}

			// Do a single key clear based on probability or end being randomly chosen to be the same as begin
			// (unlikely)
			if (deterministicRandom()->random01() < clearSingleKeyProbability || end == start) {
				end = keyAfter(start);
			} else if (end < start) {
				std::swap(end, start);
			}

			// Apply clear range to verification map
			++rangeClears;
			KeyRangeRef range(start, end);
			debug_printf("      Mutation:  Clear '%s' to '%s' @%" PRId64 "\n",
			             start.toString().c_str(),
			             end.toString().c_str(),
			             version);
			auto e = written.lower_bound(std::make_pair(start.toString(), 0));
			if (e != written.end()) {
				auto last = e;
				auto eEnd = written.lower_bound(std::make_pair(end.toString(), 0));
				while (e != eEnd) {
					auto w = *e;
					++e;
					// If e key is different from last and last was present then insert clear for last's key at version
					if (last != eEnd &&
					    ((e == eEnd || e->first.first != last->first.first) && last->second.present())) {
						debug_printf(
						    "      Mutation:    Clearing key '%s' @%" PRId64 "\n", last->first.first.c_str(), version);

						keyBytesCleared += last->first.first.size();
						mutationBytes += last->first.first.size();
						mutationBytesThisCommit += last->first.first.size();

						// If the last set was at version then just make it not present
						if (last->first.second == version) {
							last->second.reset();
						} else {
							written[std::make_pair(last->first.first, version)].reset();
						}
					}
					last = e;
				}
			}

			btree->clear(range);

			// Sometimes set the range start after the clear
			if (deterministicRandom()->random01() < clearPostSetProbability) {
				KeyValue kv = randomKV(0, maxValueSize);
				kv.key = range.begin;
				btree->set(kv);
				written[std::make_pair(kv.key.toString(), version)] = kv.value.toString();
			}
		} else {
			// Set a key
			KeyValue kv = randomKV(maxKeySize, maxValueSize);
			// Sometimes change key to a close previously used key
			if (deterministicRandom()->random01() < .01) {
				auto i = keys.upper_bound(kv.key);
				if (i != keys.end())
					kv.key = StringRef(kv.arena(), *i);
			}

			debug_printf("      Mutation:  Set '%s' -> '%s' @%" PRId64 "\n",
			             kv.key.toString().c_str(),
			             kv.value.toString().c_str(),
			             version);

			++sets;
			keyBytesInserted += kv.key.size();
			valueBytesInserted += kv.value.size();
			mutationBytes += (kv.key.size() + kv.value.size());
			mutationBytesThisCommit += (kv.key.size() + kv.value.size());

			btree->set(kv);
			written[std::make_pair(kv.key.toString(), version)] = kv.value.toString();
			keys.insert(kv.key);
		}

		// Commit after any limits for this commit or the total test are reached
		if (totalPageOps >= targetPageOps || written.size() >= maxVerificationMapEntries ||
		    mutationBytesThisCommit >= mutationBytesTargetThisCommit) {
			// Wait for previous commit to finish
			wait(commit);
			printf("Commit complete.  Next commit %d bytes, %" PRId64 " bytes committed so far.",
			       mutationBytesThisCommit,
			       mutationBytes.get() - mutationBytesThisCommit);
			printf("  Stats:  Insert %.2f MB/s  ClearedKeys %.2f MB/s  Total %.2f\n",
			       (keyBytesInserted.rate() + valueBytesInserted.rate()) / 1e6,
			       keyBytesCleared.rate() / 1e6,
			       mutationBytes.rate() / 1e6);

			Version v = version; // Avoid capture of version as a member of *this

			// Sometimes advance the oldest version to close the gap between the oldest and latest versions by a random
			// amount.
			if (deterministicRandom()->random01() < advanceOldVersionProbability) {
				btree->setOldestVersion(btree->getLastCommittedVersion() -
				                        deterministicRandom()->randomInt64(
				                            0, btree->getLastCommittedVersion() - btree->getOldestVersion() + 1));
			}

			commit = map(btree->commit(), [=, &ops = totalPageOps](Void) {
				// Update pager ops before clearing metrics
				ops += g_redwoodMetrics.pageOps();
				printf("Committed %s PageOps %" PRId64 "/%" PRId64 " (%.2f%%) VerificationMapEntries %d/%d (%.2f%%)\n",
				       toString(v).c_str(),
				       ops,
				       targetPageOps,
				       ops * 100.0 / targetPageOps,
				       written.size(),
				       maxVerificationMapEntries,
				       written.size() * 100.0 / maxVerificationMapEntries);
				printf("Committed:\n%s\n", g_redwoodMetrics.toString(true).c_str());

				// Notify the background verifier that version is committed and therefore readable
				committedVersions.send(v);
				return Void();
			});

			if (serialTest) {
				// Wait for commit, wait for verification, then start new verification
				wait(commit);
				committedVersions.sendError(end_of_stream());
				debug_printf("Waiting for verification to complete.\n");
				wait(verifyTask);
				committedVersions = PromiseStream<Version>();
				verifyTask = verify(btree, committedVersions.getFuture(), &written, &errorCount, serialTest);
			}

			mutationBytesThisCommit = 0;
			mutationBytesTargetThisCommit = randomSize(maxCommitSize);

			// Recover from disk at random
			if (!pagerMemoryOnly && deterministicRandom()->random01() < coldStartProbability) {
				printf("Recovering from disk after next commit.\n");

				// Wait for outstanding commit
				debug_printf("Waiting for outstanding commit\n");
				wait(commit);

				// Stop and wait for the verifier task
				committedVersions.sendError(end_of_stream());
				debug_printf("Waiting for verification to complete.\n");
				wait(verifyTask);

				debug_printf("Closing btree\n");
				Future<Void> closedFuture = btree->onClosed();
				btree->close();
				wait(closedFuture);

				printf("Reopening btree from disk.\n");
				IPager2* pager = new DWALPager(
				    pageSize, extentSize, fileName, cacheSizeBytes, remapCleanupWindow, concurrentExtentReads);
				btree = new VersionedBTree(pager, fileName);
				wait(btree->init());

				Version v = btree->getLatestVersion();
				printf("Recovered from disk.  Latest recovered version %" PRId64 " highest written version %" PRId64
				       "\n",
				       v,
				       version);
				ASSERT(v == version);

				// Create new promise stream and start the verifier again
				committedVersions = PromiseStream<Version>();
				verifyTask = verify(btree, committedVersions.getFuture(), &written, &errorCount, serialTest);
				if (!serialTest) {
					randomTask = randomReader(btree) || btree->getError();
				}
				committedVersions.send(v);
			}

			version += versionIncrement;
			btree->setWriteVersion(version);
		}

		// Check for errors
		ASSERT(errorCount == 0);
	}

	debug_printf("Waiting for outstanding commit\n");
	wait(commit);
	committedVersions.sendError(end_of_stream());
	randomTask.cancel();
	debug_printf("Waiting for verification to complete.\n");
	wait(verifyTask);

	// Check for errors
	ASSERT(errorCount == 0);

	// Reopen pager and btree with a remap cleanup window of 0 to reclaim all old pages
	state Future<Void> closedFuture = btree->onClosed();
	btree->close();
	wait(closedFuture);
	btree = new VersionedBTree(new DWALPager(pageSize, extentSize, fileName, cacheSizeBytes, 0, concurrentExtentReads),
	                           fileName);
	wait(btree->init());

	wait(btree->clearAllAndCheckSanity());

	closedFuture = btree->onClosed();
	btree->close();
	debug_printf("Closing.\n");
	wait(closedFuture);

	return Void();
}

ACTOR Future<Void> randomSeeks(VersionedBTree* btree, int count, char firstChar, char lastChar) {
	state Version readVer = btree->getLatestVersion();
	state int c = 0;
	state double readStart = timer();
	state VersionedBTree::BTreeCursor cur;
	wait(btree->initBTreeCursor(&cur, readVer, PagerEventReasons::PointRead));
	while (c < count) {
		state Key k = randomString(20, firstChar, lastChar);
		wait(cur.seekGTE(k));
		++c;
	}
	double elapsed = timer() - readStart;
	printf("Random seek speed %d/s\n", int(count / elapsed));
	return Void();
}

ACTOR Future<Void> randomScans(VersionedBTree* btree,
                               int count,
                               int width,
                               int prefetchBytes,
                               char firstChar,
                               char lastChar) {
	state Version readVer = btree->getLatestVersion();
	state int c = 0;
	state double readStart = timer();
	state VersionedBTree::BTreeCursor cur;
	wait(btree->initBTreeCursor(&cur, readVer, PagerEventReasons::RangeRead));

	state int totalScanBytes = 0;
	while (c++ < count) {
		state Key k = randomString(20, firstChar, lastChar);
		wait(cur.seekGTE(k));
		state int w = width;
		state bool directionFwd = deterministicRandom()->coinflip();

		if (prefetchBytes > 0) {
			cur.prefetch(directionFwd ? VersionedBTree::dbEnd.key : VersionedBTree::dbBegin.key,
			             directionFwd,
			             width,
			             prefetchBytes);
		}

		while (w > 0 && cur.isValid()) {
			totalScanBytes += cur.get().expectedSize();
			wait(success(directionFwd ? cur.moveNext() : cur.movePrev()));
			--w;
		}
	}
	double elapsed = timer() - readStart;
	printf("Completed %d scans: width=%d totalbytesRead=%d prefetchBytes=%d scansRate=%d scans/s  %.2f MB/s\n",
	       count,
	       width,
	       totalScanBytes,
	       prefetchBytes,
	       int(count / elapsed),
	       double(totalScanBytes) / 1e6 / elapsed);
	return Void();
}

TEST_CASE(":/redwood/correctness/pager/cow") {
	state std::string pagerFile = "unittest_pageFile.redwood";
	printf("Deleting old test data\n");
	deleteFile(pagerFile);

	int pageSize = 4096;
	int extentSize = SERVER_KNOBS->REDWOOD_DEFAULT_EXTENT_SIZE;
	state IPager2* pager =
	    new DWALPager(pageSize, extentSize, pagerFile, 0, 0, SERVER_KNOBS->REDWOOD_EXTENT_CONCURRENT_READS);

	wait(success(pager->init()));
	state LogicalPageID id = wait(pager->newPageID());
	Reference<ArenaPage> p = pager->newPageBuffer();
	memset(p->mutate(), (char)id, p->size());
	pager->updatePage(PagerEventReasons::MetaData, nonBtreeLevel, id, p);
	pager->setMetaKey(LiteralStringRef("asdfasdf"));
	wait(pager->commit());
	Reference<ArenaPage> p2 =
	    wait(pager->readPage(PagerEventReasons::PointRead, nonBtreeLevel, id, ioMinPriority, true, false));
	printf("%s\n", StringRef(p2->begin(), p2->size()).toHexString().c_str());

	// TODO: Verify reads, do more writes and reads to make this a real pager validator

	Future<Void> onClosed = pager->onClosed();
	pager->close();
	wait(onClosed);

	return Void();
}

template <int size>
struct ExtentQueueEntry {
	uint8_t entry[size];

	bool operator<(const ExtentQueueEntry& rhs) const { return entry < rhs.entry; }

	std::string toString() const {
		return format("{%s}", StringRef((const uint8_t*)entry, size).toHexString().c_str());
	}
};

typedef FIFOQueue<ExtentQueueEntry<16>> ExtentQueueT;
TEST_CASE(":/redwood/performance/extentQueue") {
	state ExtentQueueT m_extentQueue;
	state ExtentQueueT::QueueState extentQueueState;

	state DWALPager* pager;
	// If a test file is passed in by environment then don't write new data to it.
	state bool reload = getenv("TESTFILE") == nullptr;
	state std::string fileName = reload ? "unittest.redwood" : getenv("TESTFILE");

	if (reload) {
		printf("Deleting old test data\n");
		deleteFile(fileName);
	}

	printf("Filename: %s\n", fileName.c_str());
	state int pageSize = params.getInt("pageSize").orDefault(SERVER_KNOBS->REDWOOD_DEFAULT_PAGE_SIZE);
	state int extentSize = params.getInt("extentSize").orDefault(SERVER_KNOBS->REDWOOD_DEFAULT_EXTENT_SIZE);
	state int64_t cacheSizeBytes = params.getInt("cacheSizeBytes").orDefault(FLOW_KNOBS->PAGE_CACHE_4K);
	// Choose a large remapCleanupWindow to avoid popping the queue
	state Version remapCleanupWindow = params.getInt("remapCleanupWindow").orDefault(1e16);
	state int numEntries = params.getInt("numEntries").orDefault(10e6);
	state int concurrentExtentReads =
	    params.getInt("concurrentExtentReads").orDefault(SERVER_KNOBS->REDWOOD_EXTENT_CONCURRENT_READS);
	state int targetCommitSize = deterministicRandom()->randomInt(2e6, 30e6);
	state int currentCommitSize = 0;
	state int64_t cumulativeCommitSize = 0;

	printf("pageSize: %d\n", pageSize);
	printf("extentSize: %d\n", extentSize);
	printf("cacheSizeBytes: %" PRId64 "\n", cacheSizeBytes);
	printf("remapCleanupWindow: %" PRId64 "\n", remapCleanupWindow);

	// Do random pushes into the queue and commit periodically
	if (reload) {
		pager =
		    new DWALPager(pageSize, extentSize, fileName, cacheSizeBytes, remapCleanupWindow, concurrentExtentReads);

		wait(success(pager->init()));

		LogicalPageID extID = pager->newLastExtentID();
		m_extentQueue.create(pager, extID, "ExtentQueue", pager->newLastQueueID(), true);
		pager->pushExtentUsedList(m_extentQueue.queueID, extID);

		state int v;
		state ExtentQueueEntry<16> e;
		generateRandomData(e.entry, 16);
		state int sinceYield = 0;
		for (v = 1; v <= numEntries; ++v) {
			// Sometimes do a commit
			if (currentCommitSize >= targetCommitSize) {
				printf("currentCommitSize: %d, cumulativeCommitSize: %d, pageCacheCount: %d\n",
				       currentCommitSize,
				       cumulativeCommitSize,
				       pager->getPageCacheCount());
				wait(m_extentQueue.flush());
				wait(pager->commit());
				cumulativeCommitSize += currentCommitSize;
				targetCommitSize = deterministicRandom()->randomInt(2e6, 30e6);
				currentCommitSize = 0;
			}

			// push a random entry into the queue
			m_extentQueue.pushBack(e);
			currentCommitSize += 16;

			// yield periodically to avoid overflowing the stack
			if (++sinceYield >= 100) {
				sinceYield = 0;
				wait(yield());
			}
		}
		cumulativeCommitSize += currentCommitSize;
		printf(
		    "Final cumulativeCommitSize: %d, pageCacheCount: %d\n", cumulativeCommitSize, pager->getPageCacheCount());
		wait(m_extentQueue.flush());
		extentQueueState = m_extentQueue.getState();
		printf("Commit ExtentQueue getState(): %s\n", extentQueueState.toString().c_str());
		pager->setMetaKey(extentQueueState.asKeyRef());
		wait(pager->commit());

		Future<Void> onClosed = pager->onClosed();
		pager->close();
		wait(onClosed);
	}

	printf("Reopening pager file from disk.\n");
	pager = new DWALPager(pageSize, extentSize, fileName, cacheSizeBytes, remapCleanupWindow, concurrentExtentReads);
	wait(success(pager->init()));

	printf("Starting ExtentQueue FastPath Recovery from Disk.\n");

	// reopen the pager from disk
	state Key meta = pager->getMetaKey();
	memcpy(&extentQueueState, meta.begin(), meta.size());
	extentQueueState.fromKeyRef(meta);
	printf("Recovered ExtentQueue getState(): %s\n", extentQueueState.toString().c_str());
	m_extentQueue.recover(pager, extentQueueState, "ExtentQueueRecovered");

	state double intervalStart = timer();
	state double start = intervalStart;
	state Standalone<VectorRef<LogicalPageID>> extentIDs = wait(pager->getUsedExtents(m_extentQueue.queueID));

	// fire read requests for all used extents
	state int i;
	for (i = 1; i < extentIDs.size() - 1; i++) {
		LogicalPageID extID = extentIDs[i];
		pager->readExtent(extID);
	}

	state PromiseStream<Standalone<VectorRef<ExtentQueueEntry<16>>>> resultStream;
	state Future<Void> queueRecoverActor;
	queueRecoverActor = m_extentQueue.peekAllExt(resultStream);
	state int entriesRead = 0;
	try {
		loop choose {
			when(Standalone<VectorRef<ExtentQueueEntry<16>>> entries = waitNext(resultStream.getFuture())) {
				entriesRead += entries.size();
				if (entriesRead == m_extentQueue.numEntries)
					break;
			}
			when(wait(queueRecoverActor)) { queueRecoverActor = Never(); }
		}
	} catch (Error& e) {
		if (e.code() != error_code_end_of_stream) {
			throw;
		}
	}

	state double elapsed = timer() - start;
	printf("Completed fastpath extent queue recovery: elapsed=%f entriesRead=%d recoveryRate=%f MB/s\n",
	       elapsed,
	       entriesRead,
	       cumulativeCommitSize / elapsed / 1e6);

	printf("pageCacheCount: %d extentCacheCount: %d\n", pager->getPageCacheCount(), pager->getExtentCacheCount());

	pager->extentCacheClear();
	m_extentQueue.resetHeadReader();

	printf("Starting ExtentQueue SlowPath Recovery from Disk.\n");
	intervalStart = timer();
	start = intervalStart;
	// peekAll the queue using regular slow path
	Standalone<VectorRef<ExtentQueueEntry<16>>> entries = wait(m_extentQueue.peekAll());

	elapsed = timer() - start;
	printf("Completed slowpath extent queue recovery: elapsed=%f entriesRead=%d recoveryRate=%f MB/s\n",
	       elapsed,
	       entries.size(),
	       cumulativeCommitSize / elapsed / 1e6);

	return Void();
}

TEST_CASE(":/redwood/performance/set") {
	state SignalableActorCollection actors;

	state std::string fileName = params.get("fileName").orDefault("unittest.redwood");
	state int pageSize = params.getInt("pageSize").orDefault(SERVER_KNOBS->REDWOOD_DEFAULT_PAGE_SIZE);
	state int extentSize = params.getInt("extentSize").orDefault(SERVER_KNOBS->REDWOOD_DEFAULT_EXTENT_SIZE);
	state int64_t pageCacheBytes = params.getInt("pageCacheBytes").orDefault(FLOW_KNOBS->PAGE_CACHE_4K);
	state int nodeCount = params.getInt("nodeCount").orDefault(1e9);
	state int maxRecordsPerCommit = params.getInt("maxRecordsPerCommit").orDefault(20000);
	state int maxKVBytesPerCommit = params.getInt("maxKVBytesPerCommit").orDefault(20e6);
	state int64_t kvBytesTarget = params.getInt("kvBytesTarget").orDefault(4e9);
	state int minKeyPrefixBytes = params.getInt("minKeyPrefixBytes").orDefault(25);
	state int maxKeyPrefixBytes = params.getInt("maxKeyPrefixBytes").orDefault(25);
	state int minValueSize = params.getInt("minValueSize").orDefault(100);
	state int maxValueSize = params.getInt("maxValueSize").orDefault(500);
	state int minConsecutiveRun = params.getInt("minConsecutiveRun").orDefault(1);
	state int maxConsecutiveRun = params.getInt("maxConsecutiveRun").orDefault(100);
	state char firstKeyChar = params.get("firstKeyChar").orDefault("a")[0];
	state char lastKeyChar = params.get("lastKeyChar").orDefault("m")[0];
	state Version remapCleanupWindow =
	    params.getInt("remapCleanupWindow").orDefault(SERVER_KNOBS->REDWOOD_REMAP_CLEANUP_WINDOW);
	state int concurrentExtentReads =
	    params.getInt("concurrentExtentReads").orDefault(SERVER_KNOBS->REDWOOD_EXTENT_CONCURRENT_READS);
	state bool openExisting = params.getInt("openExisting").orDefault(0);
	state bool insertRecords = !openExisting || params.getInt("insertRecords").orDefault(0);
	state int concurrentSeeks = params.getInt("concurrentSeeks").orDefault(64);
	state int concurrentScans = params.getInt("concurrentScans").orDefault(64);
	state int seeks = params.getInt("seeks").orDefault(1000000);
	state int scans = params.getInt("scans").orDefault(20000);
	state int scanWidth = params.getInt("scanWidth").orDefault(50);
	state int scanPrefetchBytes = params.getInt("scanPrefetchBytes").orDefault(0);
	state bool pagerMemoryOnly = params.getInt("pagerMemoryOnly").orDefault(0);
	state bool traceMetrics = params.getInt("traceMetrics").orDefault(0);

	printf("pagerMemoryOnly: %d\n", pagerMemoryOnly);
	printf("pageSize: %d\n", pageSize);
	printf("extentSize: %d\n", extentSize);
	printf("pageCacheBytes: %" PRId64 "\n", pageCacheBytes);
	printf("trailingIntegerIndexRange: %d\n", nodeCount);
	printf("maxChangesPerCommit: %d\n", maxRecordsPerCommit);
	printf("minKeyPrefixBytes: %d\n", minKeyPrefixBytes);
	printf("maxKeyPrefixBytes: %d\n", maxKeyPrefixBytes);
	printf("minConsecutiveRun: %d\n", minConsecutiveRun);
	printf("maxConsecutiveRun: %d\n", maxConsecutiveRun);
	printf("minValueSize: %d\n", minValueSize);
	printf("maxValueSize: %d\n", maxValueSize);
	printf("maxCommitSize: %d\n", maxKVBytesPerCommit);
	printf("kvBytesTarget: %" PRId64 "\n", kvBytesTarget);
	printf("KeyLexicon '%c' to '%c'\n", firstKeyChar, lastKeyChar);
	printf("remapCleanupWindow: %" PRId64 "\n", remapCleanupWindow);
	printf("concurrentScans: %d\n", concurrentScans);
	printf("concurrentSeeks: %d\n", concurrentSeeks);
	printf("seeks: %d\n", seeks);
	printf("scans: %d\n", scans);
	printf("scanWidth: %d\n", scanWidth);
	printf("scanPrefetchBytes: %d\n", scanPrefetchBytes);
	printf("fileName: %s\n", fileName.c_str());
	printf("openExisting: %d\n", openExisting);
	printf("insertRecords: %d\n", insertRecords);

	// If using stdout for metrics, prevent trace event metrics logger from starting
	if (!traceMetrics) {
		g_redwoodMetricsActor = Void();
		g_redwoodMetrics.clear();
	}

	if (!openExisting) {
		printf("Deleting old test data\n");
		deleteFile(fileName);
	}

	DWALPager* pager = new DWALPager(
	    pageSize, extentSize, fileName, pageCacheBytes, remapCleanupWindow, concurrentExtentReads, pagerMemoryOnly);
	state VersionedBTree* btree = new VersionedBTree(pager, fileName);
	wait(btree->init());
	printf("Initialized.  StorageBytes=%s\n", btree->getStorageBytes().toString().c_str());

	state int64_t kvBytesThisCommit = 0;
	state int64_t kvBytesTotal = 0;
	state int recordsThisCommit = 0;
	state Future<Void> commit = Void();
	state std::string value(maxValueSize, 'v');

	printf("Starting.\n");
	state double intervalStart = timer();
	state double start = intervalStart;
	state int sinceYield = 0;

	if (insertRecords) {
		while (kvBytesTotal < kvBytesTarget) {
			Version lastVer = btree->getLatestVersion();
			state Version version = lastVer + 1;
			btree->setWriteVersion(version);
			state int changesThisVersion =
			    deterministicRandom()->randomInt(0, maxRecordsPerCommit - recordsThisCommit + 1);

			while (changesThisVersion > 0 && kvBytesThisCommit < maxKVBytesPerCommit) {
				KeyValue kv;
				kv.key = randomString(kv.arena(),
				                      deterministicRandom()->randomInt(minKeyPrefixBytes + sizeof(uint32_t),
				                                                       maxKeyPrefixBytes + sizeof(uint32_t) + 1),
				                      firstKeyChar,
				                      lastKeyChar);
				int32_t index = deterministicRandom()->randomInt(0, nodeCount);
				int runLength = deterministicRandom()->randomInt(minConsecutiveRun, maxConsecutiveRun + 1);

				while (runLength > 0 && changesThisVersion > 0) {
					*(uint32_t*)(kv.key.end() - sizeof(uint32_t)) = bigEndian32(index++);
					kv.value = StringRef((uint8_t*)value.data(),
					                     deterministicRandom()->randomInt(minValueSize, maxValueSize + 1));

					btree->set(kv);

					--runLength;
					--changesThisVersion;
					kvBytesThisCommit += kv.key.size() + kv.value.size();
					++recordsThisCommit;
				}

				if (++sinceYield >= 100) {
					sinceYield = 0;
					wait(yield());
				}
			}

			if (kvBytesThisCommit >= maxKVBytesPerCommit || recordsThisCommit >= maxRecordsPerCommit) {
				btree->setOldestVersion(btree->getLastCommittedVersion());
				wait(commit);
				printf("Cumulative %.2f MB keyValue bytes written at %.2f MB/s\n",
				       kvBytesTotal / 1e6,
				       kvBytesTotal / (timer() - start) / 1e6);

				// Avoid capturing via this to freeze counter values
				int recs = recordsThisCommit;
				int kvb = kvBytesThisCommit;

				// Capturing invervalStart via this->intervalStart makes IDE's unhappy as they do not know about the
				// actor state object
				double* pIntervalStart = &intervalStart;

				commit = map(btree->commit(), [=](Void result) {
					if (!traceMetrics) {
						printf("%s\n", g_redwoodMetrics.toString(true).c_str());
					}
					double elapsed = timer() - *pIntervalStart;
					printf("Committed %d keyValueBytes in %d records in %f seconds, %.2f MB/s\n",
					       kvb,
					       recs,
					       elapsed,
					       kvb / elapsed / 1e6);
					*pIntervalStart = timer();
					return Void();
				});

				kvBytesTotal += kvBytesThisCommit;
				kvBytesThisCommit = 0;
				recordsThisCommit = 0;
			}
		}

		wait(commit);
		printf("Cumulative %.2f MB keyValue bytes written at %.2f MB/s\n",
		       kvBytesTotal / 1e6,
		       kvBytesTotal / (timer() - start) / 1e6);
		printf("StorageBytes=%s\n", btree->getStorageBytes().toString().c_str());
	}

	if (scans > 0) {
		printf("Parallel scans, concurrency=%d, scans=%d, scanWidth=%d, scanPreftchBytes=%d ...\n",
		       concurrentScans,
		       scans,
		       scanWidth,
		       scanPrefetchBytes);
		for (int x = 0; x < concurrentScans; ++x) {
			actors.add(
			    randomScans(btree, scans / concurrentScans, scanWidth, scanPrefetchBytes, firstKeyChar, lastKeyChar));
		}
		wait(actors.signalAndReset());
		if (!traceMetrics) {
			printf("Stats:\n%s\n", g_redwoodMetrics.toString(true).c_str());
		}
	}

	if (seeks > 0) {
		printf("Parallel seeks, concurrency=%d, seeks=%d ...\n", concurrentSeeks, seeks);
		for (int x = 0; x < concurrentSeeks; ++x) {
			actors.add(randomSeeks(btree, seeks / concurrentSeeks, firstKeyChar, lastKeyChar));
		}
		wait(actors.signalAndReset());
		if (!traceMetrics) {
			printf("Stats:\n%s\n", g_redwoodMetrics.toString(true).c_str());
		}
	}

	Future<Void> closedFuture = btree->onClosed();
	btree->close();
	wait(closedFuture);

	return Void();
}

struct PrefixSegment {
	int length;
	int cardinality;

	std::string toString() const { return format("{%d bytes, %d choices}", length, cardinality); }
};

// Utility class for generating kv pairs under a prefix pattern
// It currently uses std::string in an abstraction breaking way.
struct KVSource {
	KVSource() {}

	typedef VectorRef<uint8_t> PrefixRef;
	typedef Standalone<PrefixRef> Prefix;

	std::vector<PrefixSegment> desc;
	std::vector<std::vector<std::string>> segments;
	std::vector<Prefix> prefixes;
	std::vector<Prefix*> prefixesSorted;
	std::string valueData;
	int prefixLen;
	int lastIndex;
	// TODO there is probably a better way to do this
	Prefix extraRangePrefix;

	KVSource(const std::vector<PrefixSegment>& desc, int numPrefixes = 0) : desc(desc) {
		if (numPrefixes == 0) {
			numPrefixes = 1;
			for (auto& p : desc) {
				numPrefixes *= p.cardinality;
			}
		}

		prefixLen = 0;
		for (auto& s : desc) {
			prefixLen += s.length;
			std::vector<std::string> parts;
			while (parts.size() < s.cardinality) {
				parts.push_back(deterministicRandom()->randomAlphaNumeric(s.length));
			}
			segments.push_back(std::move(parts));
		}

		while (prefixes.size() < numPrefixes) {
			std::string p;
			for (auto& s : segments) {
				p.append(s[deterministicRandom()->randomInt(0, s.size())]);
			}
			prefixes.push_back(PrefixRef((uint8_t*)p.data(), p.size()));
		}

		for (auto& p : prefixes) {
			prefixesSorted.push_back(&p);
		}
		std::sort(prefixesSorted.begin(), prefixesSorted.end(), [](const Prefix* a, const Prefix* b) {
			return KeyRef((uint8_t*)a->begin(), a->size()) < KeyRef((uint8_t*)b->begin(), b->size());
		});

		valueData = deterministicRandom()->randomAlphaNumeric(100000);
		lastIndex = 0;
	}

	// Expands the chosen prefix in the prefix list to hold suffix,
	// fills suffix with random bytes, and returns a reference to the string
	KeyRef getKeyRef(int suffixLen) { return makeKey(randomPrefix(), suffixLen); }

	// Like getKeyRef but uses the same prefix as the last randomly chosen prefix
	KeyRef getAnotherKeyRef(int suffixLen, bool sorted = false) {
		Prefix& p = sorted ? *prefixesSorted[lastIndex] : prefixes[lastIndex];
		return makeKey(p, suffixLen);
	}

	// Like getKeyRef but gets a KeyRangeRef. If samePrefix, it returns a range from the same prefix,
	// otherwise it returns a random range from the entire keyspace
	// Can technically return an empty range with low probability
	KeyRangeRef getKeyRangeRef(bool samePrefix, int suffixLen, bool sorted = false) {
		KeyRef a, b;

		a = getKeyRef(suffixLen);
		// Copy a so that b's Prefix Arena allocation doesn't overwrite a if using the same prefix
		extraRangePrefix.reserve(extraRangePrefix.arena(), a.size());
		a.copyTo((uint8_t*)extraRangePrefix.begin());
		a = KeyRef(extraRangePrefix.begin(), a.size());

		if (samePrefix) {
			b = getAnotherKeyRef(suffixLen, sorted);
		} else {
			b = getKeyRef(suffixLen);
		}

		if (a < b) {
			return KeyRangeRef(a, b);
		} else {
			return KeyRangeRef(b, a);
		}
	}

	// TODO unused, remove?
	// Like getKeyRef but gets a KeyRangeRef for two keys covering the given number of sorted adjacent prefixes
	KeyRangeRef getRangeRef(int prefixesCovered, int suffixLen) {
		prefixesCovered = std::min<int>(prefixesCovered, prefixes.size());
		int i = deterministicRandom()->randomInt(0, prefixesSorted.size() - prefixesCovered);
		Prefix* begin = prefixesSorted[i];
		Prefix* end = prefixesSorted[i + prefixesCovered];
		return KeyRangeRef(makeKey(*begin, suffixLen), makeKey(*end, suffixLen));
	}

	KeyRef getValue(int len) { return KeyRef(valueData).substr(0, len); }

	// Move lastIndex to the next position, wrapping around to 0
	void nextPrefix() {
		++lastIndex;
		if (lastIndex == prefixes.size()) {
			lastIndex = 0;
		}
	}

	Prefix& randomPrefix() {
		lastIndex = deterministicRandom()->randomInt(0, prefixes.size());
		return prefixes[lastIndex];
	}

	static KeyRef makeKey(Prefix& p, int suffixLen) {
		p.reserve(p.arena(), p.size() + suffixLen);
		uint8_t* wptr = p.end();
		for (int i = 0; i < suffixLen; ++i) {
			*wptr++ = (uint8_t)deterministicRandom()->randomAlphaNumeric();
		}
		return KeyRef(p.begin(), p.size() + suffixLen);
	}

	int numPrefixes() const { return prefixes.size(); };

	std::string toString() const {
		return format("{prefixLen=%d prefixes=%d format=%s}", prefixLen, numPrefixes(), ::toString(desc).c_str());
	}
};

ACTOR Future<StorageBytes> getStableStorageBytes(IKeyValueStore* kvs) {
	state StorageBytes sb = kvs->getStorageBytes();

	// Wait for StorageBytes used metric to stabilize
	loop {
		wait(kvs->commit());
		StorageBytes sb2 = kvs->getStorageBytes();
		bool stable = sb2.used == sb.used;
		sb = sb2;
		if (stable) {
			break;
		}
	}

	return sb;
}

ACTOR Future<Void> prefixClusteredInsert(IKeyValueStore* kvs,
                                         int suffixSize,
                                         int valueSize,
                                         KVSource source,
                                         int recordCountTarget,
                                         bool usePrefixesInOrder,
                                         bool clearAfter) {
	state int commitTarget = 5e6;

	state int recordSize = source.prefixLen + suffixSize + valueSize;
	state int64_t kvBytesTarget = (int64_t)recordCountTarget * recordSize;
	state int recordsPerPrefix = recordCountTarget / source.numPrefixes();

	printf("\nstoreType: %d\n", kvs->getType());
	printf("commitTarget: %d\n", commitTarget);
	printf("prefixSource: %s\n", source.toString().c_str());
	printf("usePrefixesInOrder: %d\n", usePrefixesInOrder);
	printf("suffixSize: %d\n", suffixSize);
	printf("valueSize: %d\n", valueSize);
	printf("recordSize: %d\n", recordSize);
	printf("recordsPerPrefix: %d\n", recordsPerPrefix);
	printf("recordCountTarget: %d\n", recordCountTarget);
	printf("kvBytesTarget: %" PRId64 "\n", kvBytesTarget);

	state int64_t kvBytes = 0;
	state int64_t kvBytesTotal = 0;
	state int records = 0;
	state Future<Void> commit = Void();
	state std::string value = deterministicRandom()->randomAlphaNumeric(1e6);

	wait(kvs->init());

	state double intervalStart = timer();
	state double start = intervalStart;

	state std::function<void()> stats = [&]() {
		double elapsed = timer() - start;
		printf("Cumulative stats: %.2f seconds  %.2f MB keyValue bytes  %d records  %.2f MB/s  %.2f rec/s\r",
		       elapsed,
		       kvBytesTotal / 1e6,
		       records,
		       kvBytesTotal / elapsed / 1e6,
		       records / elapsed);
		fflush(stdout);
	};

	while (kvBytesTotal < kvBytesTarget) {
		wait(yield());

		state int i;
		for (i = 0; i < recordsPerPrefix; ++i) {
			KeyValueRef kv(source.getAnotherKeyRef(suffixSize, usePrefixesInOrder), source.getValue(valueSize));
			kvs->set(kv);
			kvBytes += kv.expectedSize();
			++records;

			if (kvBytes >= commitTarget) {
				wait(commit);
				stats();
				commit = kvs->commit();
				kvBytesTotal += kvBytes;
				if (kvBytesTotal >= kvBytesTarget) {
					break;
				}
				kvBytes = 0;
			}
		}

		// Use every prefix, one at a time
		source.nextPrefix();
	}

	wait(commit);
	// TODO is it desired that not all records are committed? This could commit again to ensure any records set() since
	// the last commit are persisted. For the purposes of how this is used currently, I don't think it matters though
	stats();
	printf("\n");

	intervalStart = timer();
	StorageBytes sb = wait(getStableStorageBytes(kvs));
	printf("storageBytes: %s (stable after %.2f seconds)\n", toString(sb).c_str(), timer() - intervalStart);

	if (clearAfter) {
		printf("Clearing all keys\n");
		intervalStart = timer();
		kvs->clear(KeyRangeRef(LiteralStringRef(""), LiteralStringRef("\xff")));
		state StorageBytes sbClear = wait(getStableStorageBytes(kvs));
		printf("Cleared all keys in %.2f seconds, final storageByte: %s\n",
		       timer() - intervalStart,
		       toString(sbClear).c_str());
	}

	return Void();
}

ACTOR Future<Void> sequentialInsert(IKeyValueStore* kvs, int prefixLen, int valueSize, int recordCountTarget) {
	state int commitTarget = 5e6;

	state KVSource source({ { prefixLen, 1 } });
	state int recordSize = source.prefixLen + sizeof(uint64_t) + valueSize;
	state int64_t kvBytesTarget = (int64_t)recordCountTarget * recordSize;

	printf("\nstoreType: %d\n", kvs->getType());
	printf("commitTarget: %d\n", commitTarget);
	printf("valueSize: %d\n", valueSize);
	printf("recordSize: %d\n", recordSize);
	printf("recordCountTarget: %d\n", recordCountTarget);
	printf("kvBytesTarget: %" PRId64 "\n", kvBytesTarget);

	state int64_t kvBytes = 0;
	state int64_t kvBytesTotal = 0;
	state int records = 0;
	state Future<Void> commit = Void();
	state std::string value = deterministicRandom()->randomAlphaNumeric(1e6);

	wait(kvs->init());

	state double intervalStart = timer();
	state double start = intervalStart;

	state std::function<void()> stats = [&]() {
		double elapsed = timer() - start;
		printf("Cumulative stats: %.2f seconds  %.2f MB keyValue bytes  %d records  %.2f MB/s  %.2f rec/s\r",
		       elapsed,
		       kvBytesTotal / 1e6,
		       records,
		       kvBytesTotal / elapsed / 1e6,
		       records / elapsed);
		fflush(stdout);
	};

	state uint64_t c = 0;
	state Key key = source.getKeyRef(sizeof(uint64_t));

	while (kvBytesTotal < kvBytesTarget) {
		wait(yield());
		*(uint64_t*)(key.end() - sizeof(uint64_t)) = bigEndian64(c);
		KeyValueRef kv(key, source.getValue(valueSize));
		kvs->set(kv);
		kvBytes += kv.expectedSize();
		++records;

		if (kvBytes >= commitTarget) {
			wait(commit);
			stats();
			commit = kvs->commit();
			kvBytesTotal += kvBytes;
			if (kvBytesTotal >= kvBytesTarget) {
				break;
			}
			kvBytes = 0;
		}
		++c;
	}

	wait(commit);
	stats();
	printf("\n");

	return Void();
}

Future<Void> closeKVS(IKeyValueStore* kvs) {
	Future<Void> closed = kvs->onClosed();
	kvs->close();
	return closed;
}

ACTOR Future<Void> doPrefixInsertComparison(int suffixSize,
                                            int valueSize,
                                            int recordCountTarget,
                                            bool usePrefixesInOrder,
                                            KVSource source) {

	deleteFile("test.redwood");
	wait(delay(5));
	state IKeyValueStore* redwood = openKVStore(KeyValueStoreType::SSD_REDWOOD_V1, "test.redwood", UID(), 0);
	wait(prefixClusteredInsert(redwood, suffixSize, valueSize, source, recordCountTarget, usePrefixesInOrder, true));
	wait(closeKVS(redwood));
	printf("\n");

	deleteFile("test.sqlite");
	deleteFile("test.sqlite-wal");
	wait(delay(5));
	state IKeyValueStore* sqlite = openKVStore(KeyValueStoreType::SSD_BTREE_V2, "test.sqlite", UID(), 0);
	wait(prefixClusteredInsert(sqlite, suffixSize, valueSize, source, recordCountTarget, usePrefixesInOrder, true));
	wait(closeKVS(sqlite));
	printf("\n");

	return Void();
}

TEST_CASE(":/redwood/performance/prefixSizeComparison") {
	state int suffixSize = params.getInt("suffixSize").orDefault(12);
	state int valueSize = params.getInt("valueSize").orDefault(100);
	state int recordCountTarget = params.getInt("recordCountTarget").orDefault(100e6);
	state bool usePrefixesInOrder = params.getInt("usePrefixesInOrder").orDefault(0);

	wait(doPrefixInsertComparison(
	    suffixSize, valueSize, recordCountTarget, usePrefixesInOrder, KVSource({ { 10, 100000 } })));
	wait(doPrefixInsertComparison(
	    suffixSize, valueSize, recordCountTarget, usePrefixesInOrder, KVSource({ { 16, 100000 } })));
	wait(doPrefixInsertComparison(
	    suffixSize, valueSize, recordCountTarget, usePrefixesInOrder, KVSource({ { 32, 100000 } })));
	wait(doPrefixInsertComparison(suffixSize,
	                              valueSize,
	                              recordCountTarget,
	                              usePrefixesInOrder,
	                              KVSource({ { 4, 5 }, { 12, 1000 }, { 8, 5 }, { 8, 4 } })));

	return Void();
}

TEST_CASE(":/redwood/performance/sequentialInsert") {
	state int prefixLen = params.getInt("prefixLen").orDefault(30);
	state int valueSize = params.getInt("valueSize").orDefault(100);
	state int recordCountTarget = params.getInt("recordCountTarget").orDefault(100e6);

	deleteFile("test.redwood");
	wait(delay(5));
	state IKeyValueStore* redwood = openKVStore(KeyValueStoreType::SSD_REDWOOD_V1, "test.redwood", UID(), 0);
	wait(sequentialInsert(redwood, prefixLen, valueSize, recordCountTarget));
	wait(closeKVS(redwood));
	printf("\n");

	return Void();
}

// singlePrefix forces the range read to have the start and end key with the same prefix
ACTOR Future<Void> randomRangeScans(IKeyValueStore* kvs,
                                    int suffixSize,
                                    KVSource source,
                                    int valueSize,
                                    int recordCountTarget,
                                    bool singlePrefix,
                                    int rowLimit) {
	printf("\nstoreType: %d\n", kvs->getType());
	printf("prefixSource: %s\n", source.toString().c_str());
	printf("suffixSize: %d\n", suffixSize);
	printf("recordCountTarget: %d\n", recordCountTarget);
	printf("singlePrefix: %d\n", singlePrefix);
	printf("rowLimit: %d\n", rowLimit);

	state int64_t recordSize = source.prefixLen + suffixSize + valueSize;
	state int64_t bytesRead = 0;
	state int64_t recordsRead = 0;
	state int queries = 0;
	state int64_t nextPrintRecords = 1e5;

	state double start = timer();
	state std::function<void()> stats = [&]() {
		double elapsed = timer() - start;
		printf("Cumulative stats: %.2f seconds  %d queries %.2f MB %d records  %.2f qps %.2f MB/s  %.2f rec/s\r\n",
		       elapsed,
		       queries,
		       bytesRead / 1e6,
		       recordsRead,
		       queries / elapsed,
		       bytesRead / elapsed / 1e6,
		       recordsRead / elapsed);
		fflush(stdout);
	};

	while (recordsRead < recordCountTarget) {
		KeyRangeRef range = source.getKeyRangeRef(singlePrefix, suffixSize);
		int rowLim = (deterministicRandom()->randomInt(0, 2) != 0) ? rowLimit : -rowLimit;

		RangeResult result = wait(kvs->readRange(range, rowLim));

		recordsRead += result.size();
		bytesRead += result.size() * recordSize;
		++queries;

		// log stats with exponential backoff
		if (recordsRead >= nextPrintRecords) {
			stats();
			nextPrintRecords *= 2;
		}
	}

	stats();
	printf("\n");

	return Void();
}

TEST_CASE("!/redwood/performance/randomRangeScans") {
	state int prefixLen = 30;
	state int suffixSize = 12;
	state int valueSize = 100;

	// TODO change to 100e8 after figuring out no-disk redwood mode
	state int writeRecordCountTarget = 1e6;
	state int queryRecordTarget = 1e7;
	state int writePrefixesInOrder = false;

	state KVSource source({ { prefixLen, 1000 } });

	deleteFile("test.redwood");
	wait(delay(5));
	state IKeyValueStore* redwood = openKVStore(KeyValueStoreType::SSD_REDWOOD_V1, "test.redwood", UID(), 0);
	wait(prefixClusteredInsert(
	    redwood, suffixSize, valueSize, source, writeRecordCountTarget, writePrefixesInOrder, false));

	// divide targets for tiny queries by 10 because they are much slower
	wait(randomRangeScans(redwood, suffixSize, source, valueSize, queryRecordTarget / 10, true, 10));
	wait(randomRangeScans(redwood, suffixSize, source, valueSize, queryRecordTarget, true, 1000));
	wait(randomRangeScans(redwood, suffixSize, source, valueSize, queryRecordTarget / 10, false, 100));
	wait(randomRangeScans(redwood, suffixSize, source, valueSize, queryRecordTarget, false, 10000));
	wait(randomRangeScans(redwood, suffixSize, source, valueSize, queryRecordTarget, false, 1000000));
	wait(closeKVS(redwood));
	printf("\n");
	return Void();
}

TEST_CASE(":/redwood/performance/histogramThroughput") {
	std::default_random_engine generator;
	std::uniform_int_distribution<uint32_t> distribution(0, UINT32_MAX);
	state size_t inputSize = pow(10, 8);
	state vector<uint32_t> uniform;
	for (int i = 0; i < inputSize; i++) {
		uniform.push_back(distribution(generator));
	}
	std::cout << "size of input: " << uniform.size() << std::endl;
	{
		// Time needed to log 33 histograms.
		std::vector<Reference<Histogram>> histograms;
		for(int i = 0; i<33; i++){
			std::string levelString = "L" + std::to_string(i);
			histograms.push_back(
				Histogram::getHistogram(
					LiteralStringRef("histogramTest"), LiteralStringRef("levelString"), Histogram::Unit::bytes)
			);
		}
		for(int i = 0; i<33; i++){
			for(int j = 0; j<32; j++){
				histograms[i]->sample(std::pow(2, j));
			}
		}
		auto t_start = std::chrono::high_resolution_clock::now();
		for(int i = 0; i<33; i++){
			histograms[i]->writeToLog(30.0);
		}
		auto t_end = std::chrono::high_resolution_clock::now();
		double elapsed_time_ms = std::chrono::duration<double, std::milli>(t_end - t_start).count();
		std::cout << "Time needed to log 33 histograms (millisecond): " << elapsed_time_ms << std::endl;

	}
	{
		std::cout << "Histogram Unit bytes" << std::endl;
		auto t_start = std::chrono::high_resolution_clock::now();
		Reference<Histogram> h = Histogram::getHistogram(
		    LiteralStringRef("histogramTest"), LiteralStringRef("counts"), Histogram::Unit::bytes);
		ASSERT(uniform.size() == inputSize);
		for (size_t i = 0; i < uniform.size(); i++) {
			h->sample(uniform[i]);
		}
		auto t_end = std::chrono::high_resolution_clock::now();
		std::cout << h->drawHistogram();
		double elapsed_time_ms = std::chrono::duration<double, std::milli>(t_end - t_start).count();
		std::cout << "Time in millisecond: " << elapsed_time_ms << std::endl;

		Reference<Histogram> hCopy = Histogram::getHistogram(
		    LiteralStringRef("histogramTest"), LiteralStringRef("counts"), Histogram::Unit::bytes);
		std::cout << hCopy->drawHistogram();
		GetHistogramRegistry().logReport();
	}
	{
		std::cout << "Histogram Unit percentage: " << std::endl;
		auto t_start = std::chrono::high_resolution_clock::now();
		Reference<Histogram> h = Histogram::getHistogram(
		    LiteralStringRef("histogramTest"), LiteralStringRef("counts"), Histogram::Unit::percentageLinaer);
		ASSERT(uniform.size() == inputSize);
		for (size_t i = 0; i < uniform.size(); i++) {
			h->samplePercentage((double)uniform[i] / UINT32_MAX);
		}
		auto t_end = std::chrono::high_resolution_clock::now();
		std::cout << h->drawHistogram();
		GetHistogramRegistry().logReport();
		double elapsed_time_ms = std::chrono::duration<double, std::milli>(t_end - t_start).count();
		std::cout << "Time in millisecond: " << elapsed_time_ms << std::endl;
	}
	return Void();
}
TEST_CASE(":/redwood/performance/continuousSmapleThroughput") {
	std::default_random_engine generator;
	std::uniform_int_distribution<uint32_t> distribution(0, UINT32_MAX);
	state size_t inputSize = pow(10, 8);
	state vector<uint32_t> uniform;
	for (int i = 0; i < inputSize; i++) {
		uniform.push_back(distribution(generator));
	}

	{
		ContinuousSample<uint32_t> s = ContinuousSample<uint32_t>(pow(10, 3));
		auto t_start = std::chrono::high_resolution_clock::now();
		ASSERT(uniform.size() == inputSize);
		for (size_t i = 0; i < uniform.size(); i++) {
			s.addSample(uniform[i]);
		}
		auto t_end = std::chrono::high_resolution_clock::now();
		double elapsed_time_ms = std::chrono::duration<double, std::milli>(t_end - t_start).count();
		std::cout << "size of input: " << uniform.size() << std::endl;
		std::cout << "Time in millisecond: " << elapsed_time_ms << std::endl;
	}
	return Void();
}<|MERGE_RESOLUTION|>--- conflicted
+++ resolved
@@ -1526,31 +1526,7 @@
 		Reference<Histogram> buildItemCountSketch;
 		Reference<Histogram> modifyItemCountSketch;
 
-<<<<<<< HEAD
-		Level() { clear(); }
-
-		void clear(int level = 0) {
-			metrics = {};
-
-			if (level > 0) {
-				if (!buildFillPctSketch) {
-					std::string levelString = format("L%d", level);
-					buildFillPctSketch = Histogram::getHistogram(
-					    LiteralStringRef("buildFillPct"), levelString, Histogram::Unit::percentageLinear);
-					modifyFillPctSketch = Histogram::getHistogram(
-					    LiteralStringRef("modifyFillPct"), levelString, Histogram::Unit::percentageLinear);
-					buildStoredPctSketch = Histogram::getHistogram(
-					    LiteralStringRef("buildStoredPct"), levelString, Histogram::Unit::percentageLinear);
-					modifyStoredPctSketch = Histogram::getHistogram(
-					    LiteralStringRef("modifyStoredPct"), levelString, Histogram::Unit::percentageLinear);
-					buildItemCountSketch = Histogram::getHistogram(
-					    LiteralStringRef("buildItemCount"), levelString, Histogram::Unit::countLinear, 0, maxRecordCount);
-					modifyItemCountSketch = Histogram::getHistogram(
-					    LiteralStringRef("modifyItemCount"), levelString, Histogram::Unit::countLinear, 0, maxRecordCount);
-				}
-=======
 		Level() { metrics = {}; }
->>>>>>> af037469
 
 		void clear() { metrics = {}; }
 	};
@@ -1594,23 +1570,23 @@
 			if (levelCounter > 0) {
 				std::string levelString = "L" + std::to_string(levelCounter);
 				level.buildFillPctSketch = Reference<Histogram>(new Histogram(
-				    Reference<HistogramRegistry>(), "buildFillPct", levelString, Histogram::Unit::percentage));
+				    Reference<HistogramRegistry>(), "buildFillPct", levelString, Histogram::Unit::percentageLinear));
 				level.modifyFillPctSketch = Reference<Histogram>(new Histogram(
-				    Reference<HistogramRegistry>(), "modifyFillPct", levelString, Histogram::Unit::percentage));
+				    Reference<HistogramRegistry>(), "modifyFillPct", levelString, Histogram::Unit::percentageLinear));
 				level.buildStoredPctSketch = Reference<Histogram>(new Histogram(
-				    Reference<HistogramRegistry>(), "buildStoredPct", levelString, Histogram::Unit::percentage));
+				    Reference<HistogramRegistry>(), "buildStoredPct", levelString, Histogram::Unit::percentageLinear));
 				level.modifyStoredPctSketch = Reference<Histogram>(new Histogram(
-				    Reference<HistogramRegistry>(), "modifyStoredPct", levelString, Histogram::Unit::percentage));
+				    Reference<HistogramRegistry>(), "modifyStoredPct", levelString, Histogram::Unit::percentageLinear));
 				level.buildItemCountSketch = Reference<Histogram>(new Histogram(Reference<HistogramRegistry>(),
 				                                                                "buildItemCount",
 				                                                                levelString,
-				                                                                Histogram::Unit::count,
+				                                                                Histogram::Unit::countLinear,
 				                                                                0,
 				                                                                maxRecordCount));
 				level.modifyItemCountSketch = Reference<Histogram>(new Histogram(Reference<HistogramRegistry>(),
 				                                                                 "modifyItemCount",
 				                                                                 levelString,
-				                                                                 Histogram::Unit::count,
+				                                                                 Histogram::Unit::countLinear,
 				                                                                 0,
 				                                                                 maxRecordCount));
 			}
