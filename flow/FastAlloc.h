/*
 * FastAlloc.h
 *
 * This source file is part of the FoundationDB open source project
 *
 * Copyright 2013-2018 Apple Inc. and the FoundationDB project authors
 *
 * Licensed under the Apache License, Version 2.0 (the "License");
 * you may not use this file except in compliance with the License.
 * You may obtain a copy of the License at
 *
 *     http://www.apache.org/licenses/LICENSE-2.0
 *
 * Unless required by applicable law or agreed to in writing, software
 * distributed under the License is distributed on an "AS IS" BASIS,
 * WITHOUT WARRANTIES OR CONDITIONS OF ANY KIND, either express or implied.
 * See the License for the specific language governing permissions and
 * limitations under the License.
 */

#ifndef FLOW_FASTALLOC_H
#define FLOW_FASTALLOC_H
#pragma once

#include "flow/Error.h"
#include "flow/Platform.h"

// ALLOC_INSTRUMENTATION_STDOUT enables non-sampled logging of all allocations and deallocations to stdout to be processed by tools/alloc_instrumentation.py
//#define ALLOC_INSTRUMENTATION_STDOUT ENABLED(NOT_IN_CLEAN)

//#define ALLOC_INSTRUMENTATION ENABLED(NOT_IN_CLEAN)
// The form "(1==1)" in this context is used to satisfy both clang and vc++ with a single syntax.  Clang rejects "1" and vc++ rejects "true".
#define FASTALLOC_THREAD_SAFE (FLOW_THREAD_SAFE || (1==1))

#if VALGRIND
#include <drd.h>
#include <memcheck.h>
#endif

#include "flow/Hash3.h"

#include <assert.h>
#include <atomic>
#include <vector>
#include <cstdlib>
#include <cstdio>
#include <unordered_map>

#if defined(ALLOC_INSTRUMENTATION) && defined(__linux__)
#include <execinfo.h>
#include <stdio.h>
#include <stdlib.h>
#include <unistd.h>
#endif

#ifdef ALLOC_INSTRUMENTATION
#include <map>
#include <algorithm>
#include "flow/ThreadPrimitives.h"
struct AllocInstrInfo {
	int64_t allocCount;
	int64_t deallocCount;
	int64_t maxAllocated;
	inline void alloc(int64_t count=1) {
		allocCount += count;
		maxAllocated = std::max(allocCount-deallocCount,maxAllocated);
	}
	inline void dealloc(int64_t count=1) {
		deallocCount += count;
	}
};
extern std::map<const char*, AllocInstrInfo> allocInstr;
#define INSTRUMENT_ALLOCATE(name) (allocInstr[(name)].alloc())
#define INSTRUMENT_RELEASE(name) (allocInstr[(name)].dealloc())

//extern std::map<uint32_t, uint64_t> stackAllocations;

// maps from an address to the hash of the backtrace and the size of the alloction
extern std::unordered_map<int64_t, std::pair<uint32_t, size_t>> memSample;

struct BackTraceAccount {
	double count;
	size_t sampleCount;
	size_t totalSize;
	std::vector<void*> *backTrace;
};
// maps from a hash of a backtrace to a backtrace and the total size of data currently allocated from this stack
extern std::unordered_map<uint32_t, BackTraceAccount> backTraceLookup;

extern ThreadSpinLock memLock;
extern thread_local bool memSample_entered;
extern const size_t SAMPLE_BYTES;

#else
#define INSTRUMENT_ALLOCATE(name)
#define INSTRUMENT_RELEASE(name)
#endif

#if defined(ALLOC_INSTRUMENTATION) || defined(ALLOC_INSTRUMENTATION_STDOUT)
void recordAllocation( void *ptr, size_t size );
void recordDeallocation( void *ptr );
#endif

template <int Size>
class FastAllocator {
public:
	[[nodiscard]] static void* allocate();
	static void release(void* ptr);
	static void check( void* ptr, bool alloc );

	static long long getTotalMemory();
	static long long getApproximateMemoryUnused();
	static long long getActiveThreads();

	static void releaseThreadMagazines();

#ifdef ALLOC_INSTRUMENTATION
	static volatile int32_t pageCount;
#endif

private:
#ifdef VALGRIND
	static unsigned long vLock;
#endif

	static const int magazine_size = (128<<10) / Size;
	static const int PSize = Size / sizeof(void*);
	struct GlobalData;
	struct ThreadData {
		void* freelist;
		int count;		  // there are count items on freelist
		void* alternate;  // alternate is either a full magazine, or an empty one
	};
	static thread_local ThreadData threadData;
	static thread_local bool threadInitialized;
	static GlobalData* globalData() {
#ifdef VALGRIND
		ANNOTATE_RWLOCK_ACQUIRED(vLock, 1);
#endif
		static GlobalData *data = new GlobalData(); // This is thread-safe as of c++11 (VS 2015, gcc 4.8, clang 3.3)

#ifdef VALGRIND
		ANNOTATE_RWLOCK_RELEASED(vLock, 1);
#endif

		return data;
	}
	static void* freelist;

	FastAllocator();  // not implemented
	static void initThread();
	static void getMagazine();   
	static void releaseMagazine(void*);
};

extern std::atomic<int64_t> g_hugeArenaMemory;
void hugeArenaSample(int size);
void releaseAllThreadMagazines();
int64_t getTotalUnusedAllocatedMemory();
void setFastAllocatorThreadInitFunction( void (*)() );  // The given function will be called at least once in each thread that allocates from a FastAllocator.  Currently just one such function is tracked.

inline constexpr int nextFastAllocatedSize(int x) {
	assert(x > 0 && x <= 8192);
	if (x <= 16)
		return 16;
	else if (x <= 32)
		return 32;
	else if (x <= 64)
		return 64;
	else if (x <= 96)
		return 96;
	else if (x <= 128)
		return 128;
	else if (x <= 256)
		return 256;
	else if (x <= 512)
		return 512;
	else if (x <= 1024)
		return 1024;
	else if (x <= 2048)
		return 2048;
	else if (x <= 4096)
		return 4096;
	else
		return 8192;
}

template <class Object>
class FastAllocated {
public:
	[[nodiscard]] static void* operator new(size_t s) {
		if (s != sizeof(Object)) abort();
		INSTRUMENT_ALLOCATE(typeid(Object).name());
		void* p = FastAllocator < sizeof(Object) <= 64 ? 64 : nextFastAllocatedSize(sizeof(Object)) > ::allocate();
		return p;
	}

	static void operator delete(void* s) {
		INSTRUMENT_RELEASE(typeid(Object).name());
		FastAllocator<sizeof(Object) <= 64 ? 64 : nextFastAllocatedSize(sizeof(Object))>::release(s);
	}
	// Redefine placement new so you can still use it
	static void* operator new( size_t, void* p ) { return p; }
	static void operator delete( void*, void* ) { }
};

<<<<<<< HEAD
inline void* allocateFast(int size) {
=======
[[nodiscard]] static void* allocateFast(int size) {
>>>>>>> 60c699d6
	if (size <= 16) return FastAllocator<16>::allocate();
	if (size <= 32) return FastAllocator<32>::allocate();
	if (size <= 64) return FastAllocator<64>::allocate();
	if (size <= 96) return FastAllocator<96>::allocate();
	if (size <= 128) return FastAllocator<128>::allocate();
	if (size <= 256) return FastAllocator<256>::allocate();
	if (size <= 512) return FastAllocator<512>::allocate();
	if (size <= 1024) return FastAllocator<1024>::allocate();
	if (size <= 2048) return FastAllocator<2048>::allocate();
	if (size <= 4096) return FastAllocator<4096>::allocate();
	if (size <= 8192) return FastAllocator<8192>::allocate();
	return new uint8_t[size];
}

inline void freeFast(int size, void* ptr) {
	if (size <= 16) return FastAllocator<16>::release(ptr);
	if (size <= 32) return FastAllocator<32>::release(ptr);
	if (size <= 64) return FastAllocator<64>::release(ptr);
	if (size <= 96) return FastAllocator<96>::release(ptr);
	if (size <= 128) return FastAllocator<128>::release(ptr);
	if (size <= 256) return FastAllocator<256>::release(ptr);
	if (size <= 512) return FastAllocator<512>::release(ptr);
	if (size <= 1024) return FastAllocator<1024>::release(ptr);
	if (size <= 2048) return FastAllocator<2048>::release(ptr);
	if (size <= 4096) return FastAllocator<4096>::release(ptr);
	if (size <= 8192) return FastAllocator<8192>::release(ptr);
	delete[](uint8_t*)ptr;
}

#endif<|MERGE_RESOLUTION|>--- conflicted
+++ resolved
@@ -149,7 +149,7 @@
 
 	FastAllocator();  // not implemented
 	static void initThread();
-	static void getMagazine();   
+	static void getMagazine();
 	static void releaseMagazine(void*);
 };
 
@@ -204,11 +204,7 @@
 	static void operator delete( void*, void* ) { }
 };
 
-<<<<<<< HEAD
-inline void* allocateFast(int size) {
-=======
-[[nodiscard]] static void* allocateFast(int size) {
->>>>>>> 60c699d6
+[[nodiscard]] inline void* allocateFast(int size) {
 	if (size <= 16) return FastAllocator<16>::allocate();
 	if (size <= 32) return FastAllocator<32>::allocate();
 	if (size <= 64) return FastAllocator<64>::allocate();
